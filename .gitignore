--- conflicted
+++ resolved
@@ -13,9 +13,6 @@
 # don't commit node_modules
 node_modules
 
-<<<<<<< HEAD
-.idea/
-=======
 
 #Dont track idea file
 .idea/
@@ -28,5 +25,4 @@
 *.synctex(busy)
 *.synctex.gz
 *.synctex.gz(busy)
-*.pdfsync
->>>>>>> 8392aa00
+*.pdfsync