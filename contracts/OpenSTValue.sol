--- conflicted
+++ resolved
@@ -73,17 +73,12 @@
     uint256 private constant BLOCKS_TO_WAIT_LONG = 80667;
     // ~1hour, assuming ~15s per block
     uint256 private constant BLOCKS_TO_WAIT_SHORT = 240;
-<<<<<<< HEAD
-
-    uint8 private constant INTENT_INDEX = 5;
-
-=======
-    // indentified index position of intents mapping in storage 
+
+    // indentified index position of intents mapping in storage (in OpenSTUtility)
     // positions 0-3 are occupied by public state variables in OpsManaged and Owned
     // private constants do not occupy the storage of a contract 
-    uint256 internal constant intentsMappingStorageIndexPosition = 4; 
-    
->>>>>>> 5315be20
+    uint8 internal constant intentsMappingStorageIndexPosition = 4;
+
     // storage for staking intent hash of active staking intents
     mapping(bytes32 /* intentHash */ => bytes32) public intents;
     // register the active stakes and unstakes
@@ -433,7 +428,7 @@
         require(storageRoot !=  bytes32(0), "storageRoot not found for given blockHeight");
 
         require(OpenSTUtils.verifyIntentStorage(
-                INTENT_INDEX,
+                intentsMappingStorageIndexPosition,
                 _redeemer,
                 _redeemerNonce,
                 storageRoot,
