--- conflicted
+++ resolved
@@ -31,10 +31,7 @@
 
 // value chain contracts
 import "./SimpleStake.sol";
-<<<<<<< HEAD
 import "./OpenSTUtils.sol";
-=======
->>>>>>> e71436ba
 
 /// @title OpenSTValue - value staking contract for OpenST
 contract OpenSTValue is OpsManaged, Hasher {
@@ -76,16 +73,12 @@
     uint256 private constant BLOCKS_TO_WAIT_LONG = 80667;
     // ~1hour, assuming ~15s per block
     uint256 private constant BLOCKS_TO_WAIT_SHORT = 240;
-<<<<<<< HEAD
+
     uint8 private constant INTENT_INDEX = 3;
 
-    /// register the active stakes and unstakes
-=======
-    
     // storage for staking intent hash of active staking intents
     mapping(bytes32 /* intentHash */ => bytes32) public intents;
     // register the active stakes and unstakes
->>>>>>> e71436ba
     mapping(bytes32 /* hashStakingIntent */ => Stake) public stakes;
     mapping(uint256 /* chainIdUtility */ => CoreInterface) internal cores;
     mapping(bytes32 /* uuid */ => UtilityToken) public utilityTokens;
