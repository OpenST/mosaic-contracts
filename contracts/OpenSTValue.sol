/* solhint-disable-next-line compiler-fixed */
pragma solidity ^0.4.23;

// Copyright 2017 OpenST Ltd.
//
// Licensed under the Apache License, Version 2.0 (the "License");
// you may not use this file except in compliance with the License.
// You may obtain a copy of the License at
//
//    http://www.apache.org/licenses/LICENSE-2.0
//
// Unless required by applicable law or agreed to in writing, software
// distributed under the License is distributed on an "AS IS" BASIS,
// WITHOUT WARRANTIES OR CONDITIONS OF ANY KIND, either express or implied.
// See the License for the specific language governing permissions and
// limitations under the License.
//
// ----------------------------------------------------------------------------
// Value chain: OpenSTValue
//
// http://www.simpletoken.org/
//
// ----------------------------------------------------------------------------

import "./SafeMath.sol";
import "./Hasher.sol";
import "./OpsManaged.sol";
import "./EIP20Interface.sol";
import "./CoreInterface.sol";
import "./ProtocolVersioned.sol";

// value chain contracts
import "./SimpleStake.sol";

/** Inherited contract HasIntents position should not be changed to maintain index position of intents mapping at 0 */ 
/// @title OpenSTValue - value staking contract for OpenST
contract OpenSTValue is OpsManaged, Hasher {
    using SafeMath for uint256;

    /*
     *  Events
     */
    event UtilityTokenRegistered(bytes32 indexed _uuid, address indexed stake,
        string _symbol, string _name, uint8 _decimals, uint256 _conversionRate, uint8 _conversionRateDecimals,
        uint256 _chainIdUtility, address indexed _stakingAccount);

    event StakingIntentDeclared(bytes32 indexed _uuid, address indexed _staker,
        uint256 _stakerNonce, address _beneficiary, uint256 _amountST,
        uint256 _amountUT, uint256 _unlockHeight, bytes32 _stakingIntentHash,
        uint256 _chainIdUtility);

    event ProcessedStake(bytes32 indexed _uuid, bytes32 indexed _stakingIntentHash,
        address _stake, address _staker, uint256 _amountST, uint256 _amountUT, bytes32 _unlockSecret);

    event RevertedStake(bytes32 indexed _uuid, bytes32 indexed _stakingIntentHash,
        address _staker, uint256 _amountST, uint256 _amountUT);

    event RedemptionIntentConfirmed(bytes32 indexed _uuid, bytes32 _redemptionIntentHash,
        address _redeemer, address _beneficiary, uint256 _amountST, uint256 _amountUT, uint256 _expirationHeight);

    event ProcessedUnstake(bytes32 indexed _uuid, bytes32 indexed _redemptionIntentHash,
        address stake, address _redeemer, address _beneficiary, uint256 _amountST, bytes32 _unlockSecret);

    event RevertedUnstake(bytes32 indexed _uuid, bytes32 indexed _redemptionIntentHash,
        address _redeemer, address _beneficiary, uint256 _amountST);

    /*
     *  Constants
     */
    uint8 public constant TOKEN_DECIMALS = 18;
    uint256 public constant DECIMALSFACTOR = 10**uint256(TOKEN_DECIMALS);
    // ~2 weeks, assuming ~15s per block
    uint256 private constant BLOCKS_TO_WAIT_LONG = 80667;
    // ~1hour, assuming ~15s per block
    uint256 private constant BLOCKS_TO_WAIT_SHORT = 240;


    /// register the active stakes and unstakes
    mapping(bytes32 /* hashStakingIntent */ => Stake) public stakes;
    mapping(uint256 /* chainIdUtility */ => CoreInterface) internal cores;
    mapping(bytes32 /* uuid */ => UtilityToken) public utilityTokens;
    /// nonce makes the staking process atomic across the two-phased process
    /// and protects against replay attack on (un)staking proofs during the process.
    /// On the value chain nonces need to strictly increase by one; on the utility
    /// chain the nonce need to strictly increase (as one value chain can have multiple
    /// utility chains)
    mapping(address /* (un)staker */ => uint256) internal nonces;
    mapping(bytes32 /* hashRedemptionIntent */ => Unstake) public unstakes;

    /*
     *  Storage
     */
    uint256 public chainIdValue;
    EIP20Interface public valueToken;
    address public registrar;
    bytes32[] public uuids;

  /*
     *  Structures
     */
    struct UtilityToken {
        string symbol;
        string name;
        uint256 conversionRate;
        uint8 conversionRateDecimals;
        uint8 decimals;
        uint256 chainIdUtility;
        SimpleStake simpleStake;
        address stakingAccount;
    }

    struct Stake {
        bytes32 uuid;
        address staker;
        address beneficiary;
        uint256 nonce;
        uint256 amountST;
        uint256 amountUT;
        uint256 unlockHeight;
        bytes32 hashLock;
    }

    struct Unstake {
        bytes32 uuid;
        address redeemer;
        address beneficiary;
        uint256 amountST;
        // @dev consider removal of amountUT
        uint256 amountUT;
        uint256 expirationHeight;
        bytes32 hashLock;
    }
<<<<<<< HEAD

    /*
     *  Storage
     */
    uint256 public chainIdValue;
    EIP20Interface public valueToken;
    address public registrar;
    bytes32[] public uuids;
    mapping(bytes32 /* intentHash */ => bytes32) public intents;
    mapping(uint256 /* chainIdUtility */ => CoreInterface) internal cores;
    mapping(bytes32 /* uuid */ => UtilityToken) public utilityTokens;
    /// nonce makes the staking process atomic across the two-phased process
    /// and protects against replay attack on (un)staking proofs during the process.
    /// On the value chain nonces need to strictly increase by one; on the utility
    /// chain the nonce need to strictly increase (as one value chain can have multiple
    /// utility chains)
    mapping(address /* (un)staker */ => uint256) internal nonces;
    /// register the active stakes and unstakes
    mapping(bytes32 /* hashStakingIntent */ => Stake) public stakes;
    mapping(bytes32 /* hashRedemptionIntent */ => Unstake) public unstakes;
    

=======
>>>>>>> af030953
    /*
     *  Modifiers
     */
    modifier onlyRegistrar() {
        // for now keep unique registrar
        require(msg.sender == registrar);
        _;
    }

    constructor(
        uint256 _chainIdValue,
        EIP20Interface _eip20token,
        address _registrar)
        public
        OpsManaged()
    {
        require(_chainIdValue != 0);
        require(_eip20token != address(0));
        require(_registrar != address(0));

        chainIdValue = _chainIdValue;
        valueToken = _eip20token;
        // registrar cannot be reset
        // TODO: require it to be a contract
        registrar = _registrar;
    }

    /*
     *  External functions
     */
    /// @dev In order to stake the tx.origin needs to set an allowance
    ///      for the OpenSTValue contract to transfer to itself to hold
    ///      during the staking process.
    function stake(
        bytes32 _uuid,
        uint256 _amountST,
        address _beneficiary,
        bytes32 _hashLock,
        address _staker)
        external
        returns (
        uint256 amountUT,
        uint256 nonce,
        uint256 unlockHeight,
        bytes32 stakingIntentHash)
        /* solhint-disable-next-line function-max-lines */
    {
        /* solhint-disable avoid-tx-origin */
        // check the staking contract has been approved to spend the amount to stake
        // OpenSTValue needs to be able to transfer the stake into its balance for
        // keeping until the two-phase process is completed on both chains.
        require(_amountST > uint256(0));

        require(utilityTokens[_uuid].simpleStake != address(0));
        require(_beneficiary != address(0));
        require(_staker != address(0));

        UtilityToken storage utilityToken = utilityTokens[_uuid];

        // if the staking account is set to a non-zero address,
        // then all transactions have come (from/over) the staking account
        if (utilityToken.stakingAccount != address(0)) require(msg.sender == utilityToken.stakingAccount);
        require(valueToken.transferFrom(msg.sender, address(this), _amountST));

        amountUT = (_amountST.mul(utilityToken.conversionRate))
            .div(10**uint256(utilityToken.conversionRateDecimals));
        unlockHeight = block.number + blocksToWaitLong();

        nonces[_staker]++;
        nonce = nonces[_staker];

        stakingIntentHash = hashStakingIntent(
            _uuid,
            _staker,
            nonce,
            _beneficiary,
            _amountST,
            amountUT,
            unlockHeight,
            _hashLock
        );

        stakes[stakingIntentHash] = Stake({
            uuid:         _uuid,
            staker:       _staker,
            beneficiary:  _beneficiary,
            nonce:        nonce,
            amountST:     _amountST,
            amountUT:     amountUT,
            unlockHeight: unlockHeight,
            hashLock:     _hashLock
        });
        /** Add intent hash to intents mapping */
        intents[hashIntentKey(_staker, nonce)] = stakingIntentHash;

        emit StakingIntentDeclared(_uuid, _staker, nonce, _beneficiary,
            _amountST, amountUT, unlockHeight, stakingIntentHash, utilityToken.chainIdUtility);

        return (amountUT, nonce, unlockHeight, stakingIntentHash);
        /* solhint-enable avoid-tx-origin */
    }

    function processStaking(
        bytes32 _stakingIntentHash,
        bytes32 _unlockSecret)
        external
        returns (address stakeAddress)
    {
        require(_stakingIntentHash != "");

        Stake storage stake = stakes[_stakingIntentHash];

        // present the secret to unlock the hashlock and continue process
    		require(stake.hashLock == keccak256(_unlockSecret));

        // as this bears the cost, there is no need to require
        // that the stake.unlockHeight is not yet surpassed
        // as is required on processMinting

        UtilityToken storage utilityToken = utilityTokens[stake.uuid];
        stakeAddress = address(utilityToken.simpleStake);
        require(stakeAddress != address(0));

        assert(valueToken.balanceOf(address(this)) >= stake.amountST);
        require(valueToken.transfer(stakeAddress, stake.amountST));

        emit ProcessedStake(stake.uuid, _stakingIntentHash, stakeAddress, stake.staker,
            stake.amountST, stake.amountUT, _unlockSecret);
        /** Remove intent hash from intents mapping */
        delete intents[hashIntentKey(stake.staker, stake.nonce)];        

        delete stakes[_stakingIntentHash];


        return stakeAddress;
    }

    function revertStaking(
        bytes32 _stakingIntentHash)
        external
        returns (
        bytes32 uuid,
        uint256 amountST,
        address staker)
    {
        require(_stakingIntentHash != "");

        Stake storage stake = stakes[_stakingIntentHash];

        // require that the stake is unlocked and exists
        require(stake.unlockHeight > 0);
        require(stake.unlockHeight <= block.number);

        assert(valueToken.balanceOf(address(this)) >= stake.amountST);
        // revert the amount that was intended to be staked back to staker
        require(valueToken.transfer(stake.staker, stake.amountST));

        uuid = stake.uuid;
        amountST = stake.amountST;
        staker = stake.staker;

        emit RevertedStake(stake.uuid, _stakingIntentHash, stake.staker,
            stake.amountST, stake.amountUT);
        /** Remove intent hash from intents mapping */
        delete intents[hashIntentKey(stake.staker, stake.nonce)];   
        delete stakes[_stakingIntentHash];

        return (uuid, amountST, staker);
    }

    function confirmRedemptionIntent(
        bytes32 _uuid,
        address _redeemer,
        uint256 _redeemerNonce,
        address _beneficiary,
        uint256 _amountUT,
        uint256 _redemptionUnlockHeight,
        bytes32 _hashLock,
        bytes32 _redemptionIntentHash)
        external
        onlyRegistrar
        returns (
        uint256 amountST,
        uint256 expirationHeight)
    {
        require(utilityTokens[_uuid].simpleStake != address(0));
        require(_amountUT > 0);
        require(_beneficiary != address(0));
        // later core will provide a view on the block height of the
        // utility chain
        require(_redemptionUnlockHeight > 0);
        require(_redemptionIntentHash != "");

        require(nonces[_redeemer] + 1 == _redeemerNonce);
        nonces[_redeemer]++;

        bytes32 redemptionIntentHash = hashRedemptionIntent(
            _uuid,
            _redeemer,
            nonces[_redeemer],
            _beneficiary,
            _amountUT,
            _redemptionUnlockHeight,
            _hashLock
        );

        require(_redemptionIntentHash == redemptionIntentHash);

        expirationHeight = block.number + blocksToWaitShort();

        UtilityToken storage utilityToken = utilityTokens[_uuid];
        // minimal precision to unstake 1 STWei
        require(_amountUT >= (utilityToken.conversionRate.div(10**uint256(utilityToken.conversionRateDecimals))));
        amountST = (_amountUT
            .mul(10**uint256(utilityToken.conversionRateDecimals))).div(utilityToken.conversionRate);

        require(valueToken.balanceOf(address(utilityToken.simpleStake)) >= amountST);

        unstakes[redemptionIntentHash] = Unstake({
            uuid:             _uuid,
            redeemer:         _redeemer,
            beneficiary:      _beneficiary,
            amountUT:         _amountUT,
            amountST:         amountST,
            expirationHeight: expirationHeight,
            hashLock:         _hashLock
        });

        emit RedemptionIntentConfirmed(_uuid, redemptionIntentHash, _redeemer,
            _beneficiary, amountST, _amountUT, expirationHeight);

        return (amountST, expirationHeight);
    }

    function processUnstaking(
        bytes32 _redemptionIntentHash,
        bytes32 _unlockSecret)
        external
        returns (
        address stakeAddress)
    {
        require(_redemptionIntentHash != "");

        Unstake storage unstake = unstakes[_redemptionIntentHash];

        // present secret to unlock hashlock and proceed
        require(unstake.hashLock == keccak256(_unlockSecret));

        // as the process unstake results in a gain for the caller
        // it needs to expire well before the process redemption can
        // be reverted in OpenSTUtility
        require(unstake.expirationHeight > block.number);

        UtilityToken storage utilityToken = utilityTokens[unstake.uuid];
        stakeAddress = address(utilityToken.simpleStake);
        require(stakeAddress != address(0));

        require(utilityToken.simpleStake.releaseTo(unstake.beneficiary, unstake.amountST));

        emit ProcessedUnstake(unstake.uuid, _redemptionIntentHash, stakeAddress,
            unstake.redeemer, unstake.beneficiary, unstake.amountST, _unlockSecret);

        delete unstakes[_redemptionIntentHash];

        return stakeAddress;
    }

    function revertUnstaking(
        bytes32 _redemptionIntentHash)
        external
        returns (
        bytes32 uuid,
        address redeemer,
        address beneficiary,
        uint256 amountST)
    {
        require(_redemptionIntentHash != "");

        Unstake storage unstake = unstakes[_redemptionIntentHash];

        // require that the unstake has expired and that the redeemer has not
        // processed the unstaking, ie unstake has not been deleted
        require(unstake.expirationHeight > 0);
        require(unstake.expirationHeight <= block.number);

        uuid = unstake.uuid;
        redeemer = unstake.redeemer;
        beneficiary = unstake.beneficiary;
        amountST = unstake.amountST;

        delete unstakes[_redemptionIntentHash];

        emit RevertedUnstake(uuid, _redemptionIntentHash, redeemer, beneficiary, amountST);

        return (uuid, redeemer, beneficiary, amountST);
    }

    function core(
        uint256 _chainIdUtility)
        external
        view
        returns (address /* core address */ )
    {
        return address(cores[_chainIdUtility]);
    }

    /*
     *  Public view functions
     */
    function getNextNonce(
        address _account)
        public
        view
        returns (uint256 /* nextNonce */)
    {
        return (nonces[_account] + 1);
    }

    function blocksToWaitLong() public pure returns (uint256) {
        return BLOCKS_TO_WAIT_LONG;
    }

    function blocksToWaitShort() public pure returns (uint256) {
        return BLOCKS_TO_WAIT_SHORT;
    }

    /// @dev Returns size of uuids
    /// @return size
    function getUuidsSize() public view returns (uint256) {
        return uuids.length;
    }

    /*
     *  Registrar functions
     */
    function addCore(
        CoreInterface _core)
        public
        onlyRegistrar
        returns (bool /* success */)
    {
        require(address(_core) != address(0));
        // core constructed with same registrar
        require(registrar == _core.registrar());
        // on value chain core only tracks a remote utility chain
        uint256 chainIdUtility = _core.chainIdRemote();
        require(chainIdUtility != 0);
        // cannot overwrite core for given chainId
        require(cores[chainIdUtility] == address(0));

        cores[chainIdUtility] = _core;

        return true;
    }

    function registerUtilityToken(
        string _symbol,
        string _name,
        uint256 _conversionRate,
        uint8 _conversionRateDecimals,
        uint256 _chainIdUtility,
        address _stakingAccount,
        bytes32 _checkUuid)
        public
        onlyRegistrar
        returns (bytes32 uuid)
    {
        require(bytes(_name).length > 0);
        require(bytes(_symbol).length > 0);
        require(_conversionRate > 0);
        require(_conversionRateDecimals <= 5);

        address openSTRemote = cores[_chainIdUtility].openSTRemote();
        require(openSTRemote != address(0));

        uuid = hashUuid(
            _symbol,
            _name,
            chainIdValue,
            _chainIdUtility,
            openSTRemote,
            _conversionRate,
            _conversionRateDecimals);

        require(uuid == _checkUuid);

        require(address(utilityTokens[uuid].simpleStake) == address(0));

        SimpleStake simpleStake = new SimpleStake(
            valueToken, address(this), uuid);

        utilityTokens[uuid] = UtilityToken({
            symbol:         _symbol,
            name:           _name,
            conversionRate: _conversionRate,
            conversionRateDecimals: _conversionRateDecimals,
            decimals:       TOKEN_DECIMALS,
            chainIdUtility: _chainIdUtility,
            simpleStake:    simpleStake,
            stakingAccount: _stakingAccount
        });
        uuids.push(uuid);

        emit UtilityTokenRegistered(uuid, address(simpleStake), _symbol, _name,
            TOKEN_DECIMALS, _conversionRate, _conversionRateDecimals, _chainIdUtility, _stakingAccount);

        return uuid;
    }

    /*
     *  Administrative functions
     */
    function initiateProtocolTransfer(
        ProtocolVersioned _simpleStake,
        address _proposedProtocol)
        public
        onlyAdmin
        returns (bool)
    {
        _simpleStake.initiateProtocolTransfer(_proposedProtocol);

        return true;
    }

    // on the very first released version v0.9.1 there is no need
    // to completeProtocolTransfer from a previous version

    /* solhint-disable-next-line separate-by-one-line-in-contract */
    function revokeProtocolTransfer(
        ProtocolVersioned _simpleStake)
        public
        onlyAdmin
        returns (bool)
    {
        _simpleStake.revokeProtocolTransfer();

        return true;
    }

    function getStakerAddress(
        bytes32 _stakingIntentHash)
        external
        returns (address /* staker */)
    {
        require(_stakingIntentHash != "");
        Stake storage stake = stakes[_stakingIntentHash];

        return stake.staker;

    }
}<|MERGE_RESOLUTION|>--- conflicted
+++ resolved
@@ -73,8 +73,9 @@
     uint256 private constant BLOCKS_TO_WAIT_LONG = 80667;
     // ~1hour, assuming ~15s per block
     uint256 private constant BLOCKS_TO_WAIT_SHORT = 240;
-
-
+    
+    /** capture intents */ 
+    mapping(bytes32 /* intentHash */ => bytes32) public intents;
     /// register the active stakes and unstakes
     mapping(bytes32 /* hashStakingIntent */ => Stake) public stakes;
     mapping(uint256 /* chainIdUtility */ => CoreInterface) internal cores;
@@ -130,31 +131,7 @@
         uint256 expirationHeight;
         bytes32 hashLock;
     }
-<<<<<<< HEAD
-
-    /*
-     *  Storage
-     */
-    uint256 public chainIdValue;
-    EIP20Interface public valueToken;
-    address public registrar;
-    bytes32[] public uuids;
-    mapping(bytes32 /* intentHash */ => bytes32) public intents;
-    mapping(uint256 /* chainIdUtility */ => CoreInterface) internal cores;
-    mapping(bytes32 /* uuid */ => UtilityToken) public utilityTokens;
-    /// nonce makes the staking process atomic across the two-phased process
-    /// and protects against replay attack on (un)staking proofs during the process.
-    /// On the value chain nonces need to strictly increase by one; on the utility
-    /// chain the nonce need to strictly increase (as one value chain can have multiple
-    /// utility chains)
-    mapping(address /* (un)staker */ => uint256) internal nonces;
-    /// register the active stakes and unstakes
-    mapping(bytes32 /* hashStakingIntent */ => Stake) public stakes;
-    mapping(bytes32 /* hashRedemptionIntent */ => Unstake) public unstakes;
-    
-
-=======
->>>>>>> af030953
+
     /*
      *  Modifiers
      */
