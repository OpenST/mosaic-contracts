--- conflicted
+++ resolved
@@ -64,27 +64,11 @@
 		uint256 gasPrice
 	);
 
-<<<<<<< HEAD
 	struct Mint {
 		uint256 amount;
 		address beneficiary;
 		MessageBus.Message message;
 	}
-=======
-	event GatewayLinkConfirmed(
-		bytes32 messageHash,
-		address gateway,
-		address cogateway,
-		address token
-	);
-
-	event GatewayLinkProcessed(
-		bytes32 messageHash,
-		address gateway,
-		address cogateway,
-		address token
-	);
->>>>>>> 09516bf9
 
 	/** wasAlreadyProved parameter differentiates between first call and replay call of proveOpenST method for same block height */
 	event GatewayProven(
@@ -107,28 +91,6 @@
 		address facilitator;
 	}
 
-<<<<<<< HEAD
-=======
-	struct Mint {
-		uint256 amount;
-		address beneficiary;
-		MessageBus.Message message;
-	}
-
-	struct GatewayLink {
-		bytes32 messageHash;
-		MessageBus.Message message;
-	}
-
-	address public gateway;
-	MessageBus.MessageBox messageBox;
-	address public organisation;
-	bool public isActivated;
-	GatewayLink gatewayLink;
-	uint256 public bounty;
-
-	uint8 outboxOffset = 1;
->>>>>>> 09516bf9
 	CoreInterface public core;
 
 	uint256 constant GAS_LIMIT = 2000000; //TODO: Decide this later (May be we should have different gas limits. TO think)
