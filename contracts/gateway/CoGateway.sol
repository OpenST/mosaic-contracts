pragma solidity ^0.4.23;

<<<<<<< HEAD
import "./CoreInterface.sol";
import "./EIP20Interface.sol";
import "./UtilityTokenInterface.sol";
import "./ProtocolVersioned.sol";
import "./RLP.sol";
import "./CoGatewaySetup.sol";

contract CoGateway is CoGatewaySetup {

	using SafeMath for uint256;

	event StakingIntentConfirmed(
		bytes32 messageHash,
		address staker,
		uint256 stakerNonce,
		address beneficiary,
		uint256 amount,
		uint256 blockHeight,
		bytes32 hashLock
	);

	event ProcessedMint(
		bytes32 messageHash,
		uint256 amount,
		address beneficiary,
		uint256 reward
	);

	event RevertStakingIntentConfirmed(
		bytes32 messageHash,
		address staker,
		uint256 stakerNonce,
		uint256 blockHeight
	);

	event RedemptionIntentDeclared(
		bytes32 messageHash,
		uint256 amount,
		address beneficiary,
		address redeemer,
		bytes32 intentHash
	);

	event ProcessedRedemption(
		bytes32 messageHash,
		uint256 amount,
		address beneficiary
	);

	event RevertRedemptionDeclared(
		bytes32 messageHash,
		address redeemer,
		bytes32 intentHash,
		uint256 nonce,
		uint256 gasPrice
	);

	event RevertedRedemption(
		address redeemer,
		uint256 amount,
		address beneficiary,
		uint256 gasPrice
	);

	struct Mint {
		uint256 amount;
		address beneficiary;
		MessageBus.Message message;
	}

	/** wasAlreadyProved parameter differentiates between first call and replay call of proveOpenST method for same block height */
	event GatewayProven(
		uint256 blockHeight,
		bytes32 storageRoot,
		bool wasAlreadyProved
	);

	/* Struct */
	/**
	 *  It denotes the redeem.
	 *  Status values could be :-
	 *  0 :- amount used for redemption
	 *  1 :- beneficiary is the address in the target chain where token will be minted.
	 */
	struct Redeem {
		uint256 amount;
		address beneficiary;
		MessageBus.Message message;
		address facilitator;
	}

	CoreInterface public core;

	uint256 constant GAS_LIMIT = 2000000; //TODO: Decide this later (May be we should have different gas limits. TO think)
	mapping(bytes32 /*messageHash*/ => Mint) mints;
	mapping(bytes32/*messageHash*/ => Redeem) redeems;
	mapping(address /*redeemer*/ => bytes32 /*messageHash*/) activeProcess;

	modifier onlyOrganisation() {
		require(msg.sender == organisation);
		_;
	}

	constructor(
		address _utilityToken,
		CoreInterface _core,
		uint256 _bounty,
		address _organisation,
		address _gateway,
		address _messageBus
	)
	CoGatewaySetup(_utilityToken, _bounty, _organisation, _gateway, _messageBus)
	public
	{
		require(_core != address(0));

		isActivated = false;
		core = _core;

		encodedGatewayPath = ProofLib.bytes32ToBytes(keccak256(abi.encodePacked(_gateway)));
		// TODO: should we check the code hash with declared codeHash constants.
	}

	function confirmStakingIntent(
		address _staker,
		uint256 _stakerNonce,
		address _beneficiary,
		uint256 _amount,
		uint256 _gasPrice,
		uint256 _blockHeight,
		bytes32 _hashLock,
		bytes memory _rlpParentNodes
	)
	public
	returns (bytes32 messageHash_)
	{
		uint256 initialGas = gasleft();
		require(isActivated);
		require(_staker != address(0));
		require(_beneficiary != address(0));
		require(_amount != 0);
		require(_gasPrice != 0);
		require(_blockHeight != 0);
		require(_hashLock != bytes32(0));
		require(_rlpParentNodes.length != 0);

		require(cleanProcessedStake(_staker));

		//todo change to library call, stake too deep error
		bytes32 intentHash = hashStakingIntent(_amount, _beneficiary, _staker, _gasPrice);

		messageHash_ = MessageBus.messageDigest(STAKE_TYPEHASH, intentHash, _stakerNonce, _gasPrice);

		activeProcess[_staker] = messageHash_;

		mints[messageHash_] = getMint(_amount,
			_beneficiary,
			_staker,
			_stakerNonce,
			_gasPrice,
			intentHash,
			_hashLock
		);

		executeConfirmStakingIntent(mints[messageHash_].message, _blockHeight, _rlpParentNodes);

		emit StakingIntentConfirmed(
			messageHash_,
			_staker,
			_stakerNonce,
			_beneficiary,
			_amount,
			_blockHeight,
			_hashLock
		);

		mints[messageHash_].message.gasConsumed = initialGas.sub(gasleft());
	}

	function processMinting(
		bytes32 _messageHash,
		bytes32 _unlockSecret
	)
	external
	returns (
		uint256 mintAmount_,
		uint256 mintedAmount_,
		uint256 rewardAmount_
	)
	{
		uint256 initialGas = gasleft();
		require(isActivated);
		require(_messageHash != bytes32(0));
		require(_unlockSecret != bytes32(0));

		Mint storage mint = mints[_messageHash];
		MessageBus.Message storage message = mint.message;

		MessageBus.progressInbox(messageBox, STAKE_TYPEHASH, mint.message, _unlockSecret);

		mintAmount_ = mint.amount;

		rewardAmount_ = MessageBus.feeAmount(message, initialGas, 50000, GAS_LIMIT); //21000 * 2 for transactions + approx buffer

		mintedAmount_ = mint.amount.sub(rewardAmount_);
		//Mint token after subtracting reward amount
		require(UtilityTokenInterface(utilityToken).mint(mint.beneficiary, mintedAmount_));
		//reward beneficiary with the reward amount
		require(UtilityTokenInterface(utilityToken).mint(msg.sender, rewardAmount_));


		emit ProcessedMint(
			_messageHash,
			mint.amount,
			mint.beneficiary,
			rewardAmount_
		);
	}

	function processMintingWithProof(
		bytes32 _messageHash,
		bytes _rlpEncodedParentNodes,
		uint256 _blockHeight,
		uint256 _messageStatus
	)
	public
	returns (
		uint256 mintAmount_,
		uint256 mintedAmount_,
		uint256 rewardAmount_
	)
	{
		uint256 initialGas = gasleft();
		require(isActivated);
		require(_messageHash != bytes32(0));
		require(_rlpEncodedParentNodes.length > 0);

		Mint storage mint = mints[_messageHash];
		MessageBus.Message storage message = mint.message;

		MessageBus.progressInboxWithProof(messageBox,
			STAKE_TYPEHASH,
			mint.message,
			_rlpEncodedParentNodes,
			outboxOffset,
			storageRoot,
			MessageBus.MessageStatus(_messageStatus));

		mintAmount_ = mint.amount;
		//TODO: Remove the hardcoded 50000. Discuss and implement it properly
		rewardAmount_ = MessageBus.feeAmount(message, initialGas, 50000, GAS_LIMIT); //21000 * 2 for transactions + approx buffer

		mintedAmount_ = mint.amount.sub(rewardAmount_);
		//Mint token after subtracting reward amount
		require(UtilityTokenInterface(utilityToken).mint(mint.beneficiary, mintedAmount_));
		//reward beneficiary with the reward amount
		require(UtilityTokenInterface(utilityToken).mint(msg.sender, rewardAmount_));

		bytes32 storageRoot = storageRoots[_blockHeight];
		require(storageRoot != bytes32(0));

		emit ProcessedMint(
			_messageHash,
			mint.amount,
			mint.beneficiary,
			rewardAmount_
		);
	}

	function confirmRevertStakingIntent(
		bytes32 _messageHash,
		uint256 _blockHeight,
		bytes _rlpEncodedParentNodes
	)
	external
	returns (bool /*TBD*/)
	{
		uint256 initialGas = gasleft();
		require(isActivated);
		require(_messageHash != bytes32(0));
		require(_rlpEncodedParentNodes.length > 0);
		Mint storage mint = mints[_messageHash];
		MessageBus.Message storage message = mint.message;
		require(message.intentHash !=  bytes32(0));

		bytes32 storageRoot = storageRoots[_blockHeight];
		require(storageRoot != bytes32(0));

		require(MessageBus.confirmRevocation(
				messageBox,
				STAKE_TYPEHASH,
				message,
				_rlpEncodedParentNodes,
				outboxOffset,
				storageRoot
			));

		emit RevertStakingIntentConfirmed(
			_messageHash,
			message.sender,
			message.nonce,
			_blockHeight
		);
		message.gasConsumed = initialGas.sub(gasleft());
		return true;
	}

	function redeem(
		uint256 _amount,
		address _beneficiary,
		address _facilitator,
		uint256 _gasPrice,
		uint256 _nonce,
		bytes32 _hashLock
	)
	public
	payable
	returns (bytes32 messageHash_)
	{
		require(isActivated);
		require(msg.value == bounty);
		require(_amount > uint256(0));
		require(_beneficiary != address(0)); //TODO: this check will be removed so that tokens can be burnt
		require(_facilitator != address(0));
		require(_hashLock != bytes32(0));
		require(cleanProcessedRedemption(msg.sender));

		//TODO: Move the hashing code in to hasher library
		bytes32 intentHash = keccak256(abi.encodePacked(_amount, _beneficiary, msg.sender, _gasPrice));


		messageHash_ = MessageBus.messageDigest(REDEEM_TYPEHASH, intentHash, _nonce, _gasPrice);

		activeProcess[msg.sender] = messageHash_;

		redeems[messageHash_] = Redeem({
			amount : _amount,
			beneficiary : _beneficiary,
			message : getMessage(msg.sender, _nonce, _gasPrice, intentHash, _hashLock),
			facilitator : _facilitator
			});

		//New implementation changing the state here
		require(messageBox.outbox[messageHash_] == MessageBus.MessageStatus.Undeclared);
		messageBox.outbox[messageHash_] = MessageBus.MessageStatus.Declared;

		//transfer redeem amount to Co-Gateway
		require(EIP20Interface(utilityToken).transferFrom(msg.sender, this, _amount));

		emit RedemptionIntentDeclared(
			messageHash_,
			_amount,
			_beneficiary,
			msg.sender,
			intentHash
		);
	}

	function processRedemption(
		bytes32 _messageHash,
		bytes32 _unlockSecret
	)
	external
	returns (uint256 redeemAmount)
	{
		require(isActivated);
		require(_messageHash != bytes32(0));
		require(_unlockSecret != bytes32(0));
		MessageBus.Message storage message = redeems[_messageHash].message;

		redeemAmount = redeems[_messageHash].amount;

		MessageBus.progressOutbox(messageBox, REDEEM_TYPEHASH, message, _unlockSecret);

		require(UtilityTokenInterface(utilityToken).burn(this, redeemAmount));

		msg.sender.transfer(bounty);

		emit ProcessedRedemption(
			_messageHash,
			redeemAmount,
			redeems[_messageHash].beneficiary
		);
	}


	function processRedemptionWithProof(
		bytes32 _messageHash,
		bytes _rlpEncodedParentNodes,
		uint256 _blockHeight,
		uint256 _messageStatus
	)
	external
	returns (uint256 redeemAmount)
	{
		require(isActivated);
		require(_messageHash != bytes32(0));
		require(_rlpEncodedParentNodes.length > 0);

		redeemAmount = redeems[_messageHash].amount;

		bytes32 storageRoot = storageRoots[_blockHeight];
		require(storageRoot != bytes32(0));

		MessageBus.progressOutboxWithProof(
			messageBox,
			REDEEM_TYPEHASH,
			redeems[_messageHash].message,
			_rlpEncodedParentNodes,
			outboxOffset,
			storageRoot,
			MessageBus.MessageStatus(_messageStatus)
		);

		require(UtilityTokenInterface(utilityToken).burn(this, redeemAmount));

		//TODO: think around bounty
		require(EIP20Interface(utilityToken).transfer(redeems[_messageHash].facilitator, bounty));

		emit ProcessedRedemption(
			_messageHash,
			redeemAmount,
			redeems[_messageHash].beneficiary
		);
	}

	function revertRedemption(
		bytes32 _messageHash
	)
	external
	returns (
		address redeemer_,
		bytes32 intentHash_,
		uint256 nonce_,
		uint256 gasPrice_
	)
	{
		require(isActivated);
		require(_messageHash != bytes32(0));
		MessageBus.Message storage message = redeems[_messageHash].message;

		require(message.intentHash != bytes32(0));

		require(message.sender == msg.sender);

		//New implementation changing the state here as we dont have signature verification
		require(messageBox.outbox[_messageHash] == MessageBus.MessageStatus.Undeclared);
		messageBox.outbox[_messageHash] = MessageBus.MessageStatus.Declared;

		redeemer_ = message.sender;
		intentHash_ = message.intentHash;
		nonce_ = message.nonce;
		gasPrice_ = message.gasPrice;

		emit RevertRedemptionDeclared(_messageHash, redeemer_, intentHash_, message.nonce, gasPrice_);
	}

	function processRevertRedemption(
		bytes32 _messageHash,
		uint256 _blockHeight,
		bytes _rlpEncodedParentNodes
	)
	external
	returns (bool /*TBD*/)
	{
		require(isActivated);
		require(_messageHash != bytes32(0));
		require(_rlpEncodedParentNodes.length > 0);

		MessageBus.Message storage message = redeems[_messageHash].message;
		require(message.intentHash != bytes32(0));

		bytes32 storageRoot = storageRoots[_blockHeight];
		require(storageRoot != bytes32(0));

		require(
			MessageBus.progressRevocationMessage(
				messageBox,
				message,
				REDEEM_TYPEHASH,
				outboxOffset,
				_rlpEncodedParentNodes,
				storageRoot
			)
		);

		Redeem storage redeemData = redeems[_messageHash];

		require(EIP20Interface(utilityToken).transfer(message.sender, redeemData.amount));

		msg.sender.transfer(bounty);

		emit RevertedRedemption(
			message.sender,
			redeemData.amount,
			redeemData.beneficiary,
			message.gasPrice);
	}

	/**
 *  @notice External function prove gateway.
 *
 *  @dev proveGateway can be called by anyone to verify merkle proof of gateway contract address.
 *		   Trust factor is brought by stateRoots mapping. stateRoot is committed in commitStateRoot function by mosaic process
 *		   which is a trusted decentralized system running separately.
 * 		   It's important to note that in replay calls of proveGateway bytes _rlpParentNodes variable is not validated. In this case
 *		   input storage root derived from merkle proof account nodes is verified with stored storage root of given blockHeight.
 *		   GatewayProven event has parameter wasAlreadyProved to differentiate between first call and replay calls.
 *
 *  @param _blockHeight Block height at which Gateway is to be proven.
 *  @param _rlpEncodedAccount RLP encoded account node object.
 *  @param _rlpParentNodes RLP encoded value of account proof parent nodes.
=======
// Copyright 2018 OpenST Ltd.
//
// Licensed under the Apache License, Version 2.0 (the "License");
// you may not use this file except in compliance with the License.
// You may obtain a copy of the License at
//
//    http://www.apache.org/licenses/LICENSE-2.0
//
// Unless required by applicable law or agreed to in writing, software
// distributed under the License is distributed on an "AS IS" BASIS,
// WITHOUT WARRANTIES OR CONDITIONS OF ANY KIND, either express or implied.
// See the License for the specific language governing permissions and
// limitations under the License.
//
// ----------------------------------------------------------------------------
// Auxiliary Chain: CoGateway Contract
//
// http://www.simpletoken.org/
//
// ----------------------------------------------------------------------------

/*

                Origin chain      |       Auxiliary chain
-------------------------------------------------------------------------------
                Gateway - - - - - - - - - - - CoGateway
-------------------------------------------------------------------------------
1. GatewayLinking:

            initiateGatewayLink  --->   confirmGatewayLinkIntent
                 |
            progressGatewayLink  --->   progressGatewayLink
-------------------------------------------------------------------------------
2. Redeem and Unstake: Normal flow

        confirmRedemptionIntent  <---   redeem
                                           |
        progressUnstake (HL)     --->   progressRedemption (HL)
-------------------------------------------------------------------------------
3. Redeem and Unstake (Revert): Normal flow

        confirmRedemptionIntent   <---   redeem
                                            |
RevertRedemptionIntentConfirmed   --->   revertRedemption
            |
    progressRevertRedemption      --->   progressRevertRedemption
-------------------------------------------------------------------------------
4.  Redeem and Unstake: Incase the facilitator is not able to progress

        confirmRedemptionIntent   <---   redeem
        (by facilitator)                 (by facilitator)
                                    |
                            facilitator (offline)
                                            |
        progressUnstakeWithProof  <---   progressRedemptionWithProof
-------------------------------------------------------------------------------
*/

import "./EIP20Interface.sol";
import "./MessageBus.sol";
import "./CoreInterface.sol";
import "./SafeMath.sol";
import "./Hasher.sol";
import "./ProofLib.sol";
import "./RLP.sol";
import "./UtilityTokenInterface.sol";
import "./ProtocolVersioned.sol";

/**
 * @title CoGateway Contract
>>>>>>> 7499f047
 *
 * @notice CoGateway act as medium to send messages from auxiliary chain to
 *         origin chain. Currently CoGateway supports redeem and unstake,
 *         revert redeem message & linking of gateway and cogateway.
 */
<<<<<<< HEAD
	function proveGateway(
		uint256 _blockHeight,
		bytes _rlpEncodedAccount,
		bytes _rlpParentNodes)
	external
	returns (bool /* success */)
	{
		// _rlpEncodedAccount should be valid
		require(_rlpEncodedAccount.length != 0, "Length of RLP encoded account is 0");
		// _rlpParentNodes should be valid
		require(_rlpParentNodes.length != 0, "Length of RLP parent nodes is 0");

		bytes32 stateRoot = core.getStateRoot(_blockHeight);
		// State root should be present for the block height
		require(stateRoot != bytes32(0), "State root is 0");

		// If account already proven for block height
		bytes32 provenStorageRoot = storageRoots[_blockHeight];

		if (provenStorageRoot != bytes32(0)) {
			// Check extracted storage root is matching with existing stored storage root
			require(provenStorageRoot == storageRoot, "Storage root mismatch when account is already proven");
			// wasAlreadyProved is true here since proveOpenST is replay call for same block height
			emit GatewayProven(_blockHeight, storageRoot, true);
			// return true
			return true;
		}

		bytes32 storageRoot = ProofLib.proveAccount(_rlpEncodedAccount, _rlpParentNodes, encodedGatewayPath, stateRoot);

		storageRoots[_blockHeight] = storageRoot;
		// wasAlreadyProved is false since proveOpenST is called for the first time for a block height
		emit GatewayProven(_blockHeight, storageRoot, false);

		return true;
	}


	/* private methods */
	function executeConfirmStakingIntent(
		MessageBus.Message storage _message,
		uint256 _blockHeight,
		bytes _rlpParentNodes
	)
	private
	{
		bytes32 storageRoot = storageRoots[_blockHeight];
		require(storageRoot != bytes32(0));

		MessageBus.confirmMessage(
			messageBox,
			STAKE_TYPEHASH,
			_message,
			_rlpParentNodes,
			outboxOffset,
			storageRoots[_blockHeight]);
	}

	function getMint(
		uint256 _amount,
		address _beneficiary,
		address _staker,
		uint256 _stakerNonce,
		uint256 _gasPrice,
		bytes32 _intentHash,
		bytes32 _hashLock
	)
	private
	pure
	returns (Mint)
	{
		return Mint({
			amount : _amount,
			beneficiary : _beneficiary,
			message : getMessage(_staker, _stakerNonce, _gasPrice, _intentHash, _hashLock)
			});
	}

	function cleanProcessedRedemption(address redeemer)
	private
	returns (bool /*success*/)
	{
		bytes32 previousProcess = activeProcess[redeemer];

		if (previousProcess != bytes32(0)) {

			require(
				messageBox.outbox[previousProcess] != MessageBus.MessageStatus.Progressed ||
				messageBox.outbox[previousProcess] != MessageBus.MessageStatus.Revoked
			);
			delete redeems[previousProcess];
			delete messageBox.inbox[previousProcess];
		}
	}

	function cleanProcessedStake(address staker)
	private
	returns (bool /*success*/)
	{
		bytes32 previousProcess = activeProcess[staker];

		if (previousProcess != bytes32(0)) {

			require(
				messageBox.inbox[previousProcess] != MessageBus.MessageStatus.Progressed ||
				messageBox.inbox[previousProcess] != MessageBus.MessageStatus.Revoked
			);
			delete mints[previousProcess];
			delete messageBox.inbox[previousProcess];
		}
		return true;
	}

	//TODO: This needs discusion. This doesnt apprear correct way of implementation
	/**
	 *  @notice Public function completeUtilityTokenProtocolTransfer.
=======
contract CoGateway is Hasher {

    using SafeMath for uint256;

    /* Events */

    /** Emitted whenever a staking intent is confirmed. */
    event StakingIntentConfirmed(
        bytes32 indexed _messageHash,
        address _staker,
        uint256 _stakerNonce,
        address _beneficiary,
        uint256 _amount,
        uint256 _blockHeight,
        bytes32 _hashLock
    );

    /** Emitted whenever a utility tokens are minted. */
    event ProgressedMint(
        bytes32 indexed _messageHash,
        address _staker,
        address _beneficiary,
        uint256 _stakeAmount,
        uint256 _mintedAmount,
        uint256 _rewardAmount,
        bytes32 _unlockSecret
    );

    /** Emitted whenever revert staking intent is confirmed. */
    event RevertStakingIntentConfirmed(
        bytes32 indexed _messageHash,
        address _staker,
        uint256 _stakerNonce,
        uint256 _amount
    );

    /** Emitted whenever a staking intent is reverted. */
    event RevertStakeProgressed(
        bytes32 indexed _messageHash,
        address _staker,
        uint256 _stakerNonce,
        uint256 _amount
    );

    /** Emitted whenever redemption is initiated. */
    event RedemptionIntentDeclared(
        bytes32 indexed _messageHash,
        address _redeemer,
        uint256 _redeemerNonce,
        address _beneficiary,
        uint256 _amount
    );

    /** Emitted whenever redemption is completed. */
    event ProgressedRedemption(
        bytes32 indexed _messageHash,
        address _redeemer,
        uint256 _redeemerNonce,
        uint256 _amount,
        bytes32 _unlockSecret
    );

    /** Emitted whenever revert redemption is initiated. */
    event RevertRedemptionDeclared(
        bytes32 indexed _messageHash,
        address _redeemer,
        uint256 _redeemerNonce,
        uint256 _amount
    );

    /** Emitted whenever revert redemption is complete. */
    event RevertedRedemption(
        bytes32 indexed _messageHash,
        address _redeemer,
        uint256 _redeemerNonce,
        uint256 _amount
    );

    /** Emitted whenever a gateway and coGateway linking is confirmed. */
    event GatewayLinkConfirmed(
        bytes32 indexed _messageHash,
        address _gateway,
        address _cogateway,
        address _valueToken,
        address _utilityToken
    );

    /** Emitted whenever a gateway and coGateway linking is complete. */
    event GatewayLinkProgressed(
        bytes32 indexed _messageHash,
        address _gateway,
        address _cogateway,
        address _valueToken,
        address _utilityToken,
        bytes32 _unlockSecret
    );

    /** Emitted whenever a Gateway contract is proven.
     *	wasAlreadyProved parameter differentiates between first call and replay
     *  call of proveGateway method for same block height
     */
    event GatewayProven(
        address _gateway,
        uint256 _blockHeight,
        bytes32 _storageRoot,
        bool _wasAlreadyProved
    );

    /* Struct */

    /**
     * Redeem stores the redemption information about the redeem amount,
     * beneficiary address, message data and facilitator address.
     */
    struct Redeem {

        /** Amount that will be redeemed. */
        uint256 amount;

        /**
         * Address where the value tokens will be unstaked in the
         * origin chain.
         */
        address beneficiary;

        /** Address of the facilitator that initiates the staking process. */
        address facilitator;
    }

    /**
     * Mint stores the minting information
     * like mint amount, beneficiary address, message data.
     */
    struct Mint {

        /** Amount that will be minted. */
        uint256 amount;

        /** Address for which the utility tokens will be minted */
        address beneficiary;
    }

    /**
     * ActiveProcess stores the information related to in progress process
     * like stake/mint unstake/redeem.
     */
    struct ActiveProcess {

        /** latest message hash. */
        bytes32 messageHash;

        /** Outbox or Inbox process. */
        MessageBus.MessageBoxType messageBoxType;
    }

    /* constants */

    uint8 MESSAGE_BOX_OFFSET = 1;

    /* public variables */

    /** Gateway contract address. */
    address public gateway;

    /**
     * Message box.
     * @dev keep this is at location 1, in case this is changed then update
     *      constant OUTBOX_OFFSET accordingly.
     */
    MessageBus.MessageBox messageBox;

    /** Specifies if the Gateway and CoGateway contracts are linked. */
    bool public linked;

    /** Specifies if the CoGateway is deactivated for any new redeem process.*/
    bool public deactivated;

    /** Organisation address. */
    address public organisation;

    /** amount of base token which is staked by facilitator. */
    uint256 public bounty;

    /** address of utility token. */
    address public utilityToken;

    /** address of value token. */
    address public valueToken;

    /** address of core contract. */
    CoreInterface public core;

    /** Gateway link message hash. */
    bytes32 public gatewayLinkHash;

    /** Maps messageHash to the Mint object. */
    mapping(bytes32 /*messageHash*/ => Mint) mints;

    /** Maps messageHash to the Redeem object. */
    mapping(bytes32/*messageHash*/ => Redeem) redeems;

    /** Maps messageHash to the Message object. */
    mapping(bytes32 /*messageHash*/ => MessageBus.Message) messages;

    /**
     * Maps address to ActiveProcess object.
     *
     * Once the minting or redeem process is started the corresponding
     * message hash is stored in ActiveProcess against the staker/redeemer
     * address. This is used to restrict simultaneous/multiple minting and
     * redeem for a particular address. This is also used to determine the
     * nonce of the particular address. Refer getNonce for the details.
     */
    mapping(address /*address*/ => ActiveProcess) activeProcess;

    /** Maps blockHeight to storageRoot*/
    mapping(uint256 /* block height */ => bytes32) private storageRoots;

    /* private variables */

    /* path to prove merkle account proof for Gateway contract */
    bytes private encodedGatewayPath;

    /* modifiers */

    /** checks that only organisation can call a particular function. */
    modifier onlyOrganisation() {
        require(
            msg.sender == organisation,
            "Only organisation can call the function"
        );
        _;
    }

    /** checks that contract is linked and is not deactivated */
    modifier isActive() {
        require(
            deactivated == false && linked == true,
            "Contract is restricted to use"
        );
        _;
    }

    /* Constructor */

    /**
     * @notice Initialise the contract by providing the Gateway contract
     *         address for which the CoGateway will enable facilitation of
     *         minting and redeeming.
     *
     * @param _valueToken The value token contract address.
     * @param _utilityToken The utility token address that will be used for
     *                      minting the utility token.
     * @param _core Core contract address.
     * @param _bounty The amount that facilitator will stakes to initiate the
     *                staking process.
     * @param _organisation Organisation address.
     * @param _gateway Gateway contract address.
     */
    constructor(
        address _valueToken,
        address _utilityToken,
        CoreInterface _core,
        uint256 _bounty,
        address _organisation,
        address _gateway
    )
        public
    {
        require(
            _valueToken != address(0),
            "Value token address must not be zero"
        );
        require(
            _utilityToken != address(0),
            "Utility token address must not be zero"
        );
        require(
            _core != address(0),
            "Core contract address must not be zero"
        );
        require(
            _organisation != address(0),
            "Organisation address must not be zero"
        );
        require(
            _gateway != address(0),
            "Gateway address must not be zero"
        );

        //gateway and cogateway is not linked yet so it is initialized as false
        linked = false;

        // gateway is active
        deactivated = false;

        valueToken = _valueToken;
        utilityToken = _utilityToken;
        gateway = _gateway;
        core = _core;
        bounty = _bounty;
        organisation = _organisation;

        // update the encodedGatewayPath
        encodedGatewayPath = ProofLib.bytes32ToBytes(
            keccak256(abi.encodePacked(_gateway))
        );
    }

    /* External functions */

    /**
     * @notice Confirm the Gateway and CoGateway contracts initiation.
     *
     * @param _intentHash Gateway and CoGateway linking intent hash.
     *                    This is a sha3 of gateway address, cogateway address,
     *                    bounty, token name, token symbol, token decimals,
     *                    _nonce, token.
     * @param _nonce Nonce of the sender. Here in this case its organisation
     *               address of Gateway
     * @param _sender The address that signs the message hash. In this case it
     *                has to be organisation address of Gateway
     * @param _hashLock Hash lock, set by the facilitator.
     * @param _blockHeight Block number for which the proof is valid
     * @param _rlpParentNodes RLP encoded parent node data to prove in
     *                        messageBox outbox of Gateway
     *
     * @return messageHash_ Message hash
     */
    function confirmGatewayLinkIntent(
        bytes32 _intentHash,
        uint256 _nonce,
        address _sender,
        bytes32 _hashLock,
        uint256 _blockHeight,
        bytes memory _rlpParentNodes
    )
        public // TODO: check to change it to external, getting stack to deep.
        returns(bytes32 messageHash_)
    {
        require(
            linked == false,
            "CoGateway contract must not be already linked"
        );
        require(
            deactivated == false,
            "Gateway contract must not be deactivated"
        );
        require(
            gatewayLinkHash == bytes32(0),
            "Linking is already initiated"
        );
        require(
            _sender != address(0),
            "Sender must be not be zero"
        );
        require(
            _nonce == _getNonce(_sender),
            "Sender nonce must be in sync"
        );
        require(
            _hashLock != bytes32(0),
            "Hash lock must not be zero"
        );
        require(
            _rlpParentNodes.length > 0,
            "RLP parent nodes must not be zero"
        );

        bytes32 storageRoot = storageRoots[_blockHeight];
        require(
            storageRoot != bytes32(0),
            "Storage root for given block height must not be zero"
        );

        // TODO: need to add check for MessageBus.
        //       (This is already done in other branch)
        bytes32 intentHash = hashLinkGateway(
            gateway,
            address(this),
            bounty,
            EIP20Interface(utilityToken).name(),
            EIP20Interface(utilityToken).symbol(),
            EIP20Interface(utilityToken).decimals(),
            _nonce,
            valueToken);

        // Ensure that the _intentHash matches the calculated intentHash
        require(
            intentHash == _intentHash,
            "Incorrect intent hash"
        );

        // Get the message hash
        messageHash_ = MessageBus.messageDigest(
            GATEWAY_LINK_TYPEHASH,
            intentHash,
            _nonce,
            0,
            0
        );
        // create Message object
        messages[messageHash_] = getMessage(
            _sender,
            _nonce,
            0,
            0,
            _intentHash,
            _hashLock
        );

        // initiate new inbox process
        initiateNewProcess(
            _sender,
            _nonce,
            messageHash_,
            MessageBus.MessageBoxType.Inbox
        );

        // Declare message in inbox
        MessageBus.confirmMessage(
            messageBox,
            GATEWAY_LINK_TYPEHASH,
            messages[messageHash_],
            _rlpParentNodes,
            MESSAGE_BOX_OFFSET,
            storageRoot
        );

        gatewayLinkHash = messageHash_;

        // Emit GatewayLinkConfirmed event
        emit GatewayLinkConfirmed(
            messageHash_,
            gateway,
            address(this),
            valueToken,
            utilityToken
        );
    }

    /**
     * @notice Complete the Gateway and CoGateway contracts linking. This will
     *         set the variable linked to true, and thus it will activate the
     *         CoGateway contract for mint and redeem.
     *
     * @param _messageHash Message hash
     * @param _unlockSecret Unlock secret for the hashLock provide by the
     *                      facilitator while initiating the Gateway/CoGateway
     *                      linking
     *
     * @return `true` if gateway linking was successfully progressed
     */
    function progressGatewayLink(
        bytes32 _messageHash,
        bytes32 _unlockSecret
    )
        external
        returns (bool)
    {
        require(
            _messageHash != bytes32(0),
            "Message hash must not be zero"
        );
        require(
            _unlockSecret != bytes32(0),
            "Unlock secret must not be zero"
        );
        require(
            gatewayLinkHash == _messageHash,
            "Invalid message hash"
        );

        // Progress inbox
        MessageBus.progressInbox(
            messageBox,
            GATEWAY_LINK_TYPEHASH,
            messages[_messageHash],
            _unlockSecret
        );

        // Update to specify the Gateway/CoGateway is linked
        linked = true;

        // Emit GatewayLinkProgressed event
        emit GatewayLinkProgressed(
            _messageHash,
            gateway,
            address(this),
            valueToken,
            utilityToken,
            _unlockSecret
        );

        return true;
    }

    /**
	 * @notice Confirms the initiation of the stake process.
>>>>>>> 7499f047
	 *
	 * @param _staker Staker address.
	 * @param _stakerNonce Nonce of the staker address.
	 * @param _beneficiary The address in the auxiliary chain where the utility
	 *                     tokens will be minted.
	 * @param _amount Amount of utility token will be minted.
	 * @param _gasPrice Gas price that staker is ready to pay to get the stake
	 *                  and mint process done
	 * @param _gasLimit Gas limit that staker is ready to pay
	 * @param _hashLock Hash Lock provided by the facilitator.
	 * @param _blockHeight Block number for which the proof is valid
	 * @param _rlpParentNodes RLP encoded parent node data to prove in
	 *                        messageBox outbox of Gateway
	 *
	 * @return messageHash_ which is unique for each request.
	 */
    function confirmStakingIntent(
        address _staker,
        uint256 _stakerNonce,
        address _beneficiary,
        uint256 _amount,
        uint256 _gasPrice,
        uint256 _gasLimit,
        bytes32 _hashLock,
        uint256 _blockHeight,
        bytes memory _rlpParentNodes
    )
        public
        returns (bytes32 messageHash_)
    {
        // Get the initial gas amount
        uint256 initialGas = gasleft();

        require(
            _staker != address(0),
            "Staker address must not be zero"
        );
        require(
            _beneficiary != address(0),
            "Beneficiary address must not be zero"
        );
        require(
            _amount != 0,
            "Mint amount must not be zero"
        );
        require(
            _gasPrice != 0,
            "Gas price must not be zero"
        );
        require(
            _gasLimit != 0,
            "Gas limit must not be zero"
        );
        require(
            _hashLock != bytes32(0),
            "Hash lock must not be zero"
        );
        require(
            _rlpParentNodes.length != 0,
            "RLP parent nodes must not be zero"
        );

        // Get the staking intent hash
        bytes32 intentHash = hashStakingIntent(
            _amount,
            _beneficiary,
            _staker,
            _stakerNonce,
            _gasPrice,
            _gasLimit,
            valueToken
        );

        // Get the messageHash
        messageHash_ = MessageBus.messageDigest(
            STAKE_TYPEHASH,
            intentHash,
            _stakerNonce,
            _gasPrice,
            _gasLimit
        );

        // Get previousMessageHash
        bytes32 previousMessageHash = initiateNewProcess(
            _staker,
            _stakerNonce,
            messageHash_,
            MessageBus.MessageBoxType.Inbox
        );

        // Delete the previous progressed / revoked mint data
        delete mints[previousMessageHash];

        // Create new mint object
        mints[messageHash_] = Mint({
            amount : _amount,
            beneficiary : _beneficiary
            });

        // create new message object
        messages[messageHash_] = getMessage(
            _staker,
            _stakerNonce,
            _gasPrice,
            _gasLimit,
            intentHash,
            _hashLock);


        // execute the confirm staking intent. This is done in separate
        // function to avoid stack too deep error
        executeConfirmStakingIntent(
            messages[messageHash_],
            _blockHeight,
            _rlpParentNodes
        );

        // Emit StakingIntentConfirmed event
        emit StakingIntentConfirmed(
            messageHash_,
            _staker,
            _stakerNonce,
            _beneficiary,
            _amount,
            _blockHeight,
            _hashLock
        );

        // Update the gas consumed for this function.
        messages[messageHash_].gasConsumed = initialGas.sub(gasleft());
    }

    /**
     * @notice Complete minting process by minting the utility tokens
     *
     * @param _messageHash Message hash.
     * @param _unlockSecret Unlock secret for the hashLock provide by the
     *                      facilitator while initiating the stake
     *
     * @return staker_ Staker address
     * @return beneficiary_ Address to which the utility tokens will be
     *                      transferred after minting
     * @return stakeAmount_ Total amount for which the staking was
     *                      initiated. The reward amount is deducted from the
     *                      this amount and is given to the facilitator.
     * @return mintedAmount_ Actual minted amount, after deducting the reward
     *                       from the total (stake) amount.
     * @return rewardAmount_ Reward amount that is transferred to facilitator
     */
    function progressMinting(
        bytes32 _messageHash,
        bytes32 _unlockSecret
    )
        external
        returns (
            address staker_,
            address beneficiary_,
            uint256 stakeAmount_,
            uint256 mintedAmount_,
            uint256 rewardAmount_
        )
    {
        // Get the initial gas amount
        uint256 initialGas = gasleft();

        require(
            _messageHash != bytes32(0),
            "Message hash must not be zero"
        );
        require(
            _unlockSecret != bytes32(0),
            "Unlock secret must not be zero"
        );

        Mint storage mint = mints[_messageHash];
        MessageBus.Message storage message = messages[_messageHash];

        // Progress inbox
        MessageBus.progressInbox(
            messageBox,
            STAKE_TYPEHASH,
            message,
            _unlockSecret
        );

        staker_ = message.sender;
        beneficiary_ = mint.beneficiary;
        stakeAmount_ = mint.amount;

        rewardAmount_ = MessageBus.feeAmount(
            message,
            initialGas,
            50000  //21000 * 2 for transactions + approx buffer
        );

        mintedAmount_ = stakeAmount_.sub(rewardAmount_);

        //Mint token after subtracting reward amount
        UtilityTokenInterface(utilityToken).mint(beneficiary_, mintedAmount_);

        //reward beneficiary with the reward amount
        UtilityTokenInterface(utilityToken).mint(msg.sender, rewardAmount_);

        // delete the mint data
        delete mints[_messageHash];

        // Emit ProgressedMint event
        emit ProgressedMint(
            _messageHash,
            message.sender,
            mint.beneficiary,
            stakeAmount_,
            mintedAmount_,
            rewardAmount_,
            _unlockSecret
        );
    }

    /**
     * @notice Completes the minting process by providing the merkle proof
     *         instead of unlockSecret. In case the facilitator process is not
     *         able to complete the stake and minting process then this is an
     *         alternative approach to complete the process
     *
     * @dev This can be called to prove that the outbox status of messageBox on
     *      Gateway is either declared or progressed.
     *
     * @param _messageHash Message hash.
     * @param _rlpEncodedParentNodes RLP encoded parent node data to prove in
     *                               messageBox inbox of Gateway
     * @param _blockHeight Block number for which the proof is valid
     * @param _messageStatus Message status i.e. Declared or Progressed that
     *                       will be proved.
     *
     * @return stakeAmount_ Total amount for which the stake was initiated. The
     *                      reward amount is deducted from the total amount and
     *                      is given to the facilitator.
     * @return mintedAmount_ Actual minted amount, after deducting the reward
     *                        from the total amount.
     * @return rewardAmount_ Reward amount that is transferred to facilitator
     */
    function progressMintingWithProof(
        bytes32 _messageHash,
        bytes _rlpEncodedParentNodes,
        uint256 _blockHeight,
        uint256 _messageStatus
    )
        public
        returns (
            uint256 stakeAmount_,
            uint256 mintedAmount_,
            uint256 rewardAmount_
        )
    {
        // Get the inital gas
        uint256 initialGas = gasleft();

        require(
            _messageHash != bytes32(0),
            "Message hash must not be zero"
        );
        require(
            _rlpEncodedParentNodes.length > 0,
            "RLP encoded parent nodes must not be zero"
        );

        // Get the storage root for the given block height
        bytes32 storageRoot = storageRoots[_blockHeight];
        require(
            storageRoot != bytes32(0),
            "Storage root must not be zero"
        );

        Mint storage mint = mints[_messageHash];
        MessageBus.Message storage message = messages[_messageHash];

        MessageBus.progressInboxWithProof(
            messageBox,
            STAKE_TYPEHASH,
            message,
            _rlpEncodedParentNodes,
            MESSAGE_BOX_OFFSET,
            storageRoot,
            MessageBus.MessageStatus(_messageStatus)
        );

        stakeAmount_ = mint.amount;

        //TODO: Remove the hardcoded 50000. Discuss and implement it properly
        //21000 * 2 for transactions + approx buffer
        rewardAmount_ = MessageBus.feeAmount(
            message,
            initialGas,
            50000
        );

        mintedAmount_ = stakeAmount_.sub(rewardAmount_);

        //Mint token after subtracting reward amount
        UtilityTokenInterface(utilityToken).mint(mint.beneficiary, mintedAmount_);

        //reward beneficiary with the reward amount
        UtilityTokenInterface(utilityToken).mint(msg.sender, rewardAmount_);

        // delete the mint data
        delete mints[_messageHash];

        //TODO: we can have a separate event for this.
        // Emit ProgressedMint event
        emit ProgressedMint(
            _messageHash,
            message.sender,
            mint.beneficiary,
            stakeAmount_,
            mintedAmount_,
            rewardAmount_,
            bytes32(0)
        );
    }

    /**
     * @notice Declare staking revert intent
     *
     * @param _messageHash Message hash.
     * @param _blockHeight Block number for which the proof is valid
     * @param _rlpEncodedParentNodes RLP encoded parent node data to prove
     *                               DeclaredRevocation in messageBox outbox
     *                               of Gateway
     *
     * @return staker_ Staker address
     * @return stakerNonce_ Staker nonce
     * @return amount_ Redeem amount
     */
    function confirmRevertStakingIntent(
        bytes32 _messageHash,
        uint256 _blockHeight,
        bytes _rlpEncodedParentNodes
    )
        external
        returns (
            address staker_,
            uint256 stakerNonce_,
            uint256 amount_
        )
    {
        // Get the initial gas value
        uint256 initialGas = gasleft();

        require(
            _messageHash != bytes32(0),
            "Message hash must not be zero"
        );
        require(
            _rlpEncodedParentNodes.length > 0,
            "RLP encoded parent nodes must not be zero"
        );

        MessageBus.Message storage message = messages[_messageHash];
        require(
            message.intentHash != bytes32(0),
            "RevertRedemption intent hash must not be zero"
        );

        // Get the storage root
        bytes32 storageRoot = storageRoots[_blockHeight];
        require(
            storageRoot != bytes32(0),
            "Storage root must not be zero"
        );

        // Confirm revocation
        MessageBus.confirmRevocation(
            messageBox,
            STAKE_TYPEHASH,
            message,
            _rlpEncodedParentNodes,
            MESSAGE_BOX_OFFSET,
            storageRoot
        );

        Mint storage mint = mints[_messageHash];

        staker_ = message.sender;
        stakerNonce_ = message.nonce;
        amount_ = mint.amount;

        // Emit RevertStakingIntentConfirmed event
        emit RevertStakingIntentConfirmed(
            _messageHash,
            message.sender,
            message.nonce,
            mint.amount
        );

        // Update the gas consumed for this function.
        message.gasConsumed = initialGas.sub(gasleft());
    }

    //TODO: Discuss this with team. We may not need this at all.
    /**
     * @notice Complete revert staking by providing the merkle proof
     *
     * @param _messageHash Message hash.
     *
     * @return staker_ Staker address
     * @return stakerNonce_ Staker nonce
     * @return amount_ Stake amount
     */
    function progressRevertStaking(
        bytes32 _messageHash
    )
        external
        returns (
            address staker_,
            uint256 stakerNonce_,
            uint256 amount_
        )
    {
        require(
            _messageHash != bytes32(0),
            "Message hash must not be zero"
        );

        // Get the message object
        MessageBus.Message storage message = messages[_messageHash];
        require(
            message.intentHash != bytes32(0),
            "StakingIntentHash must not be zero"
        );

        // TODO: @dev should we directly change the status ?
        bool isChanged = false;
        MessageBus.MessageStatus nextStatus;
        (isChanged, nextStatus) = MessageBus.changeInboxState(
            messageBox,
            _messageHash
        );

        require(isChanged == true,
            "MessageBox state must change"
        );

        require(nextStatus == MessageBus.MessageStatus.Revoked,
            "Next status must be Revoked"
        );

        staker_ = message.sender;
        stakerNonce_ = message.nonce;
        amount_ = mints[_messageHash].amount;

        // delete the mint data
        delete mints[_messageHash];

        // Emit RevertStakeProgressed event
        emit RevertStakeProgressed(
            _messageHash,
            staker_,
            stakerNonce_,
            amount_
        );
    }

    /**
     * @notice Initiates the redemption process.
     *
     * @dev In order to redeem the redeemer needs to approve CoGateway contract
     *      for redeem amount. Redeem amount is transferred from redeemer
     *      address to CoGateway contract.
     *      This is a payable function. The bounty is transferred in base token
     *      Redeemer is always msg.sender
     *
     * @param _amount Redeem amount that will be transferred form redeemer
     *                account.
     * @param _beneficiary The address in the origin chain where the value
     *                     tok ens will be released.
     * @param _facilitator Facilitator address.
     * @param _gasPrice Gas price that redeemer is ready to pay to get the
     *                  redemption process done.
     * @param _gasLimit Gas limit that redeemer is ready to pay
     * @param _nonce Nonce of the redeemer address.
     * @param _hashLock Hash Lock provided by the facilitator.
     *
     * @return messageHash_ which is unique for each request.
     */
    function redeem(
        uint256 _amount,
        address _beneficiary,
        address _facilitator,
        uint256 _gasPrice,
        uint256 _gasLimit,
        uint256 _nonce,
        bytes32 _hashLock
    )
        public
        payable
        isActive
        returns (bytes32 messageHash_)
    {
        require(
            msg.value == bounty,
            "msg.value must match the bounty amount"
        );
        require(
            _amount > uint256(0),
            "Redeem amount must not be zero"
        );

        //TODO: This check will be removed so that tokens can be burnt.
        //      Discuss and verify all the cases
        require(
            _beneficiary != address(0),
            "Beneficiary address must not be zero"
        );
        require(
            _facilitator != address(0),
            "Facilitator address must not be zero"
        );
        require(
            _gasPrice != 0,
            "Gas price must not be zero"
        );
        require(
            _gasLimit != 0,
            "Gas limit must not be zero"
        );

        //TODO: Do we need this check ?
        require(
            _hashLock != bytes32(0),
            "HashLock must not be zero"
        );

        // Get the redemption intent hash
        bytes32 intentHash = hashRedemptionIntent(
            _amount,
            _beneficiary,
            msg.sender,
            _nonce,
            _gasPrice,
            _gasLimit,
            valueToken
        );

        // Get the messageHash
        messageHash_ = MessageBus.messageDigest(
            REDEEM_TYPEHASH,
            intentHash,
            _nonce,
            _gasPrice,
            _gasLimit
        );

        // Get previousMessageHash
        bytes32 previousMessageHash = initiateNewProcess(
            msg.sender,
            _nonce,
            messageHash_,
            MessageBus.MessageBoxType.Outbox
        );

        // Delete the previous progressed/revoked redeem data
        delete redeems[previousMessageHash];

        redeems[messageHash_] = Redeem({
            amount : _amount,
            beneficiary : _beneficiary,
            facilitator : _facilitator
            });

        // create message object
        messages[messageHash_] = getMessage(
            msg.sender,
            _nonce,
            _gasPrice,
            _gasLimit,
            intentHash,
            _hashLock
        );

        //TODO: Move this code in MessageBus.
        require(
            messageBox.outbox[messageHash_] ==
            MessageBus.MessageStatus.Undeclared,
            "Message status must be Undeclared"
        );
        // Update the message outbox status to declared.
        messageBox.outbox[messageHash_] = MessageBus.MessageStatus.Declared;

        //transfer redeem amount to Co-Gateway
        EIP20Interface(utilityToken).transferFrom(
            msg.sender,
            address(this),
            _amount
        );

        // Emit RedemptionIntentDeclared event
        emit RedemptionIntentDeclared(
            messageHash_,
            msg.sender,
            _nonce,
            _beneficiary,
            _amount
        );
    }

    /**
     * @notice Completes the redemption process.
     *
     * @param _messageHash Message hash.
     * @param _unlockSecret Unlock secret for the hashLock provide by the
     *                      facilitator while initiating the redeem
     *
     * @return redeemer_ Redeemer address
     * @return redeemAmount_ Redeem amount
     */
    function progressRedemption(
        bytes32 _messageHash,
        bytes32 _unlockSecret
    )
        external
        returns (
            address redeemer_,
            uint256 redeemAmount_
        )
    {
        require(
            _messageHash != bytes32(0),
            "Message hash must not be zero"
        );
        //TODO: unlock secret can be zero. Discuss if this check is needed.
        require(
            _unlockSecret != bytes32(0),
            "Unlock secret must not be zero"
        );

        // Get the message object
        MessageBus.Message storage message = messages[_messageHash];

        // Get the redeemer address
        redeemer_ = message.sender;

        // Get the redeem amount
        redeemAmount_ = redeems[_messageHash].amount;

        // Progress outbox
        MessageBus.progressOutbox(
            messageBox,
            REDEEM_TYPEHASH,
            message,
            _unlockSecret
        );

        // burn the redeem amount
        UtilityTokenInterface(utilityToken).burn(address(this), redeemAmount_);

        // Transfer the bounty amount to the facilitator
        msg.sender.transfer(bounty);

        // delete the redeem data
        delete redeems[_messageHash];

        // Emit ProgressedRedemption event.
        emit ProgressedRedemption(
            _messageHash,
            message.sender,
            message.nonce,
            redeemAmount_,
            _unlockSecret
        );
    }

    /**
     * @notice Completes the redemption process by providing the merkle proof
     *         instead of unlockSecret. In case the facilitator process is not
     *         able to complete the redeem and unstake process then this is an
     *         alternative approach to complete the process
     *
     * @dev This can be called to prove that the inbox status of messageBox on
     *      Gateway is either declared or progressed.
     *
     * @param _messageHash Message hash.
     * @param _rlpEncodedParentNodes RLP encoded parent node data to prove in
     *                               messageBox outbox of Gateway
     * @param _blockHeight Block number for which the proof is valid
     * @param _messageStatus Message status i.e. Declared or Progressed that
     *                       will be proved.
     *
     * @return redeemer_ Redeemer address
     * @return redeemAmount_ Redeem amount
     */
    function progressRedemptionWithProof(
        bytes32 _messageHash,
        bytes _rlpEncodedParentNodes,
        uint256 _blockHeight,
        uint256 _messageStatus
    )
        external
        returns (
            address redeemer_,
            uint256 redeemAmount_
        )
    {
        require(
            _messageHash != bytes32(0),
            "Message hash must not be zero"
        );
        require(
            _rlpEncodedParentNodes.length > 0,
            "RLP encoded parent nodes must not be zero"
        );

        bytes32 storageRoot = storageRoots[_blockHeight];

        require(
            storageRoot != bytes32(0),
            "Storage root must not be zero"
        );

        MessageBus.Message storage message = messages[_messageHash];

        redeemer_ = message.sender;
        redeemAmount_ = redeems[_messageHash].amount;

        MessageBus.progressOutboxWithProof(
            messageBox,
            REDEEM_TYPEHASH,
            message,
            _rlpEncodedParentNodes,
            MESSAGE_BOX_OFFSET,
            storageRoot,
            MessageBus.MessageStatus(_messageStatus)
        );

        // Burn the redeem amount.
        UtilityTokenInterface(utilityToken).burn(address(this), redeemAmount_);

        // Transfer the bounty amount to the facilitator
        msg.sender.transfer(bounty);

        // delete the redeem data
        delete redeems[_messageHash];

        //TODO: we can have a seperate event for this.
        // Emit ProgressedRedemption event.
        emit ProgressedRedemption(
            _messageHash,
            redeemer_,
            message.nonce,
            redeemAmount_,
            bytes32(0)
        );
    }

    /**
     * @notice Revert redemption to stop the redeem process
     *
     * @param _messageHash Message hash.
     *
     * @return redeemer_ Redeemer address
     * @return redeemerNonce_ Redeemer nonce
     * @return amount_ Redeem amount
     */
    function revertRedemption(
        bytes32 _messageHash
    )
        external
        returns (
            address redeemer_,
            uint256 redeemerNonce_,
            uint256 amount_
        )
    {
        require(
            _messageHash != bytes32(0),
            "Message hash must not be zero"
        );

        // get the message object for the _messageHash
        MessageBus.Message storage message = messages[_messageHash];

        require(message.intentHash != bytes32(0));

        require(
            message.intentHash != bytes32(0),
            "RedemptionIntentHash must not be zero"
        );

        require(
            message.sender == msg.sender,
            "msg.sender must match"
        );

        //TODO: Move this code in MessageBus. Should we use changeOutboxState?
        require(
            messageBox.outbox[_messageHash] ==
            MessageBus.MessageStatus.Undeclared,
            "Message status must be Undeclared"
        );
        // Update the message outbox status to declared.
        messageBox.outbox[_messageHash] =
            MessageBus.MessageStatus.DeclaredRevocation;

        redeemer_ = message.sender;
        redeemerNonce_ = message.nonce;
        amount_ = redeems[_messageHash].amount;

        // Emit RevertRedemptionDeclared event.
        emit RevertRedemptionDeclared(
            _messageHash,
            redeemer_,
            redeemerNonce_,
            amount_
        );
    }

    /**
     * @notice Complete revert redemption by providing the merkle proof
     *
     * @param _messageHash Message hash.
     * @param _blockHeight Block number for which the proof is valid
     * @param _rlpEncodedParentNodes RLP encoded parent node data to prove
     *                               DeclaredRevocation in messageBox inbox
     *                               of Gateway
     *
     * @return redeemer_ Redeemer address
     * @return redeemerNonce_ Redeemer nonce
     * @return amount_ Redeem amount
     */
    function progressRevertRedemption(
        bytes32 _messageHash,
        uint256 _blockHeight,
        bytes _rlpEncodedParentNodes
    )
        external
        returns (
            address redeemer_,
            uint256 redeemerNonce_,
            uint256 amount_
        )
    {
        require(
            _messageHash != bytes32(0),
            "Message hash must not be zero"
        );
        require(
            _rlpEncodedParentNodes.length > 0,
            "RLP encoded parent nodes must not be zero"
        );

        // Get the message object
        MessageBus.Message storage message = messages[_messageHash];
        require(
            message.intentHash != bytes32(0),
            "StakingIntentHash must not be zero"
        );

        // Get the storageRoot for the given block height
        bytes32 storageRoot = storageRoots[_blockHeight];
        require(
            storageRoot != bytes32(0),
            "Storage root must not be zero"
        );

        // Progress with revocation message
        MessageBus.progressOutboxRevocation(
            messageBox,
            message,
            REDEEM_TYPEHASH,
            MESSAGE_BOX_OFFSET,
            _rlpEncodedParentNodes,
            storageRoot,
            MessageBus.MessageStatus.Revoked
        );

        Redeem storage redeemData = redeems[_messageHash];

        redeemer_ = message.sender;
        redeemerNonce_ = message.nonce;
        amount_ = redeemData.amount;

        // return the redeem amount back
        EIP20Interface(utilityToken).transfer(message.sender, amount_);

        // transfer the bounty to msg.sender
        msg.sender.transfer(bounty);

        // delete the redeem data
        delete redeems[_messageHash];

        // Emit RevertedRedemption event
        emit RevertedRedemption(
            _messageHash,
            message.sender,
            message.nonce,
            redeemData.amount
        );
    }

    /**
     *  @notice External function prove gateway.
     *
     *  @dev proveGateway can be called by anyone to verify merkle proof of
     *       gateway contract address. Trust factor is brought by stateRoots
     *       mapping. stateRoot is committed in commitStateRoot function by
     *       mosaic process which is a trusted decentralized system running
     *       separately. It's important to note that in replay calls of
     *       proveGateway bytes _rlpParentNodes variable is not validated. In
     *       this case input storage root derived from merkle proof account
     *       nodes is verified with stored storage root of given blockHeight.
     *		 GatewayProven event has parameter wasAlreadyProved to
     *       differentiate between first call and replay calls.
     *
     *  @param _blockHeight Block height at which Gateway is to be proven.
     *  @param _rlpEncodedAccount RLP encoded account node object.
     *  @param _rlpParentNodes RLP encoded value of account proof parent nodes.
     *
     *  @return `true` if Gateway account is proved
     */
    function proveGateway(
        uint256 _blockHeight,
        bytes _rlpEncodedAccount,
        bytes _rlpParentNodes
    )
        external
        returns (bool /* success */)
    {
        // _rlpEncodedAccount should be valid
        require(
            _rlpEncodedAccount.length != 0,
            "Length of RLP encoded account is 0"
        );

        // _rlpParentNodes should be valid
        require(
            _rlpParentNodes.length != 0,
            "Length of RLP parent nodes is 0"
        );

        bytes32 stateRoot = core.getStateRoot(_blockHeight);

        // State root should be present for the block height
        require(
            stateRoot != bytes32(0),
            "State root must not be zero"
        );

        // If account already proven for block height
        bytes32 provenStorageRoot = storageRoots[_blockHeight];

        if (provenStorageRoot != bytes32(0)) {

            // Check extracted storage root is matching with existing stored
            // storage root
            require(
                provenStorageRoot == storageRoot,
                "Storage root mismatch when account is already proven"
            );

            // wasAlreadyProved is true here since proveOpenST is replay call
            // for same block height
            emit GatewayProven(
                gateway,
                _blockHeight,
                storageRoot,
                true
            );

            // return true
            return true;
        }

        bytes32 storageRoot = ProofLib.proveAccount(
            _rlpEncodedAccount,
            _rlpParentNodes,
            encodedGatewayPath,
            stateRoot
        );

        storageRoots[_blockHeight] = storageRoot;

        // wasAlreadyProved is false since Gateway is called for the first time
        // for a block height
        emit GatewayProven(
            gateway,
            _blockHeight,
            storageRoot,
            false
        );

        return true;
    }

    /**
     * @notice Activate CoGateway contract. Can be set only by the
     *         Organisation address
     *
     * @return `true` if value is set
     */
    function activateCoGateway()
        external
        onlyOrganisation
        returns (bool)
    {
        require(
            deactivated == true,
            "Gateway is already active"
        );
        deactivated = false;
        return true;
    }

    /**
     * @notice Deactivate CoGateway contract. Can be set only by the
     *         Organisation address
     *
     * @return `true` if value is set
     */
    function deactivateCoGateway()
        external
        onlyOrganisation
        returns (bool)
    {
        require(
            deactivated == false,
            "Gateway is already deactive"
        );
        deactivated = true;
        return true;
    }

    /**
     * @notice Get the nonce for the given account address
     *
     * @param _account Account address for which the nonce is to fetched
     *
     * @return nonce
     */
    function getNonce(address _account)
        external
        view
        returns (uint256 /* nonce */)
    {
        // call the private method
        return _getNonce(_account);
    }


    /* private methods */

    /**
     * @notice private function to execute confirm staking intent.
     *
     * @dev This function is to avoid stack too deep error in
     *      confirmStakingIntent function
     *
     * @param _message message object
     * @param _blockHeight Block number for which the proof is valid
     * @param _rlpParentNodes RLP encoded parent nodes.
     *
     * @return `true` if executed successfully
     */
    function executeConfirmStakingIntent(
        MessageBus.Message storage _message,
        uint256 _blockHeight,
        bytes _rlpParentNodes
    )
        private
        returns (bool)
    {
        // Get storage root
        bytes32 storageRoot = storageRoots[_blockHeight];
        require(
            storageRoot != bytes32(0),
            "Storage root must not be zero"
        );

        // Confirm message
        MessageBus.confirmMessage(
            messageBox,
            STAKE_TYPEHASH,
            _message,
            _rlpParentNodes,
            MESSAGE_BOX_OFFSET,
            storageRoot
        );

        return true;
    }

    /**
     * @notice Clears the previous process. Validates the
     *         nonce. Updates the process with new process
     *
     * @param _account Account address
     * @param _nonce Nonce for the account address
     * @param _messageHash Message hash
     * @param _messageBoxType message box type i.e Inbox or Outbox
     *
     * @return previousMessageHash_ previous messageHash
     */
    function initiateNewProcess(
        address _account,
        uint256 _nonce,
        bytes32 _messageHash,
        MessageBus.MessageBoxType _messageBoxType
    )
        private
        returns (bytes32 previousMessageHash_)
    {
        require(
            _nonce == _getNonce(_account),
            "Invalid nonce"
        );

        ActiveProcess storage previousProcess = activeProcess[_account];
        previousMessageHash_ = previousProcess.messageHash;

        if (previousMessageHash_ != bytes32(0)) {

            MessageBus.MessageStatus status;
            if (previousProcess.messageBoxType ==
                MessageBus.MessageBoxType.Inbox) {
                status = messageBox.inbox[previousMessageHash_];
            } else{
                status = messageBox.outbox[previousMessageHash_];
            }
            require(
                status != MessageBus.MessageStatus.Progressed ||
                status != MessageBus.MessageStatus.Revoked,
                "Prevous process is not completed"
            );
            //TODO: Commenting below line. Please check if deleting this will
            //      effect any process related to merkle proof in other chain.
            //delete messageBox.outbox[previousMessageHash_];

            delete messages[previousMessageHash_];
        }

        // Update the active proccess.
        activeProcess[_account] = ActiveProcess({
            messageHash: _messageHash,
            messageBoxType: _messageBoxType
            });
    }

    /**
     * @notice Create and return Message object.
     *
     * @dev This function is to avoid stack too deep error.
     *
     * @param _account Account address
     * @param _accountNonce Nonce for the account address
     * @param _gasPrice Gas price
     * @param _gasLimit Gas limit
     * @param _intentHash Intent hash
     * @param _hashLock Hash lock
     *
     * @return Message object
     */
    function getMessage(
        address _account,
        uint256 _accountNonce,
        uint256 _gasPrice,
        uint256 _gasLimit,
        bytes32 _intentHash,
        bytes32 _hashLock
    )
        private
        pure
        returns (MessageBus.Message)
    {
        return MessageBus.Message(
            {
            intentHash : _intentHash,
            nonce : _accountNonce,
            gasPrice : _gasPrice,
            gasLimit: _gasLimit,
            sender : _account,
            hashLock : _hashLock,
            gasConsumed: 0
            }
        );
    }

    /**
     * @notice Private function to get the nonce for the given account address
     *
     * @param _account Account address for which the nonce is to fetched
     *
     * @return nonce
     */
    function _getNonce(address _account)
        private
        view
        returns (uint256 /* nonce */)
    {
        ActiveProcess storage previousProcess = activeProcess[_account];

        if (previousProcess.messageHash == bytes32(0)) {
            return 1;
        }

        MessageBus.Message storage message =
        messages[previousProcess.messageHash];

        return message.nonce.add(1);
    }

    //TODO: This needs discusion. This doesnt apprear correct way of implementation
    /**
     *  @notice Public function completeUtilityTokenProtocolTransfer.
     *
     *  @return bool True if protocol transfer is completed, false otherwise.
     */
    function completeUtilityTokenProtocolTransfer()
        public
        onlyOrganisation
        isActive
        returns (bool)
    {
        return ProtocolVersioned(utilityToken).completeProtocolTransfer();
    }
}<|MERGE_RESOLUTION|>--- conflicted
+++ resolved
@@ -1,519 +1,5 @@
 pragma solidity ^0.4.23;
 
-<<<<<<< HEAD
-import "./CoreInterface.sol";
-import "./EIP20Interface.sol";
-import "./UtilityTokenInterface.sol";
-import "./ProtocolVersioned.sol";
-import "./RLP.sol";
-import "./CoGatewaySetup.sol";
-
-contract CoGateway is CoGatewaySetup {
-
-	using SafeMath for uint256;
-
-	event StakingIntentConfirmed(
-		bytes32 messageHash,
-		address staker,
-		uint256 stakerNonce,
-		address beneficiary,
-		uint256 amount,
-		uint256 blockHeight,
-		bytes32 hashLock
-	);
-
-	event ProcessedMint(
-		bytes32 messageHash,
-		uint256 amount,
-		address beneficiary,
-		uint256 reward
-	);
-
-	event RevertStakingIntentConfirmed(
-		bytes32 messageHash,
-		address staker,
-		uint256 stakerNonce,
-		uint256 blockHeight
-	);
-
-	event RedemptionIntentDeclared(
-		bytes32 messageHash,
-		uint256 amount,
-		address beneficiary,
-		address redeemer,
-		bytes32 intentHash
-	);
-
-	event ProcessedRedemption(
-		bytes32 messageHash,
-		uint256 amount,
-		address beneficiary
-	);
-
-	event RevertRedemptionDeclared(
-		bytes32 messageHash,
-		address redeemer,
-		bytes32 intentHash,
-		uint256 nonce,
-		uint256 gasPrice
-	);
-
-	event RevertedRedemption(
-		address redeemer,
-		uint256 amount,
-		address beneficiary,
-		uint256 gasPrice
-	);
-
-	struct Mint {
-		uint256 amount;
-		address beneficiary;
-		MessageBus.Message message;
-	}
-
-	/** wasAlreadyProved parameter differentiates between first call and replay call of proveOpenST method for same block height */
-	event GatewayProven(
-		uint256 blockHeight,
-		bytes32 storageRoot,
-		bool wasAlreadyProved
-	);
-
-	/* Struct */
-	/**
-	 *  It denotes the redeem.
-	 *  Status values could be :-
-	 *  0 :- amount used for redemption
-	 *  1 :- beneficiary is the address in the target chain where token will be minted.
-	 */
-	struct Redeem {
-		uint256 amount;
-		address beneficiary;
-		MessageBus.Message message;
-		address facilitator;
-	}
-
-	CoreInterface public core;
-
-	uint256 constant GAS_LIMIT = 2000000; //TODO: Decide this later (May be we should have different gas limits. TO think)
-	mapping(bytes32 /*messageHash*/ => Mint) mints;
-	mapping(bytes32/*messageHash*/ => Redeem) redeems;
-	mapping(address /*redeemer*/ => bytes32 /*messageHash*/) activeProcess;
-
-	modifier onlyOrganisation() {
-		require(msg.sender == organisation);
-		_;
-	}
-
-	constructor(
-		address _utilityToken,
-		CoreInterface _core,
-		uint256 _bounty,
-		address _organisation,
-		address _gateway,
-		address _messageBus
-	)
-	CoGatewaySetup(_utilityToken, _bounty, _organisation, _gateway, _messageBus)
-	public
-	{
-		require(_core != address(0));
-
-		isActivated = false;
-		core = _core;
-
-		encodedGatewayPath = ProofLib.bytes32ToBytes(keccak256(abi.encodePacked(_gateway)));
-		// TODO: should we check the code hash with declared codeHash constants.
-	}
-
-	function confirmStakingIntent(
-		address _staker,
-		uint256 _stakerNonce,
-		address _beneficiary,
-		uint256 _amount,
-		uint256 _gasPrice,
-		uint256 _blockHeight,
-		bytes32 _hashLock,
-		bytes memory _rlpParentNodes
-	)
-	public
-	returns (bytes32 messageHash_)
-	{
-		uint256 initialGas = gasleft();
-		require(isActivated);
-		require(_staker != address(0));
-		require(_beneficiary != address(0));
-		require(_amount != 0);
-		require(_gasPrice != 0);
-		require(_blockHeight != 0);
-		require(_hashLock != bytes32(0));
-		require(_rlpParentNodes.length != 0);
-
-		require(cleanProcessedStake(_staker));
-
-		//todo change to library call, stake too deep error
-		bytes32 intentHash = hashStakingIntent(_amount, _beneficiary, _staker, _gasPrice);
-
-		messageHash_ = MessageBus.messageDigest(STAKE_TYPEHASH, intentHash, _stakerNonce, _gasPrice);
-
-		activeProcess[_staker] = messageHash_;
-
-		mints[messageHash_] = getMint(_amount,
-			_beneficiary,
-			_staker,
-			_stakerNonce,
-			_gasPrice,
-			intentHash,
-			_hashLock
-		);
-
-		executeConfirmStakingIntent(mints[messageHash_].message, _blockHeight, _rlpParentNodes);
-
-		emit StakingIntentConfirmed(
-			messageHash_,
-			_staker,
-			_stakerNonce,
-			_beneficiary,
-			_amount,
-			_blockHeight,
-			_hashLock
-		);
-
-		mints[messageHash_].message.gasConsumed = initialGas.sub(gasleft());
-	}
-
-	function processMinting(
-		bytes32 _messageHash,
-		bytes32 _unlockSecret
-	)
-	external
-	returns (
-		uint256 mintAmount_,
-		uint256 mintedAmount_,
-		uint256 rewardAmount_
-	)
-	{
-		uint256 initialGas = gasleft();
-		require(isActivated);
-		require(_messageHash != bytes32(0));
-		require(_unlockSecret != bytes32(0));
-
-		Mint storage mint = mints[_messageHash];
-		MessageBus.Message storage message = mint.message;
-
-		MessageBus.progressInbox(messageBox, STAKE_TYPEHASH, mint.message, _unlockSecret);
-
-		mintAmount_ = mint.amount;
-
-		rewardAmount_ = MessageBus.feeAmount(message, initialGas, 50000, GAS_LIMIT); //21000 * 2 for transactions + approx buffer
-
-		mintedAmount_ = mint.amount.sub(rewardAmount_);
-		//Mint token after subtracting reward amount
-		require(UtilityTokenInterface(utilityToken).mint(mint.beneficiary, mintedAmount_));
-		//reward beneficiary with the reward amount
-		require(UtilityTokenInterface(utilityToken).mint(msg.sender, rewardAmount_));
-
-
-		emit ProcessedMint(
-			_messageHash,
-			mint.amount,
-			mint.beneficiary,
-			rewardAmount_
-		);
-	}
-
-	function processMintingWithProof(
-		bytes32 _messageHash,
-		bytes _rlpEncodedParentNodes,
-		uint256 _blockHeight,
-		uint256 _messageStatus
-	)
-	public
-	returns (
-		uint256 mintAmount_,
-		uint256 mintedAmount_,
-		uint256 rewardAmount_
-	)
-	{
-		uint256 initialGas = gasleft();
-		require(isActivated);
-		require(_messageHash != bytes32(0));
-		require(_rlpEncodedParentNodes.length > 0);
-
-		Mint storage mint = mints[_messageHash];
-		MessageBus.Message storage message = mint.message;
-
-		MessageBus.progressInboxWithProof(messageBox,
-			STAKE_TYPEHASH,
-			mint.message,
-			_rlpEncodedParentNodes,
-			outboxOffset,
-			storageRoot,
-			MessageBus.MessageStatus(_messageStatus));
-
-		mintAmount_ = mint.amount;
-		//TODO: Remove the hardcoded 50000. Discuss and implement it properly
-		rewardAmount_ = MessageBus.feeAmount(message, initialGas, 50000, GAS_LIMIT); //21000 * 2 for transactions + approx buffer
-
-		mintedAmount_ = mint.amount.sub(rewardAmount_);
-		//Mint token after subtracting reward amount
-		require(UtilityTokenInterface(utilityToken).mint(mint.beneficiary, mintedAmount_));
-		//reward beneficiary with the reward amount
-		require(UtilityTokenInterface(utilityToken).mint(msg.sender, rewardAmount_));
-
-		bytes32 storageRoot = storageRoots[_blockHeight];
-		require(storageRoot != bytes32(0));
-
-		emit ProcessedMint(
-			_messageHash,
-			mint.amount,
-			mint.beneficiary,
-			rewardAmount_
-		);
-	}
-
-	function confirmRevertStakingIntent(
-		bytes32 _messageHash,
-		uint256 _blockHeight,
-		bytes _rlpEncodedParentNodes
-	)
-	external
-	returns (bool /*TBD*/)
-	{
-		uint256 initialGas = gasleft();
-		require(isActivated);
-		require(_messageHash != bytes32(0));
-		require(_rlpEncodedParentNodes.length > 0);
-		Mint storage mint = mints[_messageHash];
-		MessageBus.Message storage message = mint.message;
-		require(message.intentHash !=  bytes32(0));
-
-		bytes32 storageRoot = storageRoots[_blockHeight];
-		require(storageRoot != bytes32(0));
-
-		require(MessageBus.confirmRevocation(
-				messageBox,
-				STAKE_TYPEHASH,
-				message,
-				_rlpEncodedParentNodes,
-				outboxOffset,
-				storageRoot
-			));
-
-		emit RevertStakingIntentConfirmed(
-			_messageHash,
-			message.sender,
-			message.nonce,
-			_blockHeight
-		);
-		message.gasConsumed = initialGas.sub(gasleft());
-		return true;
-	}
-
-	function redeem(
-		uint256 _amount,
-		address _beneficiary,
-		address _facilitator,
-		uint256 _gasPrice,
-		uint256 _nonce,
-		bytes32 _hashLock
-	)
-	public
-	payable
-	returns (bytes32 messageHash_)
-	{
-		require(isActivated);
-		require(msg.value == bounty);
-		require(_amount > uint256(0));
-		require(_beneficiary != address(0)); //TODO: this check will be removed so that tokens can be burnt
-		require(_facilitator != address(0));
-		require(_hashLock != bytes32(0));
-		require(cleanProcessedRedemption(msg.sender));
-
-		//TODO: Move the hashing code in to hasher library
-		bytes32 intentHash = keccak256(abi.encodePacked(_amount, _beneficiary, msg.sender, _gasPrice));
-
-
-		messageHash_ = MessageBus.messageDigest(REDEEM_TYPEHASH, intentHash, _nonce, _gasPrice);
-
-		activeProcess[msg.sender] = messageHash_;
-
-		redeems[messageHash_] = Redeem({
-			amount : _amount,
-			beneficiary : _beneficiary,
-			message : getMessage(msg.sender, _nonce, _gasPrice, intentHash, _hashLock),
-			facilitator : _facilitator
-			});
-
-		//New implementation changing the state here
-		require(messageBox.outbox[messageHash_] == MessageBus.MessageStatus.Undeclared);
-		messageBox.outbox[messageHash_] = MessageBus.MessageStatus.Declared;
-
-		//transfer redeem amount to Co-Gateway
-		require(EIP20Interface(utilityToken).transferFrom(msg.sender, this, _amount));
-
-		emit RedemptionIntentDeclared(
-			messageHash_,
-			_amount,
-			_beneficiary,
-			msg.sender,
-			intentHash
-		);
-	}
-
-	function processRedemption(
-		bytes32 _messageHash,
-		bytes32 _unlockSecret
-	)
-	external
-	returns (uint256 redeemAmount)
-	{
-		require(isActivated);
-		require(_messageHash != bytes32(0));
-		require(_unlockSecret != bytes32(0));
-		MessageBus.Message storage message = redeems[_messageHash].message;
-
-		redeemAmount = redeems[_messageHash].amount;
-
-		MessageBus.progressOutbox(messageBox, REDEEM_TYPEHASH, message, _unlockSecret);
-
-		require(UtilityTokenInterface(utilityToken).burn(this, redeemAmount));
-
-		msg.sender.transfer(bounty);
-
-		emit ProcessedRedemption(
-			_messageHash,
-			redeemAmount,
-			redeems[_messageHash].beneficiary
-		);
-	}
-
-
-	function processRedemptionWithProof(
-		bytes32 _messageHash,
-		bytes _rlpEncodedParentNodes,
-		uint256 _blockHeight,
-		uint256 _messageStatus
-	)
-	external
-	returns (uint256 redeemAmount)
-	{
-		require(isActivated);
-		require(_messageHash != bytes32(0));
-		require(_rlpEncodedParentNodes.length > 0);
-
-		redeemAmount = redeems[_messageHash].amount;
-
-		bytes32 storageRoot = storageRoots[_blockHeight];
-		require(storageRoot != bytes32(0));
-
-		MessageBus.progressOutboxWithProof(
-			messageBox,
-			REDEEM_TYPEHASH,
-			redeems[_messageHash].message,
-			_rlpEncodedParentNodes,
-			outboxOffset,
-			storageRoot,
-			MessageBus.MessageStatus(_messageStatus)
-		);
-
-		require(UtilityTokenInterface(utilityToken).burn(this, redeemAmount));
-
-		//TODO: think around bounty
-		require(EIP20Interface(utilityToken).transfer(redeems[_messageHash].facilitator, bounty));
-
-		emit ProcessedRedemption(
-			_messageHash,
-			redeemAmount,
-			redeems[_messageHash].beneficiary
-		);
-	}
-
-	function revertRedemption(
-		bytes32 _messageHash
-	)
-	external
-	returns (
-		address redeemer_,
-		bytes32 intentHash_,
-		uint256 nonce_,
-		uint256 gasPrice_
-	)
-	{
-		require(isActivated);
-		require(_messageHash != bytes32(0));
-		MessageBus.Message storage message = redeems[_messageHash].message;
-
-		require(message.intentHash != bytes32(0));
-
-		require(message.sender == msg.sender);
-
-		//New implementation changing the state here as we dont have signature verification
-		require(messageBox.outbox[_messageHash] == MessageBus.MessageStatus.Undeclared);
-		messageBox.outbox[_messageHash] = MessageBus.MessageStatus.Declared;
-
-		redeemer_ = message.sender;
-		intentHash_ = message.intentHash;
-		nonce_ = message.nonce;
-		gasPrice_ = message.gasPrice;
-
-		emit RevertRedemptionDeclared(_messageHash, redeemer_, intentHash_, message.nonce, gasPrice_);
-	}
-
-	function processRevertRedemption(
-		bytes32 _messageHash,
-		uint256 _blockHeight,
-		bytes _rlpEncodedParentNodes
-	)
-	external
-	returns (bool /*TBD*/)
-	{
-		require(isActivated);
-		require(_messageHash != bytes32(0));
-		require(_rlpEncodedParentNodes.length > 0);
-
-		MessageBus.Message storage message = redeems[_messageHash].message;
-		require(message.intentHash != bytes32(0));
-
-		bytes32 storageRoot = storageRoots[_blockHeight];
-		require(storageRoot != bytes32(0));
-
-		require(
-			MessageBus.progressRevocationMessage(
-				messageBox,
-				message,
-				REDEEM_TYPEHASH,
-				outboxOffset,
-				_rlpEncodedParentNodes,
-				storageRoot
-			)
-		);
-
-		Redeem storage redeemData = redeems[_messageHash];
-
-		require(EIP20Interface(utilityToken).transfer(message.sender, redeemData.amount));
-
-		msg.sender.transfer(bounty);
-
-		emit RevertedRedemption(
-			message.sender,
-			redeemData.amount,
-			redeemData.beneficiary,
-			message.gasPrice);
-	}
-
-	/**
- *  @notice External function prove gateway.
- *
- *  @dev proveGateway can be called by anyone to verify merkle proof of gateway contract address.
- *		   Trust factor is brought by stateRoots mapping. stateRoot is committed in commitStateRoot function by mosaic process
- *		   which is a trusted decentralized system running separately.
- * 		   It's important to note that in replay calls of proveGateway bytes _rlpParentNodes variable is not validated. In this case
- *		   input storage root derived from merkle proof account nodes is verified with stored storage root of given blockHeight.
- *		   GatewayProven event has parameter wasAlreadyProved to differentiate between first call and replay calls.
- *
- *  @param _blockHeight Block height at which Gateway is to be proven.
- *  @param _rlpEncodedAccount RLP encoded account node object.
- *  @param _rlpParentNodes RLP encoded value of account proof parent nodes.
-=======
 // Copyright 2018 OpenST Ltd.
 //
 // Licensed under the Apache License, Version 2.0 (the "License");
@@ -584,335 +70,216 @@
 
 /**
  * @title CoGateway Contract
->>>>>>> 7499f047
  *
  * @notice CoGateway act as medium to send messages from auxiliary chain to
  *         origin chain. Currently CoGateway supports redeem and unstake,
  *         revert redeem message & linking of gateway and cogateway.
  */
-<<<<<<< HEAD
-	function proveGateway(
-		uint256 _blockHeight,
-		bytes _rlpEncodedAccount,
-		bytes _rlpParentNodes)
-	external
-	returns (bool /* success */)
-	{
-		// _rlpEncodedAccount should be valid
-		require(_rlpEncodedAccount.length != 0, "Length of RLP encoded account is 0");
-		// _rlpParentNodes should be valid
-		require(_rlpParentNodes.length != 0, "Length of RLP parent nodes is 0");
-
-		bytes32 stateRoot = core.getStateRoot(_blockHeight);
-		// State root should be present for the block height
-		require(stateRoot != bytes32(0), "State root is 0");
-
-		// If account already proven for block height
-		bytes32 provenStorageRoot = storageRoots[_blockHeight];
-
-		if (provenStorageRoot != bytes32(0)) {
-			// Check extracted storage root is matching with existing stored storage root
-			require(provenStorageRoot == storageRoot, "Storage root mismatch when account is already proven");
-			// wasAlreadyProved is true here since proveOpenST is replay call for same block height
-			emit GatewayProven(_blockHeight, storageRoot, true);
-			// return true
-			return true;
-		}
-
-		bytes32 storageRoot = ProofLib.proveAccount(_rlpEncodedAccount, _rlpParentNodes, encodedGatewayPath, stateRoot);
-
-		storageRoots[_blockHeight] = storageRoot;
-		// wasAlreadyProved is false since proveOpenST is called for the first time for a block height
-		emit GatewayProven(_blockHeight, storageRoot, false);
-
-		return true;
-	}
-
-
-	/* private methods */
-	function executeConfirmStakingIntent(
-		MessageBus.Message storage _message,
-		uint256 _blockHeight,
-		bytes _rlpParentNodes
-	)
-	private
-	{
-		bytes32 storageRoot = storageRoots[_blockHeight];
-		require(storageRoot != bytes32(0));
-
-		MessageBus.confirmMessage(
-			messageBox,
-			STAKE_TYPEHASH,
-			_message,
-			_rlpParentNodes,
-			outboxOffset,
-			storageRoots[_blockHeight]);
-	}
-
-	function getMint(
-		uint256 _amount,
-		address _beneficiary,
+contract CoGateway is Hasher {
+
+	using SafeMath for uint256;
+
+	/* Events */
+
+	/** Emitted whenever a staking intent is confirmed. */
+	event StakingIntentConfirmed(
+		bytes32 indexed _messageHash,
 		address _staker,
 		uint256 _stakerNonce,
-		uint256 _gasPrice,
-		bytes32 _intentHash,
+		address _beneficiary,
+		uint256 _amount,
+		uint256 _blockHeight,
 		bytes32 _hashLock
-	)
-	private
-	pure
-	returns (Mint)
-	{
-		return Mint({
-			amount : _amount,
-			beneficiary : _beneficiary,
-			message : getMessage(_staker, _stakerNonce, _gasPrice, _intentHash, _hashLock)
-			});
-	}
-
-	function cleanProcessedRedemption(address redeemer)
-	private
-	returns (bool /*success*/)
-	{
-		bytes32 previousProcess = activeProcess[redeemer];
-
-		if (previousProcess != bytes32(0)) {
-
-			require(
-				messageBox.outbox[previousProcess] != MessageBus.MessageStatus.Progressed ||
-				messageBox.outbox[previousProcess] != MessageBus.MessageStatus.Revoked
-			);
-			delete redeems[previousProcess];
-			delete messageBox.inbox[previousProcess];
-		}
-	}
-
-	function cleanProcessedStake(address staker)
-	private
-	returns (bool /*success*/)
-	{
-		bytes32 previousProcess = activeProcess[staker];
-
-		if (previousProcess != bytes32(0)) {
-
-			require(
-				messageBox.inbox[previousProcess] != MessageBus.MessageStatus.Progressed ||
-				messageBox.inbox[previousProcess] != MessageBus.MessageStatus.Revoked
-			);
-			delete mints[previousProcess];
-			delete messageBox.inbox[previousProcess];
-		}
-		return true;
-	}
-
-	//TODO: This needs discusion. This doesnt apprear correct way of implementation
-	/**
-	 *  @notice Public function completeUtilityTokenProtocolTransfer.
-=======
-contract CoGateway is Hasher {
-
-    using SafeMath for uint256;
-
-    /* Events */
-
-    /** Emitted whenever a staking intent is confirmed. */
-    event StakingIntentConfirmed(
-        bytes32 indexed _messageHash,
-        address _staker,
-        uint256 _stakerNonce,
-        address _beneficiary,
-        uint256 _amount,
-        uint256 _blockHeight,
-        bytes32 _hashLock
-    );
-
-    /** Emitted whenever a utility tokens are minted. */
-    event ProgressedMint(
-        bytes32 indexed _messageHash,
-        address _staker,
-        address _beneficiary,
-        uint256 _stakeAmount,
-        uint256 _mintedAmount,
-        uint256 _rewardAmount,
-        bytes32 _unlockSecret
-    );
-
-    /** Emitted whenever revert staking intent is confirmed. */
-    event RevertStakingIntentConfirmed(
-        bytes32 indexed _messageHash,
-        address _staker,
-        uint256 _stakerNonce,
-        uint256 _amount
-    );
-
-    /** Emitted whenever a staking intent is reverted. */
-    event RevertStakeProgressed(
-        bytes32 indexed _messageHash,
-        address _staker,
-        uint256 _stakerNonce,
-        uint256 _amount
-    );
-
-    /** Emitted whenever redemption is initiated. */
-    event RedemptionIntentDeclared(
-        bytes32 indexed _messageHash,
-        address _redeemer,
-        uint256 _redeemerNonce,
-        address _beneficiary,
-        uint256 _amount
-    );
-
-    /** Emitted whenever redemption is completed. */
-    event ProgressedRedemption(
-        bytes32 indexed _messageHash,
-        address _redeemer,
-        uint256 _redeemerNonce,
-        uint256 _amount,
-        bytes32 _unlockSecret
-    );
-
-    /** Emitted whenever revert redemption is initiated. */
-    event RevertRedemptionDeclared(
-        bytes32 indexed _messageHash,
-        address _redeemer,
-        uint256 _redeemerNonce,
-        uint256 _amount
-    );
-
-    /** Emitted whenever revert redemption is complete. */
-    event RevertedRedemption(
-        bytes32 indexed _messageHash,
-        address _redeemer,
-        uint256 _redeemerNonce,
-        uint256 _amount
-    );
-
-    /** Emitted whenever a gateway and coGateway linking is confirmed. */
-    event GatewayLinkConfirmed(
-        bytes32 indexed _messageHash,
-        address _gateway,
-        address _cogateway,
-        address _valueToken,
-        address _utilityToken
-    );
-
-    /** Emitted whenever a gateway and coGateway linking is complete. */
-    event GatewayLinkProgressed(
-        bytes32 indexed _messageHash,
-        address _gateway,
-        address _cogateway,
-        address _valueToken,
-        address _utilityToken,
-        bytes32 _unlockSecret
-    );
-
-    /** Emitted whenever a Gateway contract is proven.
+	);
+
+	/** Emitted whenever a utility tokens are minted. */
+	event ProgressedMint(
+		bytes32 indexed _messageHash,
+		address _staker,
+		address _beneficiary,
+		uint256 _stakeAmount,
+		uint256 _mintedAmount,
+		uint256 _rewardAmount,
+		bytes32 _unlockSecret
+	);
+
+	/** Emitted whenever revert staking intent is confirmed. */
+	event RevertStakingIntentConfirmed(
+		bytes32 indexed _messageHash,
+		address _staker,
+		uint256 _stakerNonce,
+		uint256 _amount
+	);
+
+	/** Emitted whenever a staking intent is reverted. */
+	event RevertStakeProgressed(
+		bytes32 indexed _messageHash,
+		address _staker,
+		uint256 _stakerNonce,
+		uint256 _amount
+	);
+
+	/** Emitted whenever redemption is initiated. */
+	event RedemptionIntentDeclared(
+		bytes32 indexed _messageHash,
+		address _redeemer,
+		uint256 _redeemerNonce,
+		address _beneficiary,
+		uint256 _amount
+	);
+
+	/** Emitted whenever redemption is completed. */
+	event ProgressedRedemption(
+		bytes32 indexed _messageHash,
+		address _redeemer,
+		uint256 _redeemerNonce,
+		uint256 _amount,
+		bytes32 _unlockSecret
+	);
+
+	/** Emitted whenever revert redemption is initiated. */
+	event RevertRedemptionDeclared(
+		bytes32 indexed _messageHash,
+		address _redeemer,
+		uint256 _redeemerNonce,
+		uint256 _amount
+	);
+
+	/** Emitted whenever revert redemption is complete. */
+	event RevertedRedemption(
+		bytes32 indexed _messageHash,
+		address _redeemer,
+		uint256 _redeemerNonce,
+		uint256 _amount
+	);
+
+	/** Emitted whenever a gateway and coGateway linking is confirmed. */
+	event GatewayLinkConfirmed(
+		bytes32 indexed _messageHash,
+		address _gateway,
+		address _cogateway,
+		address _valueToken,
+		address _utilityToken
+	);
+
+	/** Emitted whenever a gateway and coGateway linking is complete. */
+	event GatewayLinkProgressed(
+		bytes32 indexed _messageHash,
+		address _gateway,
+		address _cogateway,
+		address _valueToken,
+		address _utilityToken,
+		bytes32 _unlockSecret
+	);
+
+	/** Emitted whenever a Gateway contract is proven.
      *	wasAlreadyProved parameter differentiates between first call and replay
      *  call of proveGateway method for same block height
      */
-    event GatewayProven(
-        address _gateway,
-        uint256 _blockHeight,
-        bytes32 _storageRoot,
-        bool _wasAlreadyProved
-    );
-
-    /* Struct */
-
-    /**
+	event GatewayProven(
+		address _gateway,
+		uint256 _blockHeight,
+		bytes32 _storageRoot,
+		bool _wasAlreadyProved
+	);
+
+	/* Struct */
+
+	/**
      * Redeem stores the redemption information about the redeem amount,
      * beneficiary address, message data and facilitator address.
      */
-    struct Redeem {
-
-        /** Amount that will be redeemed. */
-        uint256 amount;
-
-        /**
+	struct Redeem {
+
+		/** Amount that will be redeemed. */
+		uint256 amount;
+
+		/**
          * Address where the value tokens will be unstaked in the
          * origin chain.
          */
-        address beneficiary;
-
-        /** Address of the facilitator that initiates the staking process. */
-        address facilitator;
-    }
-
-    /**
+		address beneficiary;
+
+		/** Address of the facilitator that initiates the staking process. */
+		address facilitator;
+	}
+
+	/**
      * Mint stores the minting information
      * like mint amount, beneficiary address, message data.
      */
-    struct Mint {
-
-        /** Amount that will be minted. */
-        uint256 amount;
-
-        /** Address for which the utility tokens will be minted */
-        address beneficiary;
-    }
-
-    /**
+	struct Mint {
+
+		/** Amount that will be minted. */
+		uint256 amount;
+
+		/** Address for which the utility tokens will be minted */
+		address beneficiary;
+	}
+
+	/**
      * ActiveProcess stores the information related to in progress process
      * like stake/mint unstake/redeem.
      */
-    struct ActiveProcess {
-
-        /** latest message hash. */
-        bytes32 messageHash;
-
-        /** Outbox or Inbox process. */
-        MessageBus.MessageBoxType messageBoxType;
-    }
-
-    /* constants */
-
-    uint8 MESSAGE_BOX_OFFSET = 1;
-
-    /* public variables */
-
-    /** Gateway contract address. */
-    address public gateway;
-
-    /**
+	struct ActiveProcess {
+
+		/** latest message hash. */
+		bytes32 messageHash;
+
+		/** Outbox or Inbox process. */
+		MessageBus.MessageBoxType messageBoxType;
+	}
+
+	/* constants */
+
+	uint8 MESSAGE_BOX_OFFSET = 1;
+
+	/* public variables */
+
+	/** Gateway contract address. */
+	address public gateway;
+
+	/**
      * Message box.
      * @dev keep this is at location 1, in case this is changed then update
      *      constant OUTBOX_OFFSET accordingly.
      */
-    MessageBus.MessageBox messageBox;
-
-    /** Specifies if the Gateway and CoGateway contracts are linked. */
-    bool public linked;
-
-    /** Specifies if the CoGateway is deactivated for any new redeem process.*/
-    bool public deactivated;
-
-    /** Organisation address. */
-    address public organisation;
-
-    /** amount of base token which is staked by facilitator. */
-    uint256 public bounty;
-
-    /** address of utility token. */
-    address public utilityToken;
-
-    /** address of value token. */
-    address public valueToken;
-
-    /** address of core contract. */
-    CoreInterface public core;
-
-    /** Gateway link message hash. */
-    bytes32 public gatewayLinkHash;
-
-    /** Maps messageHash to the Mint object. */
-    mapping(bytes32 /*messageHash*/ => Mint) mints;
-
-    /** Maps messageHash to the Redeem object. */
-    mapping(bytes32/*messageHash*/ => Redeem) redeems;
-
-    /** Maps messageHash to the Message object. */
-    mapping(bytes32 /*messageHash*/ => MessageBus.Message) messages;
-
-    /**
+	MessageBus.MessageBox messageBox;
+
+	/** Specifies if the Gateway and CoGateway contracts are linked. */
+	bool public linked;
+
+	/** Specifies if the CoGateway is deactivated for any new redeem process.*/
+	bool public deactivated;
+
+	/** Organisation address. */
+	address public organisation;
+
+	/** amount of base token which is staked by facilitator. */
+	uint256 public bounty;
+
+	/** address of utility token. */
+	address public utilityToken;
+
+	/** address of value token. */
+	address public valueToken;
+
+	/** address of core contract. */
+	CoreInterface public core;
+
+	/** Gateway link message hash. */
+	bytes32 public gatewayLinkHash;
+
+	/** Maps messageHash to the Mint object. */
+	mapping(bytes32 /*messageHash*/ => Mint) mints;
+
+	/** Maps messageHash to the Redeem object. */
+	mapping(bytes32/*messageHash*/ => Redeem) redeems;
+
+	/** Maps messageHash to the Message object. */
+	mapping(bytes32 /*messageHash*/ => MessageBus.Message) messages;
+
+	/**
      * Maps address to ActiveProcess object.
      *
      * Once the minting or redeem process is started the corresponding
@@ -921,39 +288,39 @@
      * redeem for a particular address. This is also used to determine the
      * nonce of the particular address. Refer getNonce for the details.
      */
-    mapping(address /*address*/ => ActiveProcess) activeProcess;
-
-    /** Maps blockHeight to storageRoot*/
-    mapping(uint256 /* block height */ => bytes32) private storageRoots;
-
-    /* private variables */
-
-    /* path to prove merkle account proof for Gateway contract */
-    bytes private encodedGatewayPath;
-
-    /* modifiers */
-
-    /** checks that only organisation can call a particular function. */
-    modifier onlyOrganisation() {
-        require(
-            msg.sender == organisation,
-            "Only organisation can call the function"
-        );
-        _;
-    }
-
-    /** checks that contract is linked and is not deactivated */
-    modifier isActive() {
-        require(
-            deactivated == false && linked == true,
-            "Contract is restricted to use"
-        );
-        _;
-    }
-
-    /* Constructor */
-
-    /**
+	mapping(address /*address*/ => ActiveProcess) activeProcess;
+
+	/** Maps blockHeight to storageRoot*/
+	mapping(uint256 /* block height */ => bytes32) private storageRoots;
+
+	/* private variables */
+
+	/* path to prove merkle account proof for Gateway contract */
+	bytes private encodedGatewayPath;
+
+	/* modifiers */
+
+	/** checks that only organisation can call a particular function. */
+	modifier onlyOrganisation() {
+		require(
+			msg.sender == organisation,
+			"Only organisation can call the function"
+		);
+		_;
+	}
+
+	/** checks that contract is linked and is not deactivated */
+	modifier isActive() {
+		require(
+			deactivated == false && linked == true,
+			"Contract is restricted to use"
+		);
+		_;
+	}
+
+	/* Constructor */
+
+	/**
      * @notice Initialise the contract by providing the Gateway contract
      *         address for which the CoGateway will enable facilitation of
      *         minting and redeeming.
@@ -967,59 +334,59 @@
      * @param _organisation Organisation address.
      * @param _gateway Gateway contract address.
      */
-    constructor(
-        address _valueToken,
-        address _utilityToken,
-        CoreInterface _core,
-        uint256 _bounty,
-        address _organisation,
-        address _gateway
-    )
-        public
-    {
-        require(
-            _valueToken != address(0),
-            "Value token address must not be zero"
-        );
-        require(
-            _utilityToken != address(0),
-            "Utility token address must not be zero"
-        );
-        require(
-            _core != address(0),
-            "Core contract address must not be zero"
-        );
-        require(
-            _organisation != address(0),
-            "Organisation address must not be zero"
-        );
-        require(
-            _gateway != address(0),
-            "Gateway address must not be zero"
-        );
-
-        //gateway and cogateway is not linked yet so it is initialized as false
-        linked = false;
-
-        // gateway is active
-        deactivated = false;
-
-        valueToken = _valueToken;
-        utilityToken = _utilityToken;
-        gateway = _gateway;
-        core = _core;
-        bounty = _bounty;
-        organisation = _organisation;
-
-        // update the encodedGatewayPath
-        encodedGatewayPath = ProofLib.bytes32ToBytes(
-            keccak256(abi.encodePacked(_gateway))
-        );
-    }
-
-    /* External functions */
-
-    /**
+	constructor(
+		address _valueToken,
+		address _utilityToken,
+		CoreInterface _core,
+		uint256 _bounty,
+		address _organisation,
+		address _gateway
+	)
+	public
+	{
+		require(
+			_valueToken != address(0),
+			"Value token address must not be zero"
+		);
+		require(
+			_utilityToken != address(0),
+			"Utility token address must not be zero"
+		);
+		require(
+			_core != address(0),
+			"Core contract address must not be zero"
+		);
+		require(
+			_organisation != address(0),
+			"Organisation address must not be zero"
+		);
+		require(
+			_gateway != address(0),
+			"Gateway address must not be zero"
+		);
+
+		//gateway and cogateway is not linked yet so it is initialized as false
+		linked = false;
+
+		// gateway is active
+		deactivated = false;
+
+		valueToken = _valueToken;
+		utilityToken = _utilityToken;
+		gateway = _gateway;
+		core = _core;
+		bounty = _bounty;
+		organisation = _organisation;
+
+		// update the encodedGatewayPath
+		encodedGatewayPath = ProofLib.bytes32ToBytes(
+			keccak256(abi.encodePacked(_gateway))
+		);
+	}
+
+	/* External functions */
+
+	/**
      * @notice Confirm the Gateway and CoGateway contracts initiation.
      *
      * @param _intentHash Gateway and CoGateway linking intent hash.
@@ -1037,119 +404,119 @@
      *
      * @return messageHash_ Message hash
      */
-    function confirmGatewayLinkIntent(
-        bytes32 _intentHash,
-        uint256 _nonce,
-        address _sender,
-        bytes32 _hashLock,
-        uint256 _blockHeight,
-        bytes memory _rlpParentNodes
-    )
-        public // TODO: check to change it to external, getting stack to deep.
-        returns(bytes32 messageHash_)
-    {
-        require(
-            linked == false,
-            "CoGateway contract must not be already linked"
-        );
-        require(
-            deactivated == false,
-            "Gateway contract must not be deactivated"
-        );
-        require(
-            gatewayLinkHash == bytes32(0),
-            "Linking is already initiated"
-        );
-        require(
-            _sender != address(0),
-            "Sender must be not be zero"
-        );
-        require(
-            _nonce == _getNonce(_sender),
-            "Sender nonce must be in sync"
-        );
-        require(
-            _hashLock != bytes32(0),
-            "Hash lock must not be zero"
-        );
-        require(
-            _rlpParentNodes.length > 0,
-            "RLP parent nodes must not be zero"
-        );
-
-        bytes32 storageRoot = storageRoots[_blockHeight];
-        require(
-            storageRoot != bytes32(0),
-            "Storage root for given block height must not be zero"
-        );
-
-        // TODO: need to add check for MessageBus.
-        //       (This is already done in other branch)
-        bytes32 intentHash = hashLinkGateway(
-            gateway,
-            address(this),
-            bounty,
-            EIP20Interface(utilityToken).name(),
-            EIP20Interface(utilityToken).symbol(),
-            EIP20Interface(utilityToken).decimals(),
-            _nonce,
-            valueToken);
-
-        // Ensure that the _intentHash matches the calculated intentHash
-        require(
-            intentHash == _intentHash,
-            "Incorrect intent hash"
-        );
-
-        // Get the message hash
-        messageHash_ = MessageBus.messageDigest(
-            GATEWAY_LINK_TYPEHASH,
-            intentHash,
-            _nonce,
-            0,
-            0
-        );
-        // create Message object
-        messages[messageHash_] = getMessage(
-            _sender,
-            _nonce,
-            0,
-            0,
-            _intentHash,
-            _hashLock
-        );
-
-        // initiate new inbox process
-        initiateNewProcess(
-            _sender,
-            _nonce,
-            messageHash_,
-            MessageBus.MessageBoxType.Inbox
-        );
-
-        // Declare message in inbox
-        MessageBus.confirmMessage(
-            messageBox,
-            GATEWAY_LINK_TYPEHASH,
-            messages[messageHash_],
-            _rlpParentNodes,
-            MESSAGE_BOX_OFFSET,
-            storageRoot
-        );
-
-        gatewayLinkHash = messageHash_;
-
-        // Emit GatewayLinkConfirmed event
-        emit GatewayLinkConfirmed(
-            messageHash_,
-            gateway,
-            address(this),
-            valueToken,
-            utilityToken
-        );
-    }
-
-    /**
+	function confirmGatewayLinkIntent(
+		bytes32 _intentHash,
+		uint256 _nonce,
+		address _sender,
+		bytes32 _hashLock,
+		uint256 _blockHeight,
+		bytes memory _rlpParentNodes
+	)
+	public // TODO: check to change it to external, getting stack to deep.
+	returns(bytes32 messageHash_)
+	{
+		require(
+			linked == false,
+			"CoGateway contract must not be already linked"
+		);
+		require(
+			deactivated == false,
+			"Gateway contract must not be deactivated"
+		);
+		require(
+			gatewayLinkHash == bytes32(0),
+			"Linking is already initiated"
+		);
+		require(
+			_sender != address(0),
+			"Sender must be not be zero"
+		);
+		require(
+			_nonce == _getNonce(_sender),
+			"Sender nonce must be in sync"
+		);
+		require(
+			_hashLock != bytes32(0),
+			"Hash lock must not be zero"
+		);
+		require(
+			_rlpParentNodes.length > 0,
+			"RLP parent nodes must not be zero"
+		);
+
+		bytes32 storageRoot = storageRoots[_blockHeight];
+		require(
+			storageRoot != bytes32(0),
+			"Storage root for given block height must not be zero"
+		);
+
+		// TODO: need to add check for MessageBus.
+		//       (This is already done in other branch)
+		bytes32 intentHash = hashLinkGateway(
+			gateway,
+			address(this),
+			bounty,
+			EIP20Interface(utilityToken).name(),
+			EIP20Interface(utilityToken).symbol(),
+			EIP20Interface(utilityToken).decimals(),
+			_nonce,
+			valueToken);
+
+		// Ensure that the _intentHash matches the calculated intentHash
+		require(
+			intentHash == _intentHash,
+			"Incorrect intent hash"
+		);
+
+		// Get the message hash
+		messageHash_ = MessageBus.messageDigest(
+			GATEWAY_LINK_TYPEHASH,
+			intentHash,
+			_nonce,
+			0,
+			0
+		);
+		// create Message object
+		messages[messageHash_] = getMessage(
+			_sender,
+			_nonce,
+			0,
+			0,
+			_intentHash,
+			_hashLock
+		);
+
+		// initiate new inbox process
+		initiateNewProcess(
+			_sender,
+			_nonce,
+			messageHash_,
+			MessageBus.MessageBoxType.Inbox
+		);
+
+		// Declare message in inbox
+		MessageBus.confirmMessage(
+			messageBox,
+			GATEWAY_LINK_TYPEHASH,
+			messages[messageHash_],
+			_rlpParentNodes,
+			MESSAGE_BOX_OFFSET,
+			storageRoot
+		);
+
+		gatewayLinkHash = messageHash_;
+
+		// Emit GatewayLinkConfirmed event
+		emit GatewayLinkConfirmed(
+			messageHash_,
+			gateway,
+			address(this),
+			valueToken,
+			utilityToken
+		);
+	}
+
+	/**
      * @notice Complete the Gateway and CoGateway contracts linking. This will
      *         set the variable linked to true, and thus it will activate the
      *         CoGateway contract for mint and redeem.
@@ -1161,186 +528,185 @@
      *
      * @return `true` if gateway linking was successfully progressed
      */
-    function progressGatewayLink(
-        bytes32 _messageHash,
-        bytes32 _unlockSecret
-    )
-        external
-        returns (bool)
-    {
-        require(
-            _messageHash != bytes32(0),
-            "Message hash must not be zero"
-        );
-        require(
-            _unlockSecret != bytes32(0),
-            "Unlock secret must not be zero"
-        );
-        require(
-            gatewayLinkHash == _messageHash,
-            "Invalid message hash"
-        );
-
-        // Progress inbox
-        MessageBus.progressInbox(
-            messageBox,
-            GATEWAY_LINK_TYPEHASH,
-            messages[_messageHash],
-            _unlockSecret
-        );
-
-        // Update to specify the Gateway/CoGateway is linked
-        linked = true;
-
-        // Emit GatewayLinkProgressed event
-        emit GatewayLinkProgressed(
-            _messageHash,
-            gateway,
-            address(this),
-            valueToken,
-            utilityToken,
-            _unlockSecret
-        );
-
-        return true;
-    }
-
-    /**
-	 * @notice Confirms the initiation of the stake process.
->>>>>>> 7499f047
-	 *
-	 * @param _staker Staker address.
-	 * @param _stakerNonce Nonce of the staker address.
-	 * @param _beneficiary The address in the auxiliary chain where the utility
-	 *                     tokens will be minted.
-	 * @param _amount Amount of utility token will be minted.
-	 * @param _gasPrice Gas price that staker is ready to pay to get the stake
-	 *                  and mint process done
-	 * @param _gasLimit Gas limit that staker is ready to pay
-	 * @param _hashLock Hash Lock provided by the facilitator.
-	 * @param _blockHeight Block number for which the proof is valid
-	 * @param _rlpParentNodes RLP encoded parent node data to prove in
-	 *                        messageBox outbox of Gateway
-	 *
-	 * @return messageHash_ which is unique for each request.
-	 */
-    function confirmStakingIntent(
-        address _staker,
-        uint256 _stakerNonce,
-        address _beneficiary,
-        uint256 _amount,
-        uint256 _gasPrice,
-        uint256 _gasLimit,
-        bytes32 _hashLock,
-        uint256 _blockHeight,
-        bytes memory _rlpParentNodes
-    )
-        public
-        returns (bytes32 messageHash_)
-    {
-        // Get the initial gas amount
-        uint256 initialGas = gasleft();
-
-        require(
-            _staker != address(0),
-            "Staker address must not be zero"
-        );
-        require(
-            _beneficiary != address(0),
-            "Beneficiary address must not be zero"
-        );
-        require(
-            _amount != 0,
-            "Mint amount must not be zero"
-        );
-        require(
-            _gasPrice != 0,
-            "Gas price must not be zero"
-        );
-        require(
-            _gasLimit != 0,
-            "Gas limit must not be zero"
-        );
-        require(
-            _hashLock != bytes32(0),
-            "Hash lock must not be zero"
-        );
-        require(
-            _rlpParentNodes.length != 0,
-            "RLP parent nodes must not be zero"
-        );
-
-        // Get the staking intent hash
-        bytes32 intentHash = hashStakingIntent(
-            _amount,
-            _beneficiary,
-            _staker,
-            _stakerNonce,
-            _gasPrice,
-            _gasLimit,
-            valueToken
-        );
-
-        // Get the messageHash
-        messageHash_ = MessageBus.messageDigest(
-            STAKE_TYPEHASH,
-            intentHash,
-            _stakerNonce,
-            _gasPrice,
-            _gasLimit
-        );
-
-        // Get previousMessageHash
-        bytes32 previousMessageHash = initiateNewProcess(
-            _staker,
-            _stakerNonce,
-            messageHash_,
-            MessageBus.MessageBoxType.Inbox
-        );
-
-        // Delete the previous progressed / revoked mint data
-        delete mints[previousMessageHash];
-
-        // Create new mint object
-        mints[messageHash_] = Mint({
-            amount : _amount,
-            beneficiary : _beneficiary
-            });
-
-        // create new message object
-        messages[messageHash_] = getMessage(
-            _staker,
-            _stakerNonce,
-            _gasPrice,
-            _gasLimit,
-            intentHash,
-            _hashLock);
-
-
-        // execute the confirm staking intent. This is done in separate
-        // function to avoid stack too deep error
-        executeConfirmStakingIntent(
-            messages[messageHash_],
-            _blockHeight,
-            _rlpParentNodes
-        );
-
-        // Emit StakingIntentConfirmed event
-        emit StakingIntentConfirmed(
-            messageHash_,
-            _staker,
-            _stakerNonce,
-            _beneficiary,
-            _amount,
-            _blockHeight,
-            _hashLock
-        );
-
-        // Update the gas consumed for this function.
-        messages[messageHash_].gasConsumed = initialGas.sub(gasleft());
-    }
-
-    /**
+	function progressGatewayLink(
+		bytes32 _messageHash,
+		bytes32 _unlockSecret
+	)
+	external
+	returns (bool)
+	{
+		require(
+			_messageHash != bytes32(0),
+			"Message hash must not be zero"
+		);
+		require(
+			_unlockSecret != bytes32(0),
+			"Unlock secret must not be zero"
+		);
+		require(
+			gatewayLinkHash == _messageHash,
+			"Invalid message hash"
+		);
+
+		// Progress inbox
+		MessageBus.progressInbox(
+			messageBox,
+			GATEWAY_LINK_TYPEHASH,
+			messages[_messageHash],
+			_unlockSecret
+		);
+
+		// Update to specify the Gateway/CoGateway is linked
+		linked = true;
+
+		// Emit GatewayLinkProgressed event
+		emit GatewayLinkProgressed(
+			_messageHash,
+			gateway,
+			address(this),
+			valueToken,
+			utilityToken,
+			_unlockSecret
+		);
+
+		return true;
+	}
+
+	/**
+     * @notice Confirms the initiation of the stake process.
+     *
+     * @param _staker Staker address.
+     * @param _stakerNonce Nonce of the staker address.
+     * @param _beneficiary The address in the auxiliary chain where the utility
+     *                     tokens will be minted.
+     * @param _amount Amount of utility token will be minted.
+     * @param _gasPrice Gas price that staker is ready to pay to get the stake
+     *                  and mint process done
+     * @param _gasLimit Gas limit that staker is ready to pay
+     * @param _hashLock Hash Lock provided by the facilitator.
+     * @param _blockHeight Block number for which the proof is valid
+     * @param _rlpParentNodes RLP encoded parent node data to prove in
+     *                        messageBox outbox of Gateway
+     *
+     * @return messageHash_ which is unique for each request.
+     */
+	function confirmStakingIntent(
+		address _staker,
+		uint256 _stakerNonce,
+		address _beneficiary,
+		uint256 _amount,
+		uint256 _gasPrice,
+		uint256 _gasLimit,
+		bytes32 _hashLock,
+		uint256 _blockHeight,
+		bytes memory _rlpParentNodes
+	)
+	public
+	returns (bytes32 messageHash_)
+	{
+		// Get the initial gas amount
+		uint256 initialGas = gasleft();
+
+		require(
+			_staker != address(0),
+			"Staker address must not be zero"
+		);
+		require(
+			_beneficiary != address(0),
+			"Beneficiary address must not be zero"
+		);
+		require(
+			_amount != 0,
+			"Mint amount must not be zero"
+		);
+		require(
+			_gasPrice != 0,
+			"Gas price must not be zero"
+		);
+		require(
+			_gasLimit != 0,
+			"Gas limit must not be zero"
+		);
+		require(
+			_hashLock != bytes32(0),
+			"Hash lock must not be zero"
+		);
+		require(
+			_rlpParentNodes.length != 0,
+			"RLP parent nodes must not be zero"
+		);
+
+		// Get the staking intent hash
+		bytes32 intentHash = hashStakingIntent(
+			_amount,
+			_beneficiary,
+			_staker,
+			_stakerNonce,
+			_gasPrice,
+			_gasLimit,
+			valueToken
+		);
+
+		// Get the messageHash
+		messageHash_ = MessageBus.messageDigest(
+			STAKE_TYPEHASH,
+			intentHash,
+			_stakerNonce,
+			_gasPrice,
+			_gasLimit
+		);
+
+		// Get previousMessageHash
+		bytes32 previousMessageHash = initiateNewProcess(
+			_staker,
+			_stakerNonce,
+			messageHash_,
+			MessageBus.MessageBoxType.Inbox
+		);
+
+		// Delete the previous progressed / revoked mint data
+		delete mints[previousMessageHash];
+
+		// Create new mint object
+		mints[messageHash_] = Mint({
+			amount : _amount,
+			beneficiary : _beneficiary
+			});
+
+		// create new message object
+		messages[messageHash_] = getMessage(
+			_staker,
+			_stakerNonce,
+			_gasPrice,
+			_gasLimit,
+			intentHash,
+			_hashLock);
+
+
+		// execute the confirm staking intent. This is done in separate
+		// function to avoid stack too deep error
+		executeConfirmStakingIntent(
+			messages[messageHash_],
+			_blockHeight,
+			_rlpParentNodes
+		);
+
+		// Emit StakingIntentConfirmed event
+		emit StakingIntentConfirmed(
+			messageHash_,
+			_staker,
+			_stakerNonce,
+			_beneficiary,
+			_amount,
+			_blockHeight,
+			_hashLock
+		);
+
+		// Update the gas consumed for this function.
+		messages[messageHash_].gasConsumed = initialGas.sub(gasleft());
+	}
+
+	/**
      * @notice Complete minting process by minting the utility tokens
      *
      * @param _messageHash Message hash.
@@ -1357,76 +723,76 @@
      *                       from the total (stake) amount.
      * @return rewardAmount_ Reward amount that is transferred to facilitator
      */
-    function progressMinting(
-        bytes32 _messageHash,
-        bytes32 _unlockSecret
-    )
-        external
-        returns (
-            address staker_,
-            address beneficiary_,
-            uint256 stakeAmount_,
-            uint256 mintedAmount_,
-            uint256 rewardAmount_
-        )
-    {
-        // Get the initial gas amount
-        uint256 initialGas = gasleft();
-
-        require(
-            _messageHash != bytes32(0),
-            "Message hash must not be zero"
-        );
-        require(
-            _unlockSecret != bytes32(0),
-            "Unlock secret must not be zero"
-        );
-
-        Mint storage mint = mints[_messageHash];
-        MessageBus.Message storage message = messages[_messageHash];
-
-        // Progress inbox
-        MessageBus.progressInbox(
-            messageBox,
-            STAKE_TYPEHASH,
-            message,
-            _unlockSecret
-        );
-
-        staker_ = message.sender;
-        beneficiary_ = mint.beneficiary;
-        stakeAmount_ = mint.amount;
-
-        rewardAmount_ = MessageBus.feeAmount(
-            message,
-            initialGas,
-            50000  //21000 * 2 for transactions + approx buffer
-        );
-
-        mintedAmount_ = stakeAmount_.sub(rewardAmount_);
-
-        //Mint token after subtracting reward amount
-        UtilityTokenInterface(utilityToken).mint(beneficiary_, mintedAmount_);
-
-        //reward beneficiary with the reward amount
-        UtilityTokenInterface(utilityToken).mint(msg.sender, rewardAmount_);
-
-        // delete the mint data
-        delete mints[_messageHash];
-
-        // Emit ProgressedMint event
-        emit ProgressedMint(
-            _messageHash,
-            message.sender,
-            mint.beneficiary,
-            stakeAmount_,
-            mintedAmount_,
-            rewardAmount_,
-            _unlockSecret
-        );
-    }
-
-    /**
+	function progressMinting(
+		bytes32 _messageHash,
+		bytes32 _unlockSecret
+	)
+	external
+	returns (
+		address staker_,
+		address beneficiary_,
+		uint256 stakeAmount_,
+		uint256 mintedAmount_,
+		uint256 rewardAmount_
+	)
+	{
+		// Get the initial gas amount
+		uint256 initialGas = gasleft();
+
+		require(
+			_messageHash != bytes32(0),
+			"Message hash must not be zero"
+		);
+		require(
+			_unlockSecret != bytes32(0),
+			"Unlock secret must not be zero"
+		);
+
+		Mint storage mint = mints[_messageHash];
+		MessageBus.Message storage message = messages[_messageHash];
+
+		// Progress inbox
+		MessageBus.progressInbox(
+			messageBox,
+			STAKE_TYPEHASH,
+			message,
+			_unlockSecret
+		);
+
+		staker_ = message.sender;
+		beneficiary_ = mint.beneficiary;
+		stakeAmount_ = mint.amount;
+
+		rewardAmount_ = MessageBus.feeAmount(
+			message,
+			initialGas,
+			50000  //21000 * 2 for transactions + approx buffer
+		);
+
+		mintedAmount_ = stakeAmount_.sub(rewardAmount_);
+
+		//Mint token after subtracting reward amount
+		UtilityTokenInterface(utilityToken).mint(beneficiary_, mintedAmount_);
+
+		//reward beneficiary with the reward amount
+		UtilityTokenInterface(utilityToken).mint(msg.sender, rewardAmount_);
+
+		// delete the mint data
+		delete mints[_messageHash];
+
+		// Emit ProgressedMint event
+		emit ProgressedMint(
+			_messageHash,
+			message.sender,
+			mint.beneficiary,
+			stakeAmount_,
+			mintedAmount_,
+			rewardAmount_,
+			_unlockSecret
+		);
+	}
+
+	/**
      * @notice Completes the minting process by providing the merkle proof
      *         instead of unlockSecret. In case the facilitator process is not
      *         able to complete the stake and minting process then this is an
@@ -1449,86 +815,86 @@
      *                        from the total amount.
      * @return rewardAmount_ Reward amount that is transferred to facilitator
      */
-    function progressMintingWithProof(
-        bytes32 _messageHash,
-        bytes _rlpEncodedParentNodes,
-        uint256 _blockHeight,
-        uint256 _messageStatus
-    )
-        public
-        returns (
-            uint256 stakeAmount_,
-            uint256 mintedAmount_,
-            uint256 rewardAmount_
-        )
-    {
-        // Get the inital gas
-        uint256 initialGas = gasleft();
-
-        require(
-            _messageHash != bytes32(0),
-            "Message hash must not be zero"
-        );
-        require(
-            _rlpEncodedParentNodes.length > 0,
-            "RLP encoded parent nodes must not be zero"
-        );
-
-        // Get the storage root for the given block height
-        bytes32 storageRoot = storageRoots[_blockHeight];
-        require(
-            storageRoot != bytes32(0),
-            "Storage root must not be zero"
-        );
-
-        Mint storage mint = mints[_messageHash];
-        MessageBus.Message storage message = messages[_messageHash];
-
-        MessageBus.progressInboxWithProof(
-            messageBox,
-            STAKE_TYPEHASH,
-            message,
-            _rlpEncodedParentNodes,
-            MESSAGE_BOX_OFFSET,
-            storageRoot,
-            MessageBus.MessageStatus(_messageStatus)
-        );
-
-        stakeAmount_ = mint.amount;
-
-        //TODO: Remove the hardcoded 50000. Discuss and implement it properly
-        //21000 * 2 for transactions + approx buffer
-        rewardAmount_ = MessageBus.feeAmount(
-            message,
-            initialGas,
-            50000
-        );
-
-        mintedAmount_ = stakeAmount_.sub(rewardAmount_);
-
-        //Mint token after subtracting reward amount
-        UtilityTokenInterface(utilityToken).mint(mint.beneficiary, mintedAmount_);
-
-        //reward beneficiary with the reward amount
-        UtilityTokenInterface(utilityToken).mint(msg.sender, rewardAmount_);
-
-        // delete the mint data
-        delete mints[_messageHash];
-
-        //TODO: we can have a separate event for this.
-        // Emit ProgressedMint event
-        emit ProgressedMint(
-            _messageHash,
-            message.sender,
-            mint.beneficiary,
-            stakeAmount_,
-            mintedAmount_,
-            rewardAmount_,
-            bytes32(0)
-        );
-    }
-
-    /**
+	function progressMintingWithProof(
+		bytes32 _messageHash,
+		bytes _rlpEncodedParentNodes,
+		uint256 _blockHeight,
+		uint256 _messageStatus
+	)
+	public
+	returns (
+		uint256 stakeAmount_,
+		uint256 mintedAmount_,
+		uint256 rewardAmount_
+	)
+	{
+		// Get the inital gas
+		uint256 initialGas = gasleft();
+
+		require(
+			_messageHash != bytes32(0),
+			"Message hash must not be zero"
+		);
+		require(
+			_rlpEncodedParentNodes.length > 0,
+			"RLP encoded parent nodes must not be zero"
+		);
+
+		// Get the storage root for the given block height
+		bytes32 storageRoot = storageRoots[_blockHeight];
+		require(
+			storageRoot != bytes32(0),
+			"Storage root must not be zero"
+		);
+
+		Mint storage mint = mints[_messageHash];
+		MessageBus.Message storage message = messages[_messageHash];
+
+		MessageBus.progressInboxWithProof(
+			messageBox,
+			STAKE_TYPEHASH,
+			message,
+			_rlpEncodedParentNodes,
+			MESSAGE_BOX_OFFSET,
+			storageRoot,
+			MessageBus.MessageStatus(_messageStatus)
+		);
+
+		stakeAmount_ = mint.amount;
+
+		//TODO: Remove the hardcoded 50000. Discuss and implement it properly
+		//21000 * 2 for transactions + approx buffer
+		rewardAmount_ = MessageBus.feeAmount(
+			message,
+			initialGas,
+			50000
+		);
+
+		mintedAmount_ = stakeAmount_.sub(rewardAmount_);
+
+		//Mint token after subtracting reward amount
+		UtilityTokenInterface(utilityToken).mint(mint.beneficiary, mintedAmount_);
+
+		//reward beneficiary with the reward amount
+		UtilityTokenInterface(utilityToken).mint(msg.sender, rewardAmount_);
+
+		// delete the mint data
+		delete mints[_messageHash];
+
+		//TODO: we can have a separate event for this.
+		// Emit ProgressedMint event
+		emit ProgressedMint(
+			_messageHash,
+			message.sender,
+			mint.beneficiary,
+			stakeAmount_,
+			mintedAmount_,
+			rewardAmount_,
+			bytes32(0)
+		);
+	}
+
+	/**
      * @notice Declare staking revert intent
      *
      * @param _messageHash Message hash.
@@ -1541,73 +907,73 @@
      * @return stakerNonce_ Staker nonce
      * @return amount_ Redeem amount
      */
-    function confirmRevertStakingIntent(
-        bytes32 _messageHash,
-        uint256 _blockHeight,
-        bytes _rlpEncodedParentNodes
-    )
-        external
-        returns (
-            address staker_,
-            uint256 stakerNonce_,
-            uint256 amount_
-        )
-    {
-        // Get the initial gas value
-        uint256 initialGas = gasleft();
-
-        require(
-            _messageHash != bytes32(0),
-            "Message hash must not be zero"
-        );
-        require(
-            _rlpEncodedParentNodes.length > 0,
-            "RLP encoded parent nodes must not be zero"
-        );
-
-        MessageBus.Message storage message = messages[_messageHash];
-        require(
-            message.intentHash != bytes32(0),
-            "RevertRedemption intent hash must not be zero"
-        );
-
-        // Get the storage root
-        bytes32 storageRoot = storageRoots[_blockHeight];
-        require(
-            storageRoot != bytes32(0),
-            "Storage root must not be zero"
-        );
-
-        // Confirm revocation
-        MessageBus.confirmRevocation(
-            messageBox,
-            STAKE_TYPEHASH,
-            message,
-            _rlpEncodedParentNodes,
-            MESSAGE_BOX_OFFSET,
-            storageRoot
-        );
-
-        Mint storage mint = mints[_messageHash];
-
-        staker_ = message.sender;
-        stakerNonce_ = message.nonce;
-        amount_ = mint.amount;
-
-        // Emit RevertStakingIntentConfirmed event
-        emit RevertStakingIntentConfirmed(
-            _messageHash,
-            message.sender,
-            message.nonce,
-            mint.amount
-        );
-
-        // Update the gas consumed for this function.
-        message.gasConsumed = initialGas.sub(gasleft());
-    }
-
-    //TODO: Discuss this with team. We may not need this at all.
-    /**
+	function confirmRevertStakingIntent(
+		bytes32 _messageHash,
+		uint256 _blockHeight,
+		bytes _rlpEncodedParentNodes
+	)
+	external
+	returns (
+		address staker_,
+		uint256 stakerNonce_,
+		uint256 amount_
+	)
+	{
+		// Get the initial gas value
+		uint256 initialGas = gasleft();
+
+		require(
+			_messageHash != bytes32(0),
+			"Message hash must not be zero"
+		);
+		require(
+			_rlpEncodedParentNodes.length > 0,
+			"RLP encoded parent nodes must not be zero"
+		);
+
+		MessageBus.Message storage message = messages[_messageHash];
+		require(
+			message.intentHash != bytes32(0),
+			"RevertRedemption intent hash must not be zero"
+		);
+
+		// Get the storage root
+		bytes32 storageRoot = storageRoots[_blockHeight];
+		require(
+			storageRoot != bytes32(0),
+			"Storage root must not be zero"
+		);
+
+		// Confirm revocation
+		MessageBus.confirmRevocation(
+			messageBox,
+			STAKE_TYPEHASH,
+			message,
+			_rlpEncodedParentNodes,
+			MESSAGE_BOX_OFFSET,
+			storageRoot
+		);
+
+		Mint storage mint = mints[_messageHash];
+
+		staker_ = message.sender;
+		stakerNonce_ = message.nonce;
+		amount_ = mint.amount;
+
+		// Emit RevertStakingIntentConfirmed event
+		emit RevertStakingIntentConfirmed(
+			_messageHash,
+			message.sender,
+			message.nonce,
+			mint.amount
+		);
+
+		// Update the gas consumed for this function.
+		message.gasConsumed = initialGas.sub(gasleft());
+	}
+
+	//TODO: Discuss this with team. We may not need this at all.
+	/**
      * @notice Complete revert staking by providing the merkle proof
      *
      * @param _messageHash Message hash.
@@ -1616,61 +982,61 @@
      * @return stakerNonce_ Staker nonce
      * @return amount_ Stake amount
      */
-    function progressRevertStaking(
-        bytes32 _messageHash
-    )
-        external
-        returns (
-            address staker_,
-            uint256 stakerNonce_,
-            uint256 amount_
-        )
-    {
-        require(
-            _messageHash != bytes32(0),
-            "Message hash must not be zero"
-        );
-
-        // Get the message object
-        MessageBus.Message storage message = messages[_messageHash];
-        require(
-            message.intentHash != bytes32(0),
-            "StakingIntentHash must not be zero"
-        );
-
-        // TODO: @dev should we directly change the status ?
-        bool isChanged = false;
-        MessageBus.MessageStatus nextStatus;
-        (isChanged, nextStatus) = MessageBus.changeInboxState(
-            messageBox,
-            _messageHash
-        );
-
-        require(isChanged == true,
-            "MessageBox state must change"
-        );
-
-        require(nextStatus == MessageBus.MessageStatus.Revoked,
-            "Next status must be Revoked"
-        );
-
-        staker_ = message.sender;
-        stakerNonce_ = message.nonce;
-        amount_ = mints[_messageHash].amount;
-
-        // delete the mint data
-        delete mints[_messageHash];
-
-        // Emit RevertStakeProgressed event
-        emit RevertStakeProgressed(
-            _messageHash,
-            staker_,
-            stakerNonce_,
-            amount_
-        );
-    }
-
-    /**
+	function progressRevertStaking(
+		bytes32 _messageHash
+	)
+	external
+	returns (
+		address staker_,
+		uint256 stakerNonce_,
+		uint256 amount_
+	)
+	{
+		require(
+			_messageHash != bytes32(0),
+			"Message hash must not be zero"
+		);
+
+		// Get the message object
+		MessageBus.Message storage message = messages[_messageHash];
+		require(
+			message.intentHash != bytes32(0),
+			"StakingIntentHash must not be zero"
+		);
+
+		// TODO: @dev should we directly change the status ?
+		bool isChanged = false;
+		MessageBus.MessageStatus nextStatus;
+		(isChanged, nextStatus) = MessageBus.changeInboxState(
+			messageBox,
+			_messageHash
+		);
+
+		require(isChanged == true,
+			"MessageBox state must change"
+		);
+
+		require(nextStatus == MessageBus.MessageStatus.Revoked,
+			"Next status must be Revoked"
+		);
+
+		staker_ = message.sender;
+		stakerNonce_ = message.nonce;
+		amount_ = mints[_messageHash].amount;
+
+		// delete the mint data
+		delete mints[_messageHash];
+
+		// Emit RevertStakeProgressed event
+		emit RevertStakeProgressed(
+			_messageHash,
+			staker_,
+			stakerNonce_,
+			amount_
+		);
+	}
+
+	/**
      * @notice Initiates the redemption process.
      *
      * @dev In order to redeem the redeemer needs to approve CoGateway contract
@@ -1692,128 +1058,128 @@
      *
      * @return messageHash_ which is unique for each request.
      */
-    function redeem(
-        uint256 _amount,
-        address _beneficiary,
-        address _facilitator,
-        uint256 _gasPrice,
-        uint256 _gasLimit,
-        uint256 _nonce,
-        bytes32 _hashLock
-    )
-        public
-        payable
-        isActive
-        returns (bytes32 messageHash_)
-    {
-        require(
-            msg.value == bounty,
-            "msg.value must match the bounty amount"
-        );
-        require(
-            _amount > uint256(0),
-            "Redeem amount must not be zero"
-        );
-
-        //TODO: This check will be removed so that tokens can be burnt.
-        //      Discuss and verify all the cases
-        require(
-            _beneficiary != address(0),
-            "Beneficiary address must not be zero"
-        );
-        require(
-            _facilitator != address(0),
-            "Facilitator address must not be zero"
-        );
-        require(
-            _gasPrice != 0,
-            "Gas price must not be zero"
-        );
-        require(
-            _gasLimit != 0,
-            "Gas limit must not be zero"
-        );
-
-        //TODO: Do we need this check ?
-        require(
-            _hashLock != bytes32(0),
-            "HashLock must not be zero"
-        );
-
-        // Get the redemption intent hash
-        bytes32 intentHash = hashRedemptionIntent(
-            _amount,
-            _beneficiary,
-            msg.sender,
-            _nonce,
-            _gasPrice,
-            _gasLimit,
-            valueToken
-        );
-
-        // Get the messageHash
-        messageHash_ = MessageBus.messageDigest(
-            REDEEM_TYPEHASH,
-            intentHash,
-            _nonce,
-            _gasPrice,
-            _gasLimit
-        );
-
-        // Get previousMessageHash
-        bytes32 previousMessageHash = initiateNewProcess(
-            msg.sender,
-            _nonce,
-            messageHash_,
-            MessageBus.MessageBoxType.Outbox
-        );
-
-        // Delete the previous progressed/revoked redeem data
-        delete redeems[previousMessageHash];
-
-        redeems[messageHash_] = Redeem({
-            amount : _amount,
-            beneficiary : _beneficiary,
-            facilitator : _facilitator
-            });
-
-        // create message object
-        messages[messageHash_] = getMessage(
-            msg.sender,
-            _nonce,
-            _gasPrice,
-            _gasLimit,
-            intentHash,
-            _hashLock
-        );
-
-        //TODO: Move this code in MessageBus.
-        require(
-            messageBox.outbox[messageHash_] ==
-            MessageBus.MessageStatus.Undeclared,
-            "Message status must be Undeclared"
-        );
-        // Update the message outbox status to declared.
-        messageBox.outbox[messageHash_] = MessageBus.MessageStatus.Declared;
-
-        //transfer redeem amount to Co-Gateway
-        EIP20Interface(utilityToken).transferFrom(
-            msg.sender,
-            address(this),
-            _amount
-        );
-
-        // Emit RedemptionIntentDeclared event
-        emit RedemptionIntentDeclared(
-            messageHash_,
-            msg.sender,
-            _nonce,
-            _beneficiary,
-            _amount
-        );
-    }
-
-    /**
+	function redeem(
+		uint256 _amount,
+		address _beneficiary,
+		address _facilitator,
+		uint256 _gasPrice,
+		uint256 _gasLimit,
+		uint256 _nonce,
+		bytes32 _hashLock
+	)
+	public
+	payable
+	isActive
+	returns (bytes32 messageHash_)
+	{
+		require(
+			msg.value == bounty,
+			"msg.value must match the bounty amount"
+		);
+		require(
+			_amount > uint256(0),
+			"Redeem amount must not be zero"
+		);
+
+		//TODO: This check will be removed so that tokens can be burnt.
+		//      Discuss and verify all the cases
+		require(
+			_beneficiary != address(0),
+			"Beneficiary address must not be zero"
+		);
+		require(
+			_facilitator != address(0),
+			"Facilitator address must not be zero"
+		);
+		require(
+			_gasPrice != 0,
+			"Gas price must not be zero"
+		);
+		require(
+			_gasLimit != 0,
+			"Gas limit must not be zero"
+		);
+
+		//TODO: Do we need this check ?
+		require(
+			_hashLock != bytes32(0),
+			"HashLock must not be zero"
+		);
+
+		// Get the redemption intent hash
+		bytes32 intentHash = hashRedemptionIntent(
+			_amount,
+			_beneficiary,
+			msg.sender,
+			_nonce,
+			_gasPrice,
+			_gasLimit,
+			valueToken
+		);
+
+		// Get the messageHash
+		messageHash_ = MessageBus.messageDigest(
+			REDEEM_TYPEHASH,
+			intentHash,
+			_nonce,
+			_gasPrice,
+			_gasLimit
+		);
+
+		// Get previousMessageHash
+		bytes32 previousMessageHash = initiateNewProcess(
+			msg.sender,
+			_nonce,
+			messageHash_,
+			MessageBus.MessageBoxType.Outbox
+		);
+
+		// Delete the previous progressed/revoked redeem data
+		delete redeems[previousMessageHash];
+
+		redeems[messageHash_] = Redeem({
+			amount : _amount,
+			beneficiary : _beneficiary,
+			facilitator : _facilitator
+			});
+
+		// create message object
+		messages[messageHash_] = getMessage(
+			msg.sender,
+			_nonce,
+			_gasPrice,
+			_gasLimit,
+			intentHash,
+			_hashLock
+		);
+
+		//TODO: Move this code in MessageBus.
+		require(
+			messageBox.outbox[messageHash_] ==
+			MessageBus.MessageStatus.Undeclared,
+			"Message status must be Undeclared"
+		);
+		// Update the message outbox status to declared.
+		messageBox.outbox[messageHash_] = MessageBus.MessageStatus.Declared;
+
+		//transfer redeem amount to Co-Gateway
+		EIP20Interface(utilityToken).transferFrom(
+			msg.sender,
+			address(this),
+			_amount
+		);
+
+		// Emit RedemptionIntentDeclared event
+		emit RedemptionIntentDeclared(
+			messageHash_,
+			msg.sender,
+			_nonce,
+			_beneficiary,
+			_amount
+		);
+	}
+
+	/**
      * @notice Completes the redemption process.
      *
      * @param _messageHash Message hash.
@@ -1823,63 +1189,63 @@
      * @return redeemer_ Redeemer address
      * @return redeemAmount_ Redeem amount
      */
-    function progressRedemption(
-        bytes32 _messageHash,
-        bytes32 _unlockSecret
-    )
-        external
-        returns (
-            address redeemer_,
-            uint256 redeemAmount_
-        )
-    {
-        require(
-            _messageHash != bytes32(0),
-            "Message hash must not be zero"
-        );
-        //TODO: unlock secret can be zero. Discuss if this check is needed.
-        require(
-            _unlockSecret != bytes32(0),
-            "Unlock secret must not be zero"
-        );
-
-        // Get the message object
-        MessageBus.Message storage message = messages[_messageHash];
-
-        // Get the redeemer address
-        redeemer_ = message.sender;
-
-        // Get the redeem amount
-        redeemAmount_ = redeems[_messageHash].amount;
-
-        // Progress outbox
-        MessageBus.progressOutbox(
-            messageBox,
-            REDEEM_TYPEHASH,
-            message,
-            _unlockSecret
-        );
-
-        // burn the redeem amount
-        UtilityTokenInterface(utilityToken).burn(address(this), redeemAmount_);
-
-        // Transfer the bounty amount to the facilitator
-        msg.sender.transfer(bounty);
-
-        // delete the redeem data
-        delete redeems[_messageHash];
-
-        // Emit ProgressedRedemption event.
-        emit ProgressedRedemption(
-            _messageHash,
-            message.sender,
-            message.nonce,
-            redeemAmount_,
-            _unlockSecret
-        );
-    }
-
-    /**
+	function progressRedemption(
+		bytes32 _messageHash,
+		bytes32 _unlockSecret
+	)
+	external
+	returns (
+		address redeemer_,
+		uint256 redeemAmount_
+	)
+	{
+		require(
+			_messageHash != bytes32(0),
+			"Message hash must not be zero"
+		);
+		//TODO: unlock secret can be zero. Discuss if this check is needed.
+		require(
+			_unlockSecret != bytes32(0),
+			"Unlock secret must not be zero"
+		);
+
+		// Get the message object
+		MessageBus.Message storage message = messages[_messageHash];
+
+		// Get the redeemer address
+		redeemer_ = message.sender;
+
+		// Get the redeem amount
+		redeemAmount_ = redeems[_messageHash].amount;
+
+		// Progress outbox
+		MessageBus.progressOutbox(
+			messageBox,
+			REDEEM_TYPEHASH,
+			message,
+			_unlockSecret
+		);
+
+		// burn the redeem amount
+		UtilityTokenInterface(utilityToken).burn(address(this), redeemAmount_);
+
+		// Transfer the bounty amount to the facilitator
+		msg.sender.transfer(bounty);
+
+		// delete the redeem data
+		delete redeems[_messageHash];
+
+		// Emit ProgressedRedemption event.
+		emit ProgressedRedemption(
+			_messageHash,
+			message.sender,
+			message.nonce,
+			redeemAmount_,
+			_unlockSecret
+		);
+	}
+
+	/**
      * @notice Completes the redemption process by providing the merkle proof
      *         instead of unlockSecret. In case the facilitator process is not
      *         able to complete the redeem and unstake process then this is an
@@ -1898,70 +1264,70 @@
      * @return redeemer_ Redeemer address
      * @return redeemAmount_ Redeem amount
      */
-    function progressRedemptionWithProof(
-        bytes32 _messageHash,
-        bytes _rlpEncodedParentNodes,
-        uint256 _blockHeight,
-        uint256 _messageStatus
-    )
-        external
-        returns (
-            address redeemer_,
-            uint256 redeemAmount_
-        )
-    {
-        require(
-            _messageHash != bytes32(0),
-            "Message hash must not be zero"
-        );
-        require(
-            _rlpEncodedParentNodes.length > 0,
-            "RLP encoded parent nodes must not be zero"
-        );
-
-        bytes32 storageRoot = storageRoots[_blockHeight];
-
-        require(
-            storageRoot != bytes32(0),
-            "Storage root must not be zero"
-        );
-
-        MessageBus.Message storage message = messages[_messageHash];
-
-        redeemer_ = message.sender;
-        redeemAmount_ = redeems[_messageHash].amount;
-
-        MessageBus.progressOutboxWithProof(
-            messageBox,
-            REDEEM_TYPEHASH,
-            message,
-            _rlpEncodedParentNodes,
-            MESSAGE_BOX_OFFSET,
-            storageRoot,
-            MessageBus.MessageStatus(_messageStatus)
-        );
-
-        // Burn the redeem amount.
-        UtilityTokenInterface(utilityToken).burn(address(this), redeemAmount_);
-
-        // Transfer the bounty amount to the facilitator
-        msg.sender.transfer(bounty);
-
-        // delete the redeem data
-        delete redeems[_messageHash];
-
-        //TODO: we can have a seperate event for this.
-        // Emit ProgressedRedemption event.
-        emit ProgressedRedemption(
-            _messageHash,
-            redeemer_,
-            message.nonce,
-            redeemAmount_,
-            bytes32(0)
-        );
-    }
-
-    /**
+	function progressRedemptionWithProof(
+		bytes32 _messageHash,
+		bytes _rlpEncodedParentNodes,
+		uint256 _blockHeight,
+		uint256 _messageStatus
+	)
+	external
+	returns (
+		address redeemer_,
+		uint256 redeemAmount_
+	)
+	{
+		require(
+			_messageHash != bytes32(0),
+			"Message hash must not be zero"
+		);
+		require(
+			_rlpEncodedParentNodes.length > 0,
+			"RLP encoded parent nodes must not be zero"
+		);
+
+		bytes32 storageRoot = storageRoots[_blockHeight];
+
+		require(
+			storageRoot != bytes32(0),
+			"Storage root must not be zero"
+		);
+
+		MessageBus.Message storage message = messages[_messageHash];
+
+		redeemer_ = message.sender;
+		redeemAmount_ = redeems[_messageHash].amount;
+
+		MessageBus.progressOutboxWithProof(
+			messageBox,
+			REDEEM_TYPEHASH,
+			message,
+			_rlpEncodedParentNodes,
+			MESSAGE_BOX_OFFSET,
+			storageRoot,
+			MessageBus.MessageStatus(_messageStatus)
+		);
+
+		// Burn the redeem amount.
+		UtilityTokenInterface(utilityToken).burn(address(this), redeemAmount_);
+
+		// Transfer the bounty amount to the facilitator
+		msg.sender.transfer(bounty);
+
+		// delete the redeem data
+		delete redeems[_messageHash];
+
+		//TODO: we can have a seperate event for this.
+		// Emit ProgressedRedemption event.
+		emit ProgressedRedemption(
+			_messageHash,
+			redeemer_,
+			message.nonce,
+			redeemAmount_,
+			bytes32(0)
+		);
+	}
+
+	/**
      * @notice Revert redemption to stop the redeem process
      *
      * @param _messageHash Message hash.
@@ -1970,60 +1336,60 @@
      * @return redeemerNonce_ Redeemer nonce
      * @return amount_ Redeem amount
      */
-    function revertRedemption(
-        bytes32 _messageHash
-    )
-        external
-        returns (
-            address redeemer_,
-            uint256 redeemerNonce_,
-            uint256 amount_
-        )
-    {
-        require(
-            _messageHash != bytes32(0),
-            "Message hash must not be zero"
-        );
-
-        // get the message object for the _messageHash
-        MessageBus.Message storage message = messages[_messageHash];
-
-        require(message.intentHash != bytes32(0));
-
-        require(
-            message.intentHash != bytes32(0),
-            "RedemptionIntentHash must not be zero"
-        );
-
-        require(
-            message.sender == msg.sender,
-            "msg.sender must match"
-        );
-
-        //TODO: Move this code in MessageBus. Should we use changeOutboxState?
-        require(
-            messageBox.outbox[_messageHash] ==
-            MessageBus.MessageStatus.Undeclared,
-            "Message status must be Undeclared"
-        );
-        // Update the message outbox status to declared.
-        messageBox.outbox[_messageHash] =
-            MessageBus.MessageStatus.DeclaredRevocation;
-
-        redeemer_ = message.sender;
-        redeemerNonce_ = message.nonce;
-        amount_ = redeems[_messageHash].amount;
-
-        // Emit RevertRedemptionDeclared event.
-        emit RevertRedemptionDeclared(
-            _messageHash,
-            redeemer_,
-            redeemerNonce_,
-            amount_
-        );
-    }
-
-    /**
+	function revertRedemption(
+		bytes32 _messageHash
+	)
+	external
+	returns (
+		address redeemer_,
+		uint256 redeemerNonce_,
+		uint256 amount_
+	)
+	{
+		require(
+			_messageHash != bytes32(0),
+			"Message hash must not be zero"
+		);
+
+		// get the message object for the _messageHash
+		MessageBus.Message storage message = messages[_messageHash];
+
+		require(message.intentHash != bytes32(0));
+
+		require(
+			message.intentHash != bytes32(0),
+			"RedemptionIntentHash must not be zero"
+		);
+
+		require(
+			message.sender == msg.sender,
+			"msg.sender must match"
+		);
+
+		//TODO: Move this code in MessageBus. Should we use changeOutboxState?
+		require(
+			messageBox.outbox[_messageHash] ==
+			MessageBus.MessageStatus.Undeclared,
+			"Message status must be Undeclared"
+		);
+		// Update the message outbox status to declared.
+		messageBox.outbox[_messageHash] =
+		MessageBus.MessageStatus.DeclaredRevocation;
+
+		redeemer_ = message.sender;
+		redeemerNonce_ = message.nonce;
+		amount_ = redeems[_messageHash].amount;
+
+		// Emit RevertRedemptionDeclared event.
+		emit RevertRedemptionDeclared(
+			_messageHash,
+			redeemer_,
+			redeemerNonce_,
+			amount_
+		);
+	}
+
+	/**
      * @notice Complete revert redemption by providing the merkle proof
      *
      * @param _messageHash Message hash.
@@ -2036,77 +1402,77 @@
      * @return redeemerNonce_ Redeemer nonce
      * @return amount_ Redeem amount
      */
-    function progressRevertRedemption(
-        bytes32 _messageHash,
-        uint256 _blockHeight,
-        bytes _rlpEncodedParentNodes
-    )
-        external
-        returns (
-            address redeemer_,
-            uint256 redeemerNonce_,
-            uint256 amount_
-        )
-    {
-        require(
-            _messageHash != bytes32(0),
-            "Message hash must not be zero"
-        );
-        require(
-            _rlpEncodedParentNodes.length > 0,
-            "RLP encoded parent nodes must not be zero"
-        );
-
-        // Get the message object
-        MessageBus.Message storage message = messages[_messageHash];
-        require(
-            message.intentHash != bytes32(0),
-            "StakingIntentHash must not be zero"
-        );
-
-        // Get the storageRoot for the given block height
-        bytes32 storageRoot = storageRoots[_blockHeight];
-        require(
-            storageRoot != bytes32(0),
-            "Storage root must not be zero"
-        );
-
-        // Progress with revocation message
-        MessageBus.progressOutboxRevocation(
-            messageBox,
-            message,
-            REDEEM_TYPEHASH,
-            MESSAGE_BOX_OFFSET,
-            _rlpEncodedParentNodes,
-            storageRoot,
-            MessageBus.MessageStatus.Revoked
-        );
-
-        Redeem storage redeemData = redeems[_messageHash];
-
-        redeemer_ = message.sender;
-        redeemerNonce_ = message.nonce;
-        amount_ = redeemData.amount;
-
-        // return the redeem amount back
-        EIP20Interface(utilityToken).transfer(message.sender, amount_);
-
-        // transfer the bounty to msg.sender
-        msg.sender.transfer(bounty);
-
-        // delete the redeem data
-        delete redeems[_messageHash];
-
-        // Emit RevertedRedemption event
-        emit RevertedRedemption(
-            _messageHash,
-            message.sender,
-            message.nonce,
-            redeemData.amount
-        );
-    }
-
-    /**
+	function progressRevertRedemption(
+		bytes32 _messageHash,
+		uint256 _blockHeight,
+		bytes _rlpEncodedParentNodes
+	)
+	external
+	returns (
+		address redeemer_,
+		uint256 redeemerNonce_,
+		uint256 amount_
+	)
+	{
+		require(
+			_messageHash != bytes32(0),
+			"Message hash must not be zero"
+		);
+		require(
+			_rlpEncodedParentNodes.length > 0,
+			"RLP encoded parent nodes must not be zero"
+		);
+
+		// Get the message object
+		MessageBus.Message storage message = messages[_messageHash];
+		require(
+			message.intentHash != bytes32(0),
+			"StakingIntentHash must not be zero"
+		);
+
+		// Get the storageRoot for the given block height
+		bytes32 storageRoot = storageRoots[_blockHeight];
+		require(
+			storageRoot != bytes32(0),
+			"Storage root must not be zero"
+		);
+
+		// Progress with revocation message
+		MessageBus.progressOutboxRevocation(
+			messageBox,
+			message,
+			REDEEM_TYPEHASH,
+			MESSAGE_BOX_OFFSET,
+			_rlpEncodedParentNodes,
+			storageRoot,
+			MessageBus.MessageStatus.Revoked
+		);
+
+		Redeem storage redeemData = redeems[_messageHash];
+
+		redeemer_ = message.sender;
+		redeemerNonce_ = message.nonce;
+		amount_ = redeemData.amount;
+
+		// return the redeem amount back
+		EIP20Interface(utilityToken).transfer(message.sender, amount_);
+
+		// transfer the bounty to msg.sender
+		msg.sender.transfer(bounty);
+
+		// delete the redeem data
+		delete redeems[_messageHash];
+
+		// Emit RevertedRedemption event
+		emit RevertedRedemption(
+			_messageHash,
+			message.sender,
+			message.nonce,
+			redeemData.amount
+		);
+	}
+
+	/**
      *  @notice External function prove gateway.
      *
      *  @dev proveGateway can be called by anyone to verify merkle proof of
@@ -2126,138 +1492,138 @@
      *
      *  @return `true` if Gateway account is proved
      */
-    function proveGateway(
-        uint256 _blockHeight,
-        bytes _rlpEncodedAccount,
-        bytes _rlpParentNodes
-    )
-        external
-        returns (bool /* success */)
-    {
-        // _rlpEncodedAccount should be valid
-        require(
-            _rlpEncodedAccount.length != 0,
-            "Length of RLP encoded account is 0"
-        );
-
-        // _rlpParentNodes should be valid
-        require(
-            _rlpParentNodes.length != 0,
-            "Length of RLP parent nodes is 0"
-        );
-
-        bytes32 stateRoot = core.getStateRoot(_blockHeight);
-
-        // State root should be present for the block height
-        require(
-            stateRoot != bytes32(0),
-            "State root must not be zero"
-        );
-
-        // If account already proven for block height
-        bytes32 provenStorageRoot = storageRoots[_blockHeight];
-
-        if (provenStorageRoot != bytes32(0)) {
-
-            // Check extracted storage root is matching with existing stored
-            // storage root
-            require(
-                provenStorageRoot == storageRoot,
-                "Storage root mismatch when account is already proven"
-            );
-
-            // wasAlreadyProved is true here since proveOpenST is replay call
-            // for same block height
-            emit GatewayProven(
-                gateway,
-                _blockHeight,
-                storageRoot,
-                true
-            );
-
-            // return true
-            return true;
-        }
-
-        bytes32 storageRoot = ProofLib.proveAccount(
-            _rlpEncodedAccount,
-            _rlpParentNodes,
-            encodedGatewayPath,
-            stateRoot
-        );
-
-        storageRoots[_blockHeight] = storageRoot;
-
-        // wasAlreadyProved is false since Gateway is called for the first time
-        // for a block height
-        emit GatewayProven(
-            gateway,
-            _blockHeight,
-            storageRoot,
-            false
-        );
-
-        return true;
-    }
-
-    /**
+	function proveGateway(
+		uint256 _blockHeight,
+		bytes _rlpEncodedAccount,
+		bytes _rlpParentNodes
+	)
+	external
+	returns (bool /* success */)
+	{
+		// _rlpEncodedAccount should be valid
+		require(
+			_rlpEncodedAccount.length != 0,
+			"Length of RLP encoded account is 0"
+		);
+
+		// _rlpParentNodes should be valid
+		require(
+			_rlpParentNodes.length != 0,
+			"Length of RLP parent nodes is 0"
+		);
+
+		bytes32 stateRoot = core.getStateRoot(_blockHeight);
+
+		// State root should be present for the block height
+		require(
+			stateRoot != bytes32(0),
+			"State root must not be zero"
+		);
+
+		// If account already proven for block height
+		bytes32 provenStorageRoot = storageRoots[_blockHeight];
+
+		if (provenStorageRoot != bytes32(0)) {
+
+			// Check extracted storage root is matching with existing stored
+			// storage root
+			require(
+				provenStorageRoot == storageRoot,
+				"Storage root mismatch when account is already proven"
+			);
+
+			// wasAlreadyProved is true here since proveOpenST is replay call
+			// for same block height
+			emit GatewayProven(
+				gateway,
+				_blockHeight,
+				storageRoot,
+				true
+			);
+
+			// return true
+			return true;
+		}
+
+		bytes32 storageRoot = ProofLib.proveAccount(
+			_rlpEncodedAccount,
+			_rlpParentNodes,
+			encodedGatewayPath,
+			stateRoot
+		);
+
+		storageRoots[_blockHeight] = storageRoot;
+
+		// wasAlreadyProved is false since Gateway is called for the first time
+		// for a block height
+		emit GatewayProven(
+			gateway,
+			_blockHeight,
+			storageRoot,
+			false
+		);
+
+		return true;
+	}
+
+	/**
      * @notice Activate CoGateway contract. Can be set only by the
      *         Organisation address
      *
      * @return `true` if value is set
      */
-    function activateCoGateway()
-        external
-        onlyOrganisation
-        returns (bool)
-    {
-        require(
-            deactivated == true,
-            "Gateway is already active"
-        );
-        deactivated = false;
-        return true;
-    }
-
-    /**
+	function activateCoGateway()
+	external
+	onlyOrganisation
+	returns (bool)
+	{
+		require(
+			deactivated == true,
+			"Gateway is already active"
+		);
+		deactivated = false;
+		return true;
+	}
+
+	/**
      * @notice Deactivate CoGateway contract. Can be set only by the
      *         Organisation address
      *
      * @return `true` if value is set
      */
-    function deactivateCoGateway()
-        external
-        onlyOrganisation
-        returns (bool)
-    {
-        require(
-            deactivated == false,
-            "Gateway is already deactive"
-        );
-        deactivated = true;
-        return true;
-    }
-
-    /**
+	function deactivateCoGateway()
+	external
+	onlyOrganisation
+	returns (bool)
+	{
+		require(
+			deactivated == false,
+			"Gateway is already deactive"
+		);
+		deactivated = true;
+		return true;
+	}
+
+	/**
      * @notice Get the nonce for the given account address
      *
      * @param _account Account address for which the nonce is to fetched
      *
      * @return nonce
      */
-    function getNonce(address _account)
-        external
-        view
-        returns (uint256 /* nonce */)
-    {
-        // call the private method
-        return _getNonce(_account);
-    }
-
-
-    /* private methods */
-
-    /**
+	function getNonce(address _account)
+	external
+	view
+	returns (uint256 /* nonce */)
+	{
+		// call the private method
+		return _getNonce(_account);
+	}
+
+
+	/* private methods */
+
+	/**
      * @notice private function to execute confirm staking intent.
      *
      * @dev This function is to avoid stack too deep error in
@@ -2269,35 +1635,35 @@
      *
      * @return `true` if executed successfully
      */
-    function executeConfirmStakingIntent(
-        MessageBus.Message storage _message,
-        uint256 _blockHeight,
-        bytes _rlpParentNodes
-    )
-        private
-        returns (bool)
-    {
-        // Get storage root
-        bytes32 storageRoot = storageRoots[_blockHeight];
-        require(
-            storageRoot != bytes32(0),
-            "Storage root must not be zero"
-        );
-
-        // Confirm message
-        MessageBus.confirmMessage(
-            messageBox,
-            STAKE_TYPEHASH,
-            _message,
-            _rlpParentNodes,
-            MESSAGE_BOX_OFFSET,
-            storageRoot
-        );
-
-        return true;
-    }
-
-    /**
+	function executeConfirmStakingIntent(
+		MessageBus.Message storage _message,
+		uint256 _blockHeight,
+		bytes _rlpParentNodes
+	)
+	private
+	returns (bool)
+	{
+		// Get storage root
+		bytes32 storageRoot = storageRoots[_blockHeight];
+		require(
+			storageRoot != bytes32(0),
+			"Storage root must not be zero"
+		);
+
+		// Confirm message
+		MessageBus.confirmMessage(
+			messageBox,
+			STAKE_TYPEHASH,
+			_message,
+			_rlpParentNodes,
+			MESSAGE_BOX_OFFSET,
+			storageRoot
+		);
+
+		return true;
+	}
+
+	/**
      * @notice Clears the previous process. Validates the
      *         nonce. Updates the process with new process
      *
@@ -2308,52 +1674,52 @@
      *
      * @return previousMessageHash_ previous messageHash
      */
-    function initiateNewProcess(
-        address _account,
-        uint256 _nonce,
-        bytes32 _messageHash,
-        MessageBus.MessageBoxType _messageBoxType
-    )
-        private
-        returns (bytes32 previousMessageHash_)
-    {
-        require(
-            _nonce == _getNonce(_account),
-            "Invalid nonce"
-        );
-
-        ActiveProcess storage previousProcess = activeProcess[_account];
-        previousMessageHash_ = previousProcess.messageHash;
-
-        if (previousMessageHash_ != bytes32(0)) {
-
-            MessageBus.MessageStatus status;
-            if (previousProcess.messageBoxType ==
-                MessageBus.MessageBoxType.Inbox) {
-                status = messageBox.inbox[previousMessageHash_];
-            } else{
-                status = messageBox.outbox[previousMessageHash_];
-            }
-            require(
-                status != MessageBus.MessageStatus.Progressed ||
-                status != MessageBus.MessageStatus.Revoked,
-                "Prevous process is not completed"
-            );
-            //TODO: Commenting below line. Please check if deleting this will
-            //      effect any process related to merkle proof in other chain.
-            //delete messageBox.outbox[previousMessageHash_];
-
-            delete messages[previousMessageHash_];
-        }
-
-        // Update the active proccess.
-        activeProcess[_account] = ActiveProcess({
-            messageHash: _messageHash,
-            messageBoxType: _messageBoxType
-            });
-    }
-
-    /**
+	function initiateNewProcess(
+		address _account,
+		uint256 _nonce,
+		bytes32 _messageHash,
+		MessageBus.MessageBoxType _messageBoxType
+	)
+	private
+	returns (bytes32 previousMessageHash_)
+	{
+		require(
+			_nonce == _getNonce(_account),
+			"Invalid nonce"
+		);
+
+		ActiveProcess storage previousProcess = activeProcess[_account];
+		previousMessageHash_ = previousProcess.messageHash;
+
+		if (previousMessageHash_ != bytes32(0)) {
+
+			MessageBus.MessageStatus status;
+			if (previousProcess.messageBoxType ==
+				MessageBus.MessageBoxType.Inbox) {
+				status = messageBox.inbox[previousMessageHash_];
+			} else{
+				status = messageBox.outbox[previousMessageHash_];
+			}
+			require(
+				status != MessageBus.MessageStatus.Progressed ||
+				status != MessageBus.MessageStatus.Revoked,
+				"Prevous process is not completed"
+			);
+			//TODO: Commenting below line. Please check if deleting this will
+			//      effect any process related to merkle proof in other chain.
+			//delete messageBox.outbox[previousMessageHash_];
+
+			delete messages[previousMessageHash_];
+		}
+
+		// Update the active proccess.
+		activeProcess[_account] = ActiveProcess({
+			messageHash: _messageHash,
+			messageBoxType: _messageBoxType
+			});
+	}
+
+	/**
      * @notice Create and return Message object.
      *
      * @dev This function is to avoid stack too deep error.
@@ -2367,67 +1733,67 @@
      *
      * @return Message object
      */
-    function getMessage(
-        address _account,
-        uint256 _accountNonce,
-        uint256 _gasPrice,
-        uint256 _gasLimit,
-        bytes32 _intentHash,
-        bytes32 _hashLock
-    )
-        private
-        pure
-        returns (MessageBus.Message)
-    {
-        return MessageBus.Message(
-            {
-            intentHash : _intentHash,
-            nonce : _accountNonce,
-            gasPrice : _gasPrice,
-            gasLimit: _gasLimit,
-            sender : _account,
-            hashLock : _hashLock,
-            gasConsumed: 0
-            }
-        );
-    }
-
-    /**
+	function getMessage(
+		address _account,
+		uint256 _accountNonce,
+		uint256 _gasPrice,
+		uint256 _gasLimit,
+		bytes32 _intentHash,
+		bytes32 _hashLock
+	)
+	private
+	pure
+	returns (MessageBus.Message)
+	{
+		return MessageBus.Message(
+			{
+			intentHash : _intentHash,
+			nonce : _accountNonce,
+			gasPrice : _gasPrice,
+			gasLimit: _gasLimit,
+			sender : _account,
+			hashLock : _hashLock,
+			gasConsumed: 0
+			}
+		);
+	}
+
+	/**
      * @notice Private function to get the nonce for the given account address
      *
      * @param _account Account address for which the nonce is to fetched
      *
      * @return nonce
      */
-    function _getNonce(address _account)
-        private
-        view
-        returns (uint256 /* nonce */)
-    {
-        ActiveProcess storage previousProcess = activeProcess[_account];
-
-        if (previousProcess.messageHash == bytes32(0)) {
-            return 1;
-        }
-
-        MessageBus.Message storage message =
-        messages[previousProcess.messageHash];
-
-        return message.nonce.add(1);
-    }
-
-    //TODO: This needs discusion. This doesnt apprear correct way of implementation
-    /**
+	function _getNonce(address _account)
+	private
+	view
+	returns (uint256 /* nonce */)
+	{
+		ActiveProcess storage previousProcess = activeProcess[_account];
+
+		if (previousProcess.messageHash == bytes32(0)) {
+			return 1;
+		}
+
+		MessageBus.Message storage message =
+		messages[previousProcess.messageHash];
+
+		return message.nonce.add(1);
+	}
+
+	//TODO: This needs discusion. This doesnt apprear correct way of implementation
+	/**
      *  @notice Public function completeUtilityTokenProtocolTransfer.
      *
      *  @return bool True if protocol transfer is completed, false otherwise.
      */
-    function completeUtilityTokenProtocolTransfer()
-        public
-        onlyOrganisation
-        isActive
-        returns (bool)
-    {
-        return ProtocolVersioned(utilityToken).completeProtocolTransfer();
-    }
+	function completeUtilityTokenProtocolTransfer()
+	public
+	onlyOrganisation
+	isActive
+	returns (bool)
+	{
+		return ProtocolVersioned(utilityToken).completeProtocolTransfer();
+	}
 }