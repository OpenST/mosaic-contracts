pragma solidity ^0.5.0;

// Copyright 2018 OpenST Ltd.
//
// Licensed under the Apache License, Version 2.0 (the "License");
// you may not use this file except in compliance with the License.
// You may obtain a copy of the License at
//
//    http://www.apache.org/licenses/LICENSE-2.0
//
// Unless required by applicable law or agreed to in writing, software
// distributed under the License is distributed on an "AS IS" BASIS,
// WITHOUT WARRANTIES OR CONDITIONS OF ANY KIND, either express or implied.
// See the License for the specific language governing permissions and
// limitations under the License.
//
// ----------------------------------------------------------------------------
// Origin Chain: Gateway Contract
//
// http://www.simpletoken.org/
//
// ----------------------------------------------------------------------------


/*

           Origin chain      |       Auxiliary chain
-------------------------------------------------------------------------------
           EIP20Gateway - - - - - - - - - - - EIP20CoGateway
-------------------------------------------------------------------------------

1. Stake and Mint: Normal flow

           stake             --->   confirmStakeIntent
             |
      progressStake (HL)     --->   progressMint (HL)
-------------------------------------------------------------------------------
2. Stake and Mint (Revert): Normal flow

           stake             --->   confirmStakeIntent
             |
        revertStake          --->   confirmRevertStakeIntent
                                            |
      progressRevertStake    <---   progressRevertStake
-------------------------------------------------------------------------------
3. Stake and Mint: Incase the facilitator is not able to progress

    stake (by facilitator)    --->   confirmStakeIntent (by facilitator)
                               |
                        facilitator (offline)
             |
     progressStakeWithProof   --->   progressMintWithProof
-------------------------------------------------------------------------------
*/

import "./SimpleStake.sol";
import "./GatewayBase.sol";
import "../lib/IsMemberInterface.sol";

/**
 * @title EIP20Gateway Contract
 *
 * @notice EIP20Gateway act as medium to send messages from origin chain to
 *         auxiliary chain. Currently gateway supports stake and revert stake message.
 */
contract EIP20Gateway is GatewayBase {

    /* Events */

    /** Emitted whenever a stake process is initiated. */
    event StakeIntentDeclared(
        bytes32 indexed _messageHash,
        address _staker,
        uint256 _stakerNonce,
        address _beneficiary,
        uint256 _amount
    );

    /** Emitted whenever a stake is completed. */
    event StakeProgressed(
        bytes32 indexed _messageHash,
        address _staker,
        uint256 _stakerNonce,
        uint256 _amount,
        bool _proofProgress,
        bytes32 _unlockSecret
    );

    /** Emitted whenever a process is initiated to revert stake. */
    event RevertStakeIntentDeclared(
        bytes32 indexed _messageHash,
        address _staker,
        uint256 _stakerNonce,
        uint256 _amount
    );

    /** Emitted whenever a stake is reverted. */
    event StakeReverted(
        bytes32 indexed _messageHash,
        address _staker,
        uint256 _stakerNonce,
        uint256 _amount
    );

    /** Emitted whenever a redeem intent is confirmed. */
    event RedeemIntentConfirmed(
        bytes32 indexed _messageHash,
        address _redeemer,
        uint256 _redeemerNonce,
        address _beneficiary,
        uint256 _amount,
        uint256 _blockHeight,
        bytes32 _hashLock
    );

    /** Emitted whenever a unstake process is complete. */
    event UnstakeProgressed(
        bytes32 indexed _messageHash,
        address _redeemer,
        address _beneficiary,
        uint256 _redeemAmount,
        uint256 _unstakeAmount,
        uint256 _rewardAmount,
        bool _proofProgress,
        bytes32 _unlockSecret
    );

    /** Emitted whenever a revert redeem intent is confirmed. */
    event RevertRedeemIntentConfirmed(
        bytes32 indexed _messageHash,
        address _redeemer,
        uint256 _redeemerNonce,
        uint256 _amount
    );

    /** Emitted whenever revert redeem is completed. */
    event RevertRedeemComplete(
        bytes32 indexed _messageHash,
        address _redeemer,
        uint256 _redeemerNonce,
        uint256 _amount
    );


    /* Struct */

    /**
     * Stake stores the stake amount, beneficiary address, message data and
     * facilitator address.
     */
    struct Stake {

        /** Amount that will be staked. */
        uint256 amount;

        /**
         * Address where the utility tokens will be minted in the
         * auxiliary chain.
         */
        address beneficiary;

        /** Bounty kept by facilitator for stake message transfer. */
        uint256 bounty;
    }

    /**
     * Unstake stores the unstake/redeem information
     * like unstake/redeem amount, beneficiary address, message data.
     */
    struct Unstake {

        /** Amount that will be unstaked. */
        uint256 amount;

        /** Address that will receive the unstaked token. */
        address beneficiary;
    }


    /* Public Variables */

    /** Specifies if the Gateway is activated for any new process. */
    bool public activated;

    /** Escrow address to lock staked fund. */
    SimpleStake public stakeVault;

    /** Address of EIP20 token. */
    EIP20Interface public token;

    /**
     * Address of ERC20 token in which the facilitator will stake(bounty)
     * for a process.
     */
    EIP20Interface public baseToken;

    /** Address where token will be burned. */
    address public burner;

    /** Maps messageHash to the Stake object. */
    mapping(bytes32 /*messageHash*/ => Stake) stakes;

    /** Maps messageHash to the Unstake object. */
    mapping(bytes32 /*messageHash*/ => Unstake) unstakes;


    /* Modifiers */

    /** Checks that contract is active. */
    modifier isActive() {
        require(
            activated == true,
            "Gateway is not activated."
        );
        _;
    }


    /* Constructor */

    /**
     * @notice Initialize the contract by providing the ERC20 token address
     *         for which the gateway will enable facilitation of stake and
     *         mint.
     *
     * @param _token The ERC20 token contract address that will be
     *               staked and corresponding utility tokens will be minted
     *               in auxiliary chain.
     * @param _baseToken The ERC20 token address that will be used for
     *                     staking bounty from the facilitators.
     * @param _stateRootProvider Contract address which implements
     *                           StateRootInterface.
     * @param _bounty The amount that facilitator will stakes to initiate the
     *                stake process.
     * @param _membersManager Address of a contract that manages workers.
     * @param _burner Address where tokens will be burned.
     */
    constructor(
        EIP20Interface _token,
        EIP20Interface _baseToken,
        StateRootInterface _stateRootProvider,
        uint256 _bounty,
        IsMemberInterface _membersManager,
        address _burner
    )
        GatewayBase(
            _stateRootProvider,
            _bounty,
            _membersManager
        )
        public
    {
        require(
            address(_token) != address(0),
            "Token contract address must not be zero."
        );
        require(
            address(_baseToken) != address(0),
            "Base token contract address for bounty must not be zero"
        );
        token = _token;
        baseToken = _baseToken;
        burner = _burner;
        // gateway is in-active initially.
        activated = false;
        // deploy simpleStake contract that will keep the staked amounts.
        stakeVault = new SimpleStake(_token, address(this));
    }


    /* External functions */

    /**
     * @notice Initiates the stake process.  In order to stake the staker
     *         needs to approve Gateway contract for stake amount.
     *         Staked amount is transferred from staker address to
     *         Gateway contract. Bounty amount is also transferred from staker.
     *
     * @param _amount Stake amount that will be transferred from the staker
     *                account.
     * @param _beneficiary The address in the auxiliary chain where the utility
     *                     tokens will be minted.
     * @param _gasPrice Gas price that staker is ready to pay to get the stake
     *                  and mint process done.
     * @param _gasLimit Gas limit that staker is ready to pay.
     * @param _nonce Nonce of the staker address.
     * @param _hashLock Hash Lock provided by the facilitator.
     *
     * @return messageHash_ Message hash is unique for each request.
     */
    function stake(
        uint256 _amount,
        address _beneficiary,
        uint256 _gasPrice,
        uint256 _gasLimit,
        uint256 _nonce,
        bytes32 _hashLock
    )
        external
        isActive
        returns (bytes32 messageHash_)
    {
        address staker = msg.sender;

        require(
            _amount > uint256(0),
            "Stake amount must not be zero"
        );
        require(
            _beneficiary != address(0),
            "Beneficiary address must not be zero"
        );

        // Get the stake intent hash.
        bytes32 intentHash = GatewayLib.hashStakeIntent(
            _amount,
            _beneficiary,
            address(this)
        );

<<<<<<< HEAD
        MessageBus.Message memory message = getMessage(
=======
        // Get the messageHash.
        messageHash_ = MessageBus.messageDigest(
            STAKE_TYPEHASH,
>>>>>>> 9d336030
            intentHash,
            _nonce,
            _gasPrice,
            _gasLimit,
            staker,
            _hashLock
        );

<<<<<<< HEAD
        messageHash_ = storeMessage(message);

        // Get previousMessageHash
        bytes32 previousMessageHash = registerOutboxProcess(
=======
        // Register for new stake process.
        registerOutboxProcess(
>>>>>>> 9d336030
            staker,
            _nonce,
            messageHash_
        );

        // New stake object
        stakes[messageHash_] = Stake({
            amount : _amount,
            beneficiary : _beneficiary,
            bounty : bounty
        });

        // Declare message in outbox
        MessageBus.declareMessage(
            messageBox,
            messages[messageHash_]
        );

        // Transfer staker amount to the gateway.
        require(
            token.transferFrom(staker, address(this), _amount),
            "Stake amount must be transferred to gateway"
        );

        // Transfer the bounty amount to the gateway.
        require(
            baseToken.transferFrom(staker, address(this), bounty),
            "Bounty amount must be transferred to gateway"
        );

        emit StakeIntentDeclared(
            messageHash_,
            staker,
            _nonce,
            _beneficiary,
            _amount
        );
    }

    /**
     * @notice Completes the stake process.
     *
     * @param _messageHash Message hash.
     * @param _unlockSecret Unlock secret for the hashLock provide by the
     *                      staker while initiating the stake.
     *
     * @return staker_ Staker address.
     * @return stakeAmount_ Stake amount.
     */
    function progressStake(
        bytes32 _messageHash,
        bytes32 _unlockSecret
    )
        external
        returns (
            address staker_,
            uint256 stakeAmount_
        )
    {
        require(
            _messageHash != bytes32(0),
            "Message hash must not be zero"
        );

        // Get the message object
        MessageBus.Message storage message = messages[_messageHash];

        // Progress outbox
        MessageBus.progressOutbox(
            messageBox,
            message,
            _unlockSecret
        );

        (staker_, stakeAmount_) = progressStakeInternal(
            _messageHash,
            message,
            _unlockSecret,
            false
        );
    }

    /**
     * @notice Completes the stake process by providing the merkle proof
     *         instead of unlockSecret. In case the facilitator process is not
     *         able to complete the stake and mint process then this is an
     *         alternative approach to complete the process
     *
     * @dev This can be called to prove that the inbox status of messageBox on
     *      CoGateway is either declared or progressed.
     *
     * @param _messageHash Message hash.
     * @param _rlpParentNodes RLP encoded parent node data to prove in
     *                        messageBox outbox of CoGateway.
     * @param _blockHeight Block number for which the proof is valid.
     * @param _messageStatus Message status i.e. Declared or Progressed that
     *                       will be proved.
     *
     * @return staker_ Staker address
     * @return stakeAmount_ Stake amount
     */
    function progressStakeWithProof(
        bytes32 _messageHash,
        bytes calldata _rlpParentNodes,
        uint256 _blockHeight,
        uint256 _messageStatus
    )
        external
        returns (
            address staker_,
            uint256 stakeAmount_
        )
    {
        require(
            _messageHash != bytes32(0),
            "Message hash must not be zero"
        );
        require(
            _rlpParentNodes.length > 0,
            "RLP encoded parent nodes must not be zero"
        );

        bytes32 storageRoot = storageRoots[_blockHeight];

        require(
            storageRoot != bytes32(0),
            "Storage root must not be zero"
        );

        // Get the message object
        MessageBus.Message storage message = messages[_messageHash];

        (staker_, stakeAmount_) = progressStakeInternal(
            _messageHash,
            message,
            bytes32(0),
            true
        );

        MessageBus.progressOutboxWithProof(
            messageBox,
            message,
            _rlpParentNodes,
            MESSAGE_BOX_OFFSET,
            storageRoot,
            MessageBus.MessageStatus(_messageStatus)
        );
    }

    /**
     * @notice Revert stake process and get the stake
     *         amount back. Only staker can revert stake by providing
     *         penalty i.e. 1.5 times of bounty. On revert process
     *         penalty and facilitator bounty will be burned.
     *
     * @dev To revert the the sender must sign the sha3(messageHash, nonce+1)
     *
     * @param _messageHash Message hash.
     *
     * @return staker_ Staker address
     * @return stakerNonce_ Staker nonce
     * @return amount_ Stake amount
     */
    function revertStake(
        bytes32 _messageHash
    )
        external
        returns (
            address staker_,
            uint256 stakerNonce_,
            uint256 amount_
        )
    {
        require(
            _messageHash != bytes32(0),
            "Message hash must not be zero"
        );

        // get the message object for the _messageHash
        MessageBus.Message storage message = messages[_messageHash];

        require(message.sender == msg.sender, "Only staker can revert stake.");

        require(
            message.intentHash != bytes32(0),
            "StakeIntentHash must not be zero"
        );

        // Declare stake revocation.
        MessageBus.declareRevocationMessage(
            messageBox,
            message
        );

        staker_ = message.sender;
        stakerNonce_ = message.nonce;
        amount_ = stakes[_messageHash].amount;

        // Penalty charged to staker for revert stake.
        uint256 penalty = stakes[_messageHash].bounty
            .mul(REVOCATION_PENALTY)
            .div(100);

        // transfer the penalty amount
        require(baseToken.transferFrom(msg.sender, address(this), penalty));

        // Emit RevertStakeIntentDeclared event.
        emit RevertStakeIntentDeclared(
            _messageHash,
            staker_,
            stakerNonce_,
            amount_
        );
    }

    /**
     * @notice Complete revert stake by providing the merkle proof.
     *         This method will return stake amount to staker and burn
     *         facilitator bounty and staker penalty.
     *
     * @param _messageHash Message hash.
     * @param _blockHeight Block number for which the proof is valid
     * @param _rlpParentNodes RLP encoded parent node data to prove
     *                        DeclaredRevocation in messageBox inbox of
     *                        CoGateway.
     *
     * @return staker_ Staker address.
     * @return stakerNonce_ Staker nonce.
     * @return amount_ Stake amount.
     */
    function progressRevertStake(
        bytes32 _messageHash,
        uint256 _blockHeight,
        bytes calldata _rlpParentNodes
    )
        external
        returns (
            address staker_,
            uint256 stakerNonce_,
            uint256 amount_
        )
    {
        require(
            _messageHash != bytes32(0),
            "Message hash must not be zero"
        );
        require(
            _rlpParentNodes.length > 0,
            "RLP parent nodes must not be zero"
        );

        // Get the message object
        MessageBus.Message storage message = messages[_messageHash];
        require(
            message.intentHash != bytes32(0),
            "StakeIntentHash must not be zero"
        );

        // Get the storageRoot for the given block height
        bytes32 storageRoot = storageRoots[_blockHeight];
        require(
            storageRoot != bytes32(0),
            "Storage root must not be zero"
        );

        // Progress with revocation message
        MessageBus.progressOutboxRevocation(
            messageBox,
            message,
            MESSAGE_BOX_OFFSET,
            _rlpParentNodes,
            storageRoot,
            MessageBus.MessageStatus.Revoked
        );

        staker_ = message.sender;
        stakerNonce_ = message.nonce;
        amount_ = stakes[_messageHash].amount;

        // transfer the staked amount to the staker
        token.transfer(message.sender, amount_);

        // burn facilitator bounty
        baseToken.transfer(burner, bounty);
        //penalty charged to staker
        uint256 penalty = stakes[_messageHash].bounty
        .mul(REVOCATION_PENALTY)
        .div(100);

        // burn staker penalty
        baseToken.transfer(burner, penalty);

        // delete the stake data
        delete stakes[_messageHash];

        emit StakeReverted(
            _messageHash,
            staker_,
            stakerNonce_,
            amount_
        );
    }

    /**
     * @notice Declare redeem intent
     *
     * @param _redeemer Redeemer address.
     * @param _redeemerNonce Redeemer nonce.
     * @param _beneficiary Address where the redeemed tokens will be
     *                     transferred.
     * @param _amount Redeem amount.
     * @param _gasPrice Gas price that redeemer is ready to pay to get the
     *                  redeem and unstake process done
     * @param _gasLimit Gas limit that redeemer is ready to pay.
     * @param _blockHeight Block number for which the proof is valid.
     * @param _hashLock Hash lock.
     * @param _rlpParentNodes RLP encoded parent node data to prove
     *                        Declared in messageBox outbox of
     *                        CoGateway.
     *
     * @return messageHash_ Message hash.
     */
    function confirmRedeemIntent(
        address _redeemer,
        uint256 _redeemerNonce,
        address _beneficiary,
        uint256 _amount,
        uint256 _gasPrice,
        uint256 _gasLimit,
        uint256 _blockHeight,
        bytes32 _hashLock,
        bytes calldata _rlpParentNodes
    )
        external
        returns (bytes32 messageHash_)
    {
        // Get the initial gas.
        uint256 initialGas = gasleft();

        require(
            _redeemer != address(0),
            "Redeemer address must not be zero"
        );
        require(
            _beneficiary != address(0),
            "Beneficiary address must not be zero"
        );
        require(
            _amount != 0,
            "Redeem amount must not be zero"
        );
        require(
            _rlpParentNodes.length > 0,
            "RLP encoded parent nodes must not be zero"
        );

<<<<<<< HEAD
=======
        // Get the redeem intent hash.
>>>>>>> 9d336030
        bytes32 intentHash = hashRedeemIntent(
            _amount,
            _beneficiary
        );

<<<<<<< HEAD
        MessageBus.Message memory message = MessageBus.Message(
=======
        // Get the message hash.
        messageHash_ = MessageBus.messageDigest(
            REDEEM_TYPEHASH,
>>>>>>> 9d336030
            intentHash,
            _redeemerNonce,
            _gasPrice,
            _gasLimit,
            _redeemer,
            _hashLock,
            0 // Gas consumed will be updated at the end of this function.
        );
        messageHash_ = storeMessage(message);

        registerInboxProcess(
            message.sender,
            message.nonce,
            messageHash_
        );

        unstakes[messageHash_] = Unstake({
            amount : _amount,
            beneficiary : _beneficiary
        });

        confirmRedeemIntentInternal(
            messages[messageHash_],
            _blockHeight,
            _rlpParentNodes
        );

        // Emit RedeemIntentConfirmed event.
        emit RedeemIntentConfirmed(
            messageHash_,
            _redeemer,
            _redeemerNonce,
            _beneficiary,
            _amount,
            _blockHeight,
            _hashLock
        );

        // Update the gas consumed for this function.
        messages[messageHash_].gasConsumed = initialGas.sub(gasleft());
    }

    /**
     * @notice Complete unstake
     *
     * @param _messageHash Message hash.
     * @param _unlockSecret Unlock secret for the hashLock provide by the
     *                      facilitator while initiating the redeem
     *
     * @return redeemer_ Redeemer address
     * @return beneficiary_ Address to which the tokens will be transferred.
     * @return redeemAmount_ Total amount for which the redeem was
     *                       initiated. The reward amount is deducted from the
     *                       total redeem amount and is given to the
     *                       facilitator.
     * @return unstakeAmount_ Actual unstake amount, after deducting the reward
     *                        from the total redeem amount.
     * @return rewardAmount_ Reward amount that is transferred to facilitator
     */
    function progressUnstake(
        bytes32 _messageHash,
        bytes32 _unlockSecret
    )
        external
        returns (
            uint256 redeemAmount_,
            uint256 unstakeAmount_,
            uint256 rewardAmount_
        )
    {
        // Get the inital gas
        uint256 initialGas = gasleft();

        require(
            _messageHash != bytes32(0),
            "Message hash must not be zero"
        );
        // Get the message object.
        MessageBus.Message storage message = messages[_messageHash];

        // Progress inbox
        MessageBus.progressInbox(
            messageBox,
            message,
            _unlockSecret
        );
        (redeemAmount_, unstakeAmount_, rewardAmount_) =
        progressUnstakeInternal(_messageHash, initialGas, _unlockSecret, false);

    }


    /* Public Functions */

    /**
     * @notice Completes the redeem process by providing the merkle proof
     *         instead of unlockSecret. In case the facilitator process is not
     *         able to complete the redeem and unstake process then this is an
     *         alternative approach to complete the process
     *
     * @dev This can be called to prove that the outbox status of messageBox on
     *      CoGateway is either declared or progressed.
     *
     * @param _messageHash Message hash.
     * @param _rlpParentNodes RLP encoded parent node data to prove in
     *                        messageBox inbox of CoGateway.
     * @param _blockHeight Block number for which the proof is valid.
     * @param _messageStatus Message status i.e. Declared or Progressed that
     *                       will be proved.
     *
     * @return redeemAmount_ Total amount for which the redeem was
     *                       initiated. The reward amount is deducted from the
     *                       total redeem amount and is given to the
     *                       facilitator.
     * @return unstakeAmount_ Actual unstake amount, after deducting the reward
     *                        from the total redeem amount.
     * @return rewardAmount_ Reward amount that is transferred to facilitator
     */
    function progressUnstakeWithProof(
        bytes32 _messageHash,
        bytes memory _rlpParentNodes,
        uint256 _blockHeight,
        uint256 _messageStatus
    )
        public
        returns (
            uint256 redeemAmount_,
            uint256 unstakeAmount_,
            uint256 rewardAmount_
        )
    {
        // Get the initial gas.
        uint256 initialGas = gasleft();

        require(
            _messageHash != bytes32(0),
            "Message hash must not be zero"
        );
        require(
            _rlpParentNodes.length > 0,
            "RLP parent nodes must not be zero"
        );

        // Get the storage root for the given block height
        bytes32 storageRoot = storageRoots[_blockHeight];
        require(
            storageRoot != bytes32(0),
            "Storage root must not be zero"
        );

        // Get the message object.
        MessageBus.Message storage message = messages[_messageHash];

        MessageBus.progressInboxWithProof(
            messageBox,
            message,
            _rlpParentNodes,
            MESSAGE_BOX_OFFSET,
            storageRoot,
            MessageBus.MessageStatus(_messageStatus)
        );

        (redeemAmount_, unstakeAmount_, rewardAmount_) =
        progressUnstakeInternal(_messageHash, initialGas, bytes32(0), true);
    }


    /** External methods */

    /**
     * @notice Declare redeem revert intent.
     *         This will set message status to revoked. This method will also
     *         clear unstakes mapping storage.
     *
     * @param _messageHash Message hash.
     * @param _blockHeight Block number for which the proof is valid.
     * @param _rlpParentNodes RLP encoded parent node data to prove
     *                        DeclaredRevocation in messageBox outbox of
     *                        CoGateway.
     *
     * @return redeemer_ Redeemer address.
     * @return redeemerNonce_ Redeemer nonce.
     * @return amount_ Redeem amount.
     */
    function confirmRevertRedeemIntent(
        bytes32 _messageHash,
        uint256 _blockHeight,
        bytes calldata _rlpParentNodes
    )
        external
        returns (
            address redeemer_,
            uint256 redeemerNonce_,
            uint256 amount_
        )
    {
        // Get the initial gas value
        uint256 initialGas = gasleft();

        require(
            _messageHash != bytes32(0),
            "Message hash must not be zero"
        );
        require(
            _rlpParentNodes.length > 0,
            "RLP parent nodes must not be zero"
        );

        // Get the message object.
        MessageBus.Message storage message = messages[_messageHash];
        require(
            message.intentHash != bytes32(0),
            "RevertRedeem intent hash must not be zero"
        );

        // Get the storage root
        bytes32 storageRoot = storageRoots[_blockHeight];
        require(
            storageRoot != bytes32(0),
            "Storage root must not be zero"
        );

        // Confirm revocation
        MessageBus.confirmRevocation(
            messageBox,
            message,
            _rlpParentNodes,
            MESSAGE_BOX_OFFSET,
            storageRoot
        );

        // delete the unstake data
        delete unstakes[_messageHash];

        redeemer_ = message.sender;
        redeemerNonce_ = message.nonce;
        amount_ = unstakes[_messageHash].amount;

        // Emit RevertRedeemIntentConfirmed event
        emit RevertRedeemIntentConfirmed(
            _messageHash,
            redeemer_,
            redeemerNonce_,
            amount_
        );

        // Update the gas consumed for this function.
        message.gasConsumed = initialGas.sub(gasleft());
    }

    /**
     * @notice Activate Gateway contract. Can be set only by the
     *         Organization address only once by passing co-gateway address.
     *
     * @param _coGatewayAddress Address of cogateway.
     *
     * @return success_ `true` if value is set
     */
    function activateGateway(
            address _coGatewayAddress
    )
        external
        onlyOrganization
        returns (bool success_)
    {

        require(
            _coGatewayAddress != address(0),
            "Co-gateway address must not be zero."
        );
        require(
            remoteGateway == address(0),
            "Gateway was already activated once."
        );

        remoteGateway = _coGatewayAddress;

        // update the encodedGatewayPath
        encodedGatewayPath = GatewayLib.bytes32ToBytes(
            keccak256(abi.encodePacked(remoteGateway))
        );
        activated = true;
        success_ = true;
    }

    /**
     * @notice Deactivate Gateway contract. Can be set only by the
     *         organization address
     *
     * @return success_  `true` if value is set
     */
    function deactivateGateway()
        external
        onlyOrganization
        returns (bool success_)
    {
        require(
            activated == true,
            "Gateway is already deactivated."
        );
        activated = false;
        success_ = true;
    }


    /* Private functions */

    /**
     * @notice private function to execute confirm redeem intent.
     *
     * @dev This function is to avoid stack too deep error in
     *      confirmRedeemIntent function
     *
     * @param _message message object
     * @param _blockHeight Block number for which the proof is valid
     * @param _rlpParentNodes RLP encoded parent nodes.
     *
     * @return `true` if executed successfully
     */
    function confirmRedeemIntentInternal(
        MessageBus.Message storage _message,
        uint256 _blockHeight,
        bytes memory _rlpParentNodes
    )
        private
        returns (bool)
    {
        // Get storage root
        bytes32 storageRoot = storageRoots[_blockHeight];
        require(
            storageRoot != bytes32(0),
            "Storage root must not be zero"
        );

        // Confirm message
        MessageBus.confirmMessage(
            messageBox,
            _message,
            _rlpParentNodes,
            MESSAGE_BOX_OFFSET,
            storageRoot
        );

        return true;
    }

    /**
     * @notice Private function contains logic for process stake.
     *
     * @param _messageHash Message hash.
     * @param _message Message object.
     * @param _unlockSecret For process with hash lock, proofProgress event
     *                      param is set to false otherwise set to true.
     *
     * @return staker_ Staker address
     * @return stakeAmount_ Stake amount
     */
    function progressStakeInternal(
        bytes32 _messageHash,
        MessageBus.Message storage _message,
        bytes32 _unlockSecret,
        bool _proofProgress
    )
        private
        returns (
            address staker_,
            uint256 stakeAmount_
        )
    {

        // Get the staker address
        staker_ = _message.sender;

        //Get the stake amount.
        stakeAmount_ = stakes[_messageHash].amount;

        // Transfer the staked amount to stakeVault.
        token.transfer(address(stakeVault), stakeAmount_);

        baseToken.transfer(msg.sender, stakes[_messageHash].bounty);

        // Delete the stake entry.
        delete stakes[_messageHash];

        emit StakeProgressed(
            _messageHash,
            staker_,
            _message.nonce,
            stakeAmount_,
            _proofProgress,
            _unlockSecret
        );
    }

    /**
     * @notice This is internal method for process unstake called from external
     *         methods which processUnstake(with hashlock) and
     *         processUnstakeWithProof
     *
     * @param _messageHash hash to identify message
     * @param _initialGas initial available gas during process unstake call.
     * @param _unlockSecret Block number for which the proof is valid
     * @param _proofProgress true if progress with proof and false if
     *                       progress with unlock secret.
     *
     * @return redeemAmount_ Total amount for which the redeem was
     *                       initiated. The reward amount is deducted from the
     *                       total redeem amount and is given to the
     *                       facilitator.
     * @return unstakeAmount_ Actual unstake amount, after deducting the reward
     *                        from the total redeem amount.
     * @return rewardAmount_ Reward amount that is transferred to facilitator
     */
    function progressUnstakeInternal(
        bytes32 _messageHash,
        uint256 _initialGas,
        bytes32 _unlockSecret,
        bool _proofProgress
    )
        private
        returns (
            uint256 redeemAmount_,
            uint256 unstakeAmount_,
            uint256 rewardAmount_
        )
    {

        Unstake storage unStake = unstakes[_messageHash];
        // Get the message object.
        MessageBus.Message storage message = messages[_messageHash];

        redeemAmount_ = unStake.amount;

        //TODO: Remove the hardcoded 50000. Discuss and implement it properly
        //21000 * 2 for transactions + approx buffer

        (rewardAmount_, message.gasConsumed) = GatewayLib.feeAmount(
            message.gasConsumed,
            message.gasLimit,
            message.gasPrice,
            _initialGas,
            50000
        );

        unstakeAmount_ = redeemAmount_.sub(rewardAmount_);
        // Release the amount to beneficiary
        stakeVault.releaseTo(unStake.beneficiary, unstakeAmount_);

        //reward facilitator with the reward amount
        stakeVault.releaseTo(msg.sender, rewardAmount_);

        // delete the unstake data
        delete unstakes[_messageHash];

        emit UnstakeProgressed(
            _messageHash,
            message.sender,
            unStake.beneficiary,
            redeemAmount_,
            unstakeAmount_,
            redeemAmount_,
            _proofProgress,
            _unlockSecret
        );
    }

    /**
     * @notice private function to calculate redeem intent hash.
     *
     * @dev This function is to avoid stack too deep error in
     *      confirmRedeemIntent function
     *
     * @param _amount redeem amount
     * @param _beneficiary unstake account
     *
     * @return bytes32 redeem intent hash
     */
    function hashRedeemIntent(
        uint256 _amount,
        address _beneficiary
    )
        private
        view
        returns(bytes32)
    {
        return GatewayLib.hashRedeemIntent(
            _amount,
            _beneficiary,
            remoteGateway
        );
    }

}


<|MERGE_RESOLUTION|>--- conflicted
+++ resolved
@@ -318,13 +318,7 @@
             address(this)
         );
 
-<<<<<<< HEAD
         MessageBus.Message memory message = getMessage(
-=======
-        // Get the messageHash.
-        messageHash_ = MessageBus.messageDigest(
-            STAKE_TYPEHASH,
->>>>>>> 9d336030
             intentHash,
             _nonce,
             _gasPrice,
@@ -333,15 +327,9 @@
             _hashLock
         );
 
-<<<<<<< HEAD
         messageHash_ = storeMessage(message);
 
-        // Get previousMessageHash
-        bytes32 previousMessageHash = registerOutboxProcess(
-=======
-        // Register for new stake process.
         registerOutboxProcess(
->>>>>>> 9d336030
             staker,
             _nonce,
             messageHash_
@@ -698,22 +686,12 @@
             "RLP encoded parent nodes must not be zero"
         );
 
-<<<<<<< HEAD
-=======
-        // Get the redeem intent hash.
->>>>>>> 9d336030
         bytes32 intentHash = hashRedeemIntent(
             _amount,
             _beneficiary
         );
 
-<<<<<<< HEAD
         MessageBus.Message memory message = MessageBus.Message(
-=======
-        // Get the message hash.
-        messageHash_ = MessageBus.messageDigest(
-            REDEEM_TYPEHASH,
->>>>>>> 9d336030
             intentHash,
             _redeemerNonce,
             _gasPrice,
