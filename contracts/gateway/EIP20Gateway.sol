--- conflicted
+++ resolved
@@ -1120,16 +1120,12 @@
 
         redeemAmount_ = unStake.amount;
 
-<<<<<<< HEAD
-        (rewardAmount_, message.gasConsumed) = GatewayLib.feeAmount(
-=======
         /*
          * Reward calculation depends upon
          *  - the gas consumed in target chain for confirmation and progress steps.
          *  - gas price and gas limit provided in the message.
          */
         (rewardAmount_, message.gasConsumed) = feeAmount(
->>>>>>> e3c3ce9c
             message.gasConsumed,
             message.gasLimit,
             message.gasPrice,
@@ -1146,11 +1142,7 @@
         stakeVault.releaseTo(unStake.beneficiary, unstakeAmount_);
 
         if (rewardAmount_ > 0) {
-<<<<<<< HEAD
-            //reward facilitator with the reward amount
-=======
             // Reward facilitator with the reward amount.
->>>>>>> e3c3ce9c
             stakeVault.releaseTo(msg.sender, rewardAmount_);
         }
 
@@ -1165,11 +1157,7 @@
             _unlockSecret
         );
 
-<<<<<<< HEAD
-        // delete the unstake data
-=======
         // Delete the unstake data.
->>>>>>> e3c3ce9c
         delete unstakes[_messageHash];
     }
 
