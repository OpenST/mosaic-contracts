--- conflicted
+++ resolved
@@ -157,12 +157,9 @@
          */
         address beneficiary;
 
-<<<<<<< HEAD
-=======
         /** Address of the facilitator that initiates the stake process. */
         address facilitator;
 
->>>>>>> c9836079
         /** Bounty kept by facilitator for stake message transfer*/
         uint256 bounty;
     }
@@ -182,9 +179,6 @@
 
     /* public variables */
 
-    /** Specifies if the Gateway is activated for any new process. */
-    bool public activated;
-
     /** Escrow address to lock staked fund. */
     SimpleStake public stakeVault;
 
@@ -202,17 +196,6 @@
 
     /** Maps messageHash to the Unstake object. */
     mapping(bytes32 /*messageHash*/ => Unstake) unstakes;
-
-    /* modifiers */
-
-    /** checks that contract is activated */
-    modifier isActive() {
-        require(
-            activated == true,
-            "Gateway is not activated."
-        );
-        _;
-    }
 
     /* Constructor */
 
@@ -357,6 +340,7 @@
         stakes[messageHash_] = Stake({
             amount : _amount,
             beneficiary : _beneficiary,
+            facilitator : msg.sender,
             bounty : bounty
             });
 
@@ -1037,7 +1021,7 @@
     {
         require(
             activated == true,
-            "Gateway is already deactivated."
+            "Gateway is already deactivated"
         );
         activated = false;
         success_ = true;
