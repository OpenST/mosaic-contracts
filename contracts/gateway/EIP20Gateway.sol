pragma solidity ^0.5.0;

// Copyright 2018 OpenST Ltd.
//
// Licensed under the Apache License, Version 2.0 (the "License");
// you may not use this file except in compliance with the License.
// You may obtain a copy of the License at
//
//    http://www.apache.org/licenses/LICENSE-2.0
//
// Unless required by applicable law or agreed to in writing, software
// distributed under the License is distributed on an "AS IS" BASIS,
// WITHOUT WARRANTIES OR CONDITIONS OF ANY KIND, either express or implied.
// See the License for the specific language governing permissions and
// limitations under the License.
//
// ----------------------------------------------------------------------------
// Origin Chain: Gateway Contract
//
// http://www.simpletoken.org/
//
// ----------------------------------------------------------------------------


/*

           Origin chain      |       Auxiliary chain
-------------------------------------------------------------------------------
           EIP20Gateway - - - - - - - - - - - EIP20CoGateway
-------------------------------------------------------------------------------

1. Staking and Minting: Normal flow

           stake             --->   confirmStakingIntent
             |
    progressStaking (HL)     --->   progressMinting (HL)
-------------------------------------------------------------------------------
2. Staking and Minting (Revert): Normal flow

           stake             --->   confirmStakingIntent
             |
        revertStake          --->   confirmRevertStakingIntent
                                            |
    progressRevertStaking    <---   progressRevertStaking
-------------------------------------------------------------------------------
3. Staking and Minting: Incase the facilitator is not able to progress

    stake (by facilitator)    --->   confirmStakingIntent (by facilitator)
                               |
                        facilitator (offline)
             |
   progressStakingWithProof   --->   progressMintingWithProof
-------------------------------------------------------------------------------
*/

import "./SimpleStake.sol";
import "./GatewayBase.sol";

/**
 * @title EIP20Gateway Contract
 *
 * @notice EIP20Gateway act as medium to send messages from origin chain to
 *         auxiliary chain. Currently gateway supports stake and mint and revert
 *         stake message.
 */
contract EIP20Gateway is GatewayBase {

    /* Events */

    /** Emitted whenever a staking process is initiated. */
    event StakingIntentDeclared(
        bytes32 indexed _messageHash,
        address _staker,
        uint256 _stakerNonce,
        address _beneficiary,
        uint256 _amount
    );

    /** Emitted whenever a staking is completed. */
    event ProgressedStake(
        bytes32 indexed _messageHash,
        address _staker,
        uint256 _stakerNonce,
        uint256 _amount,
        bool _proofProgress,
        bytes32 _unlockSecret
    );

    /** Emitted whenever a process is initiated to revert staking. */
    event RevertStakeIntentDeclared(
        bytes32 indexed _messageHash,
        address _staker,
        uint256 _stakerNonce,
        uint256 _amount
    );

    /** Emitted whenever a staking is reverted. */
    event RevertedStake(
        bytes32 indexed _messageHash,
        address _staker,
        uint256 _stakerNonce,
        uint256 _amount
    );

    /** Emitted whenever a redemption intent is confirmed. */
    event RedemptionIntentConfirmed(
        bytes32 indexed _messageHash,
        address _redeemer,
        uint256 _redeemerNonce,
        address _beneficiary,
        uint256 _amount,
        uint256 _blockHeight,
        bytes32 _hashLock
    );

    /** Emitted whenever a unstake process is complete. */
    event ProgressedUnstake(
        bytes32 indexed _messageHash,
        address _redeemer,
        address _beneficiary,
        uint256 _redeemAmount,
        uint256 _unstakeAmount,
        uint256 _rewardAmount,
        bool _proofProgress,
        bytes32 _unlockSecret
    );

    /** Emitted whenever a revert redemption intent is confirmed. */
    event RevertRedemptionIntentConfirmed(
        bytes32 indexed _messageHash,
        address _redeemer,
        uint256 _redeemerNonce,
        uint256 _amount
    );

    /** Emitted whenever revert redemption is completed. */
    event RevertRedemptionComplete(
        bytes32 indexed _messageHash,
        address _redeemer,
        uint256 _redeemerNonce,
        uint256 _amount
    );

    /* Struct */

    /**
     * Stake stores the staking information about the staking amount,
     * beneficiary address, message data and facilitator address.
     */
    struct Stake {

        /** Amount that will be staked. */
        uint256 amount;

        /**
         * Address where the utility tokens will be minted in the
         * auxiliary chain.
         */
        address beneficiary;

        /** Address of the facilitator that initiates the staking process. */
        address facilitator;

        /** Bounty kept by facilitator for stake message transfer*/
        uint256 bounty;
    }

    /**
     * Unstake stores the unstaking / redeem information
     * like unstake/redeem amount, beneficiary address, message data.
     */
    struct Unstake {

        /** Amount that will be unstaked. */
        uint256 amount;

        /** Address that will receive the unstaked token */
        address beneficiary;
    }

    /* public variables */

    /** Specifies if the Gateway is activated for any new process. */
    bool public activated;

    /** Escrow address to lock staked fund. */
    SimpleStake public stakeVault;

    /** address of ERC20 token. */
    EIP20Interface public token;

    /**
     * address of ERC20 token in which
     * the facilitator will stake(bounty) for a process
     */
    EIP20Interface public baseToken;

    /** Maps messageHash to the Stake object. */
    mapping(bytes32 /*messageHash*/ => Stake) stakes;

    /** Maps messageHash to the Unstake object. */
    mapping(bytes32 /*messageHash*/ => Unstake) unstakes;

    /* modifiers */

    /** checks that contract is activated */
    modifier isActive() {
        require(
            activated == true,
            "Gateway is not activated."
        );
        _;
    }

    /* Constructor */

    /**
     * @notice Initialise the contract by providing the ERC20 token address
     *         for which the gateway will enable facilitation of staking and
     *         minting.
     *
     * @param _token The ERC20 token contract address that will be
     *               staked and corresponding utility tokens will be minted
     *               in auxiliary chain.
     * @param _baseToken The ERC20 token address that will be used for
     *                     staking bounty from the facilitators.
     * @param _core Core contract address.
     * @param _bounty The amount that facilitator will stakes to initiate the
     *                staking process.
     * @param _organisation Organisation address.
     */
    constructor(
        EIP20Interface _token,
        EIP20Interface _baseToken,
        CoreInterface _core,
        uint256 _bounty,
        address _organisation
    )
        GatewayBase(
            _core,
            _bounty,
            _organisation
        )
        public
    {
        require(
            address(_token) != address(0),
            "Token contract address must not be zero."
        );
        require(
            address(_baseToken) != address(0),
            "Base token contract address for bounty must not be zero"
        );
        token = _token;
        baseToken = _baseToken;
        // gateway is in-active initially.
        activated = false;
        // deploy simpleStake contract that will keep the staked amounts.
        stakeVault = new SimpleStake(_token, address(this));
    }

    /* External functions */

    /**
     * @notice Initiates the stake process.
     *
     * @dev In order to stake the staker needs to approve Gateway contract for
     *      stake amount. Staked amount is transferred from staker address to
     *      Gateway contract.
     *
     * @param _amount Staking amount that will be transferred form staker
     *                account.
     * @param _beneficiary The address in the auxiliary chain where the utility
     *                     tokens will be minted.
     * @param _staker Staker address.
     * @param _gasPrice Gas price that staker is ready to pay to get the stake
     *                  and mint process done
     * @param _gasLimit Gas limit that staker is ready to pay
     * @param _nonce Nonce of the staker address.
     * @param _hashLock Hash Lock provided by the facilitator.
     * @param _signature Signature signed by staker.
     *
     * @return messageHash_ which is unique for each request.
     */
    function stake(
        uint256 _amount,
        address _beneficiary,
        address _staker,
        uint256 _gasPrice,
        uint256 _gasLimit,
        uint256 _nonce,
        bytes32 _hashLock,
        bytes memory _signature
    )
        public
        isActive
        returns (bytes32 messageHash_)
    {
        require(
            _amount > uint256(0),
            "Stake amount must not be zero"
        );
        require(
            _beneficiary != address(0),
            "Beneficiary address must not be zero"
        );
        require(
            _staker != address(0),
            "Staker address must not be zero"
        );
        require(
            _gasPrice != 0,
            "Gas price must not be zero"
        );
        require(
            _gasLimit != 0,
            "Gas limit must not be zero"
        );
        require(
            _signature.length == 65,
            "Signature must be of length 65"
        );

        // Get the staking intent hash
        bytes32 intentHash = GatewayLib.hashStakingIntent(
            _amount,
            _beneficiary,
            _staker,
            _nonce,
            _gasPrice,
            _gasLimit,
            address(token)
        );

        // Get the messageHash
        messageHash_ = MessageBus.messageDigest(
            STAKE_TYPEHASH,
            intentHash,
            _nonce,
            _gasPrice,
            _gasLimit
        );

        // Get previousMessageHash
        bytes32 previousMessageHash = registerOutboxProcess(
            _staker,
            _nonce,
            messageHash_
        );

        // Delete the previous progressed/Revoked stake data
        delete stakes[previousMessageHash];

        // New stake object
        stakes[messageHash_] = Stake({
            amount : _amount,
            beneficiary : _beneficiary,
            facilitator : msg.sender,
            bounty : bounty
            });

        // New message object
        messages[messageHash_] = getMessage(
            _staker,
            _nonce,
            _gasPrice,
            _gasLimit,
            intentHash,
            _hashLock);

        // Declare message in outbox
        MessageBus.declareMessage(
            messageBox,
            STAKE_TYPEHASH,
            messages[messageHash_],
            _signature
        );

        //transfer staker amount to gateway
        require(
            token.transferFrom(_staker, address(this), _amount),
            "Stake amount must be transferred to gateway"
        );

        // transfer the bounty amount
        require(
            baseToken.transferFrom(msg.sender, address(this), bounty),
            "Bounty amount must be transferred to gateway"
        );

        // Emit StakingIntentDeclared event
        emit StakingIntentDeclared(
            messageHash_,
            _staker,
            _nonce,
            _beneficiary,
            _amount
        );
    }

    /**
     * @notice Completes the stake process.
     *
     * @param _messageHash Message hash.
     * @param _unlockSecret Unlock secret for the hashLock provide by the
     *                      facilitator while initiating the stake
     *
     * @return staker_ Staker address
     * @return stakeAmount_ Stake amount
     */
    function progressStaking(
        bytes32 _messageHash,
        bytes32 _unlockSecret
    )
        external
        returns (
            address staker_,
            uint256 stakeAmount_
        )
    {
        require(
            _messageHash != bytes32(0),
            "Message hash must not be zero"
        );

        // Get the message object
        MessageBus.Message storage message = messages[_messageHash];

        (staker_, stakeAmount_) = progressStakingInternal(
            _messageHash,
            message,
            _unlockSecret,
            false
        );

        // Progress outbox
        MessageBus.progressOutbox(
            messageBox,
            STAKE_TYPEHASH,
            message,
            _unlockSecret
        );
    }

    /**
     * @notice Completes the stake process by providing the merkle proof
     *         instead of unlockSecret. In case the facilitator process is not
     *         able to complete the stake and mint process then this is an
     *         alternative approach to complete the process
     *
     * @dev This can be called to prove that the inbox status of messageBox on
     *      CoGateway is either declared or progressed.
     *
     * @param _messageHash Message hash.
     * @param _rlpEncodedParentNodes RLP encoded parent node data to prove in
     *                               messageBox outbox of CoGateway
     * @param _blockHeight Block number for which the proof is valid
     * @param _messageStatus Message status i.e. Declared or Progressed that
     *                       will be proved.
     *
     * @return staker_ Staker address
     * @return stakeAmount_ Stake amount
     */
    function progressStakingWithProof(
        bytes32 _messageHash,
        bytes calldata _rlpEncodedParentNodes,
        uint256 _blockHeight,
        uint256 _messageStatus
    )
        external
        returns (
            address staker_,
            uint256 stakeAmount_
        )
    {
        require(
            _messageHash != bytes32(0),
            "Message hash must not be zero"
        );
        require(
            _rlpEncodedParentNodes.length > 0,
            "RLP encoded parent nodes must not be zero"
        );

        bytes32 storageRoot = storageRoots[_blockHeight];

        require(
            storageRoot != bytes32(0),
            "Storage root must not be zero"
        );

        // Get the message object
        MessageBus.Message storage message = messages[_messageHash];

        (staker_, stakeAmount_) = progressStakingInternal(
            _messageHash,
            message,
            bytes32(0),
            true
        );

        MessageBus.progressOutboxWithProof(
            messageBox,
            STAKE_TYPEHASH,
            message,
            _rlpEncodedParentNodes,
            MESSAGE_BOX_OFFSET,
            storageRoot,
            MessageBus.MessageStatus(_messageStatus)
        );
    }

    /**
     * @notice Revert staking to stop the staking process and get the stake
     *         amount back. Only staker can revert staking by providing
     *         penalty i.e. 1.5 times of bounty. On revert process
     *         penalty and facilitator bounty will be burned.
     *
     * @dev To revert the the sender must sign the sha3(messageHash, nonce+1)
     *
     * @param _messageHash Message hash.
     *
     * @return staker_ Staker address
     * @return stakerNonce_ Staker nonce
     * @return amount_ Stake amount
     */
    function revertStaking(
        bytes32 _messageHash
    )
        external
        returns (
            address staker_,
            uint256 stakerNonce_,
            uint256 amount_
        )
    {
        require(
            _messageHash != bytes32(0),
            "Message hash must not be zero"
        );

        // get the message object for the _messageHash
        MessageBus.Message storage message = messages[_messageHash];

        require(message.sender == msg.sender, "Only staker can revert staking.");

        require(
            message.intentHash != bytes32(0),
            "StakingIntentHash must not be zero"
        );

        // Declare staking revocation.
        MessageBus.declareRevocationMessage(
            messageBox,
            STAKE_TYPEHASH,
            message
        );

        staker_ = message.sender;
        stakerNonce_ = message.nonce;
        amount_ = stakes[_messageHash].amount;

        //penalty charged to staker for revert staking
        uint256 penalty = stakes[_messageHash].bounty
        .mul(REVOCATION_PENALTY)
        .div(100);

        // transfer the penalty amount
        require(baseToken.transferFrom(msg.sender, address(this), penalty));


        // Emit RevertStakeIntentDeclared event.
        emit RevertStakeIntentDeclared(
            _messageHash,
            staker_,
            stakerNonce_,
            amount_
        );
    }

    /**
     * @notice Complete revert staking by providing the merkle proof.
     *         This method will return stake amount to staker and burn
     *         facilitator bounty and staker penalty.
     *
     * @param _messageHash Message hash.
     * @param _blockHeight Block number for which the proof is valid
     * @param _rlpEncodedParentNodes RLP encoded parent node data to prove
     *                               DeclaredRevocation in messageBox inbox
     *                               of CoGateway
     *
     * @return staker_ Staker address
     * @return stakerNonce_ Staker nonce
     * @return amount_ Stake amount
     */
    function progressRevertStaking(
        bytes32 _messageHash,
        uint256 _blockHeight,
        bytes calldata _rlpEncodedParentNodes
    )
        external
        returns (
            address staker_,
            uint256 stakerNonce_,
            uint256 amount_
    )
    {
        require(
            _messageHash != bytes32(0),
            "Message hash must not be zero"
        );
        require(
            _rlpEncodedParentNodes.length > 0,
            "RLP encoded parent nodes must not be zero"
        );

        // Get the message object
        MessageBus.Message storage message = messages[_messageHash];
        require(
            message.intentHash != bytes32(0),
            "StakingIntentHash must not be zero"
        );

        // Get the storageRoot for the given block height
        bytes32 storageRoot = storageRoots[_blockHeight];
        require(
            storageRoot != bytes32(0),
            "Storage root must not be zero"
        );

        // Progress with revocation message
        MessageBus.progressOutboxRevocation(
            messageBox,
            message,
            STAKE_TYPEHASH,
            MESSAGE_BOX_OFFSET,
            _rlpEncodedParentNodes,
            storageRoot,
            MessageBus.MessageStatus.Revoked
        );

        staker_ = message.sender;
        stakerNonce_ = message.nonce;
        amount_ = stakes[_messageHash].amount;

        // transfer the staked amount to the staker
        token.transfer(message.sender, amount_);

        // burn facilitator bounty
        baseToken.transfer(address(0), bounty);
        //penalty charged to staker
        uint256 penalty = stakes[_messageHash].bounty
        .mul(REVOCATION_PENALTY)
        .div(100);

        // burn staker penalty
        baseToken.transfer(address(0), penalty);

        // delete the stake data
        delete stakes[_messageHash];

        // Emit RevertedStake event
        emit RevertedStake(
            _messageHash,
            staker_,
            stakerNonce_,
            amount_
        );
    }

    /**
     * @notice Declare redemption intent
     *
     * @param _redeemer Redeemer address.
     * @param _redeemerNonce Redeemer nonce.
     * @param _beneficiary Address where the redeemed tokens will be
     *                     transferred.
     * @param _amount Redeem amount.
     * @param _gasPrice Gas price that redeemer is ready to pay to get the
     *                  redeem and unstake process done
     * @param _gasLimit Gas limit that redeemer is ready to pay.
     * @param _blockHeight Block number for which the proof is valid.
     * @param _hashLock Hash lock
     * @param _rlpEncodedParentNodes RLP encoded parent node data to prove
     *                               Declared in messageBox outbox
     *                               of CoGateway
     *
     * @return messageHash_ Message hash
     */
    function confirmRedemptionIntent(
        address _redeemer,
        uint256 _redeemerNonce,
        address _beneficiary,
        uint256 _amount,
        uint256 _gasPrice,
        uint256 _gasLimit,
        uint256 _blockHeight,
        bytes32 _hashLock,
        bytes memory _rlpEncodedParentNodes
    )
        public
        returns (bytes32 messageHash_)
    {
        // Get the initial gas
        uint256 initialGas = gasleft();

        require(
            _redeemer != address(0),
            "Redeemer address must not be zero"
        );
        require(
            _beneficiary != address(0),
            "Beneficiary address must not be zero"
        );
        require(
            _amount != 0,
            "Redeem amount must not be zero"
        );
        require(
            _gasPrice != 0,
            "Gas price must not be zero"
        );
        require(
            _gasLimit != 0,
            "Gas limit must not be zero"
        );
        require(
            _rlpEncodedParentNodes.length > 0,
            "RLP encoded parent nodes must not be zero"
        );

        // Get the redemption intent hash
        bytes32 intentHash = hashRedemptionIntent(
            _amount,
            _beneficiary,
            _redeemer,
            _redeemerNonce,
            _gasPrice,
            _gasLimit
        );

        // Get the message hash
        messageHash_ = MessageBus.messageDigest(
            REDEEM_TYPEHASH,
            intentHash,
            _redeemerNonce,
            _gasPrice,
            _gasLimit
        );

        registerInboxProcess(
            _redeemer,
            _redeemerNonce,
            messageHash_
        );

        unstakes[messageHash_] = Unstake({
            amount : _amount,
            beneficiary : _beneficiary
            });

        messages[messageHash_] = getMessage(
            _redeemer,
            _redeemerNonce,
            _gasPrice,
            _gasLimit,
            intentHash,
            _hashLock
        );

        executeConfirmRedemptionIntent(
            messages[messageHash_],
            _blockHeight,
            _rlpEncodedParentNodes
        );

        // Emit RedemptionIntentConfirmed event.
        emit RedemptionIntentConfirmed(
            messageHash_,
            _redeemer,
            _redeemerNonce,
            _beneficiary,
            _amount,
            _blockHeight,
            _hashLock
        );

        // Update the gas consumed for this function.
        messages[messageHash_].gasConsumed = initialGas.sub(gasleft());
    }

    /**
     * @notice Complete unstake
     *
     * @param _messageHash Message hash.
     * @param _unlockSecret Unlock secret for the hashLock provide by the
     *                      facilitator while initiating the redeem
     *
     * @return redeemer_ Redeemer address
     * @return beneficiary_ Address to which the tokens will be transferred.
     * @return redeemAmount_ Total amount for which the redemption was
     *                       initiated. The reward amount is deducted from the
     *                       total redemption amount and is given to the
     *                       facilitator.
     * @return unstakeAmount_ Actual unstake amount, after deducting the reward
     *                        from the total redeem amount.
     * @return rewardAmount_ Reward amount that is transferred to facilitator
     */
    function progressUnstake(
        bytes32 _messageHash,
        bytes32 _unlockSecret
    )
    external
    returns (
        uint256 redeemAmount_,
        uint256 unstakeAmount_,
        uint256 rewardAmount_
    )
    {
        // Get the inital gas
        uint256 initialGas = gasleft();

        require(
            _messageHash != bytes32(0),
            "Message hash must not be zero"
        );
        // Get the message object.
        MessageBus.Message storage message = messages[_messageHash];

        // Progress inbox
        MessageBus.progressInbox(
            messageBox,
            REDEEM_TYPEHASH,
            message,
            _unlockSecret
        );
        (redeemAmount_, unstakeAmount_, rewardAmount_) =
        progressUnstakeInternal(_messageHash, initialGas, _unlockSecret, false);

    }

    /**
     * @notice Completes the redemption process by providing the merkle proof
     *         instead of unlockSecret. In case the facilitator process is not
     *         able to complete the redeem and unstake process then this is an
     *         alternative approach to complete the process
     *
     * @dev This can be called to prove that the outbox status of messageBox on
     *      CoGateway is either declared or progressed.
     *
     * @param _messageHash Message hash.
     * @param _rlpEncodedParentNodes RLP encoded parent node data to prove in
     *                               messageBox inbox of CoGateway
     * @param _blockHeight Block number for which the proof is valid
     * @param _messageStatus Message status i.e. Declared or Progressed that
     *                       will be proved.
     *
     * @return redeemAmount_ Total amount for which the redemption was
     *                       initiated. The reward amount is deducted from the
     *                       total redemption amount and is given to the
     *                       facilitator.
     * @return unstakeAmount_ Actual unstake amount, after deducting the reward
     *                        from the total redeem amount.
     * @return rewardAmount_ Reward amount that is transferred to facilitator
     */
    function progressUnstakeWithProof(
        bytes32 _messageHash,
        bytes memory _rlpEncodedParentNodes,
        uint256 _blockHeight,
        uint256 _messageStatus
    )
    public
    returns (
        uint256 redeemAmount_,
        uint256 unstakeAmount_,
        uint256 rewardAmount_
    )
    {
        // Get the inital gas
        uint256 initialGas = gasleft();

        require(
            _messageHash != bytes32(0),
            "Message hash must not be zero"
        );
        require(
            _rlpEncodedParentNodes.length > 0,
            "RLP encoded parent nodes must not be zero"
        );

        // Get the storage root for the given block height
        bytes32 storageRoot = storageRoots[_blockHeight];
        require(
            storageRoot != bytes32(0),
            "Storage root must not be zero"
        );

        // Get the message object.
        MessageBus.Message storage message = messages[_messageHash];

        MessageBus.progressInboxWithProof(
            messageBox,
            REDEEM_TYPEHASH,
            message,
            _rlpEncodedParentNodes,
            MESSAGE_BOX_OFFSET,
            storageRoot,
            MessageBus.MessageStatus(_messageStatus)
        );

        (redeemAmount_, unstakeAmount_, rewardAmount_) =
        progressUnstakeInternal(_messageHash, initialGas, bytes32(0), true);
    }

    /**
     * @notice Declare redemption revert intent.
     *         This will set message status to revoked. This method will also
     *         clear unstakes mapping storage.
     *
     * @param _messageHash Message hash.
     * @param _blockHeight Block number for which the proof is valid
     * @param _rlpEncodedParentNodes RLP encoded parent node data to prove
     *                               DeclaredRevocation in messageBox outbox
     *                               of CoGateway
     *
     * @return redeemer_ Redeemer address
     * @return redeemerNonce_ Redeemer nonce
     * @return amount_ Redeem amount
     */
    function confirmRevertRedemptionIntent(
        bytes32 _messageHash,
        uint256 _blockHeight,
        bytes calldata _rlpEncodedParentNodes
    )
    external
    returns (
        address redeemer_,
        uint256 redeemerNonce_,
        uint256 amount_
    )
    {
        // Get the initial gas value
        uint256 initialGas = gasleft();

        require(
            _messageHash != bytes32(0),
            "Message hash must not be zero"
        );
        require(
            _rlpEncodedParentNodes.length > 0,
            "RLP encoded parent nodes must not be zero"
        );

        // Get the message object.
        MessageBus.Message storage message = messages[_messageHash];
        require(
            message.intentHash != bytes32(0),
            "RevertRedemption intent hash must not be zero"
        );

        // Get the storage root
        bytes32 storageRoot = storageRoots[_blockHeight];
        require(
            storageRoot != bytes32(0),
            "Storage root must not be zero"
        );

        // Confirm revocation
        MessageBus.confirmRevocation(
            messageBox,
            REDEEM_TYPEHASH,
            message,
            _rlpEncodedParentNodes,
            MESSAGE_BOX_OFFSET,
            storageRoot
        );

        // delete the unstake data
        delete unstakes[_messageHash];

        redeemer_ = message.sender;
        redeemerNonce_ = message.nonce;
        amount_ = unstakes[_messageHash].amount;

        // Emit RevertRedemptionIntentConfirmed event
        emit RevertRedemptionIntentConfirmed(
            _messageHash,
            redeemer_,
            redeemerNonce_,
            amount_
        );

        // Update the gas consumed for this function.
        message.gasConsumed = initialGas.sub(gasleft());
    }

    /**
    * @notice Activate Gateway contract. Can be set only by the
    *         Organisation address only once by passing co-gateway address.
    *
    * @param _coGatewayAddress Address of cogateway.
    *
    * @return `true` if value is set
    */
<<<<<<< HEAD
    function activateGateway(
        address _coGatewayAddress
    )
        external
        onlyOrganisation
        returns (bool success_)
=======
    function activateGateway(address _coGatewayAddress)
        external
        onlyOrganisation
        returns (bool)
>>>>>>> 56480382
    {

        require(
            remoteGateway == address(0),
<<<<<<< HEAD
            "Gateway was already activated once."
=======
            'Gateway was already activated once.'
>>>>>>> 56480382
        );

        remoteGateway = _coGatewayAddress;

        // update the encodedGatewayPath
        encodedGatewayPath = GatewayLib.bytes32ToBytes(
            keccak256(abi.encodePacked(remoteGateway))
        );
        activated = true;
<<<<<<< HEAD
        success_ = true;
=======
        return true;
>>>>>>> 56480382
    }

    /**
    * @notice Deactivate Gateway contract. Can be set only by the
    *         Organisation address
    *
    * @return `true` if value is set
    */
    function deactivateGateway()
        external
        onlyOrganisation
<<<<<<< HEAD
        returns (bool success_)
    {
        require(
            activated == true,
            "Gateway is already deactivated"
        );
        activated = false;
        success_ = true;
=======
        returns (bool)
    {
        require(
            activated == true,
            "Gateway is already deactivated."
        );
        activated = false;
        return true;
>>>>>>> 56480382
    }


/* Private functions */

    /**
     * @notice private function to execute confirm redemption intent.
     *
     * @dev This function is to avoid stack too deep error in
     *      confirmRedemptionIntent function
     *
     * @param _message message object
     * @param _blockHeight Block number for which the proof is valid
     * @param _rlpParentNodes RLP encoded parent nodes.
     *
     * @return `true` if executed successfully
     */
    function executeConfirmRedemptionIntent(
        MessageBus.Message storage _message,
        uint256 _blockHeight,
        bytes memory _rlpParentNodes
    )
        private
        returns (bool)
    {
        // Get storage root
        bytes32 storageRoot = storageRoots[_blockHeight];
        require(
            storageRoot != bytes32(0),
            "Storage root must not be zero"
        );

        // Confirm message
        MessageBus.confirmMessage(
            messageBox,
            REDEEM_TYPEHASH,
            _message,
            _rlpParentNodes,
            MESSAGE_BOX_OFFSET,
            storageRoot
        );

        return true;
    }

    /**
     * @notice Internal function contains logic for process staking.
     *
     * @param _messageHash Message hash.
     * @param _message Message object.
     * @param _unlockSecret For process with hash lock, proofProgress event
     *                      param is set to false otherwise set to true.
     *
     * @return staker_ Staker address
     * @return stakeAmount_ Stake amount
     */
    function progressStakingInternal(
        bytes32 _messageHash,
        MessageBus.Message storage _message,
        bytes32 _unlockSecret,
        bool _proofProgress
    )
        private
        returns (
            address staker_,
            uint256 stakeAmount_
        )
    {

        // Get the staker address
        staker_ = _message.sender;

        //Get the stake amount
        stakeAmount_ = stakes[_messageHash].amount;

        // Transfer the staked amount to stakeVault.
        token.transfer(address(stakeVault), stakeAmount_);

        baseToken.transfer(msg.sender, stakes[_messageHash].bounty);

        // delete the stake data
        delete stakes[_messageHash];

        emit ProgressedStake(
            _messageHash,
            staker_,
            _message.nonce,
            stakeAmount_,
            _proofProgress,
            _unlockSecret
        );
    }
    /**
     * @notice This is internal method for process unstake called from external
     *         methods which processUnstake(with hashlock) and
     *         processUnstakeWithProof
     *
     * @param _messageHash hash to identify message
     * @param _initialGas initial available gas during process unstake call.
     * @param _unlockSecret Block number for which the proof is valid
     * @param _proofProgress true if progress with proof and false if
     *                       progress with unlock secret.
     *
     * @return redeemAmount_ Total amount for which the redemption was
     *                       initiated. The reward amount is deducted from the
     *                       total redemption amount and is given to the
     *                       facilitator.
     * @return unstakeAmount_ Actual unstake amount, after deducting the reward
     *                        from the total redeem amount.
     * @return rewardAmount_ Reward amount that is transferred to facilitator
     */
    function progressUnstakeInternal(
        bytes32 _messageHash,
        uint256 _initialGas,
        bytes32 _unlockSecret,
        bool _proofProgress
    )
        private
        returns (
            uint256 redeemAmount_,
            uint256 unstakeAmount_,
            uint256 rewardAmount_
        )
    {

        Unstake storage unStake = unstakes[_messageHash];
        // Get the message object.
        MessageBus.Message storage message = messages[_messageHash];

        redeemAmount_ = unStake.amount;

        //TODO: Remove the hardcoded 50000. Discuss and implement it properly
        //21000 * 2 for transactions + approx buffer

        (rewardAmount_, message.gasConsumed) = GatewayLib.feeAmount(
            message.gasConsumed,
            message.gasLimit,
            message.gasPrice,
            _initialGas,
            50000
        );

        unstakeAmount_ = redeemAmount_.sub(rewardAmount_);
        // Release the amount to beneficiary
        stakeVault.releaseTo(unStake.beneficiary, unstakeAmount_);

        //reward facilitator with the reward amount
        stakeVault.releaseTo(msg.sender, rewardAmount_);

        // delete the unstake data
        delete unstakes[_messageHash];

        emit ProgressedUnstake(
            _messageHash,
            message.sender,
            unStake.beneficiary,
            redeemAmount_,
            unstakeAmount_,
            redeemAmount_,
            _proofProgress,
            _unlockSecret
        );
    }

    /**
     * @notice private function to calculate redemption intent hash.
     *
     * @dev This function is to avoid stack too deep error in
     *      confirmRedemptionIntent function
     *
     * @param _amount redemption amount
     * @param _beneficiary unstake account
     * @param _redeemer redeemer account
     * @param _redeemer nonce of staker
     * @param _gasPrice price used for reward calculation
     * @param _gasLimit max limit for reward calculation
     *
     * @return bytes32 redemption intent hash
     */
    function hashRedemptionIntent(
        uint256 _amount,
        address _beneficiary,
        address _redeemer,
        uint256 _redeemerNonce,
        uint256 _gasPrice,
        uint256 _gasLimit
    )
        private
        view
        returns(bytes32)
    {
        return GatewayLib.hashRedemptionIntent(
            _amount,
            _beneficiary,
            _redeemer,
            _redeemerNonce,
            _gasPrice,
            _gasLimit,
            address(token)
        );
    }

}


<|MERGE_RESOLUTION|>--- conflicted
+++ resolved
@@ -1002,28 +1002,17 @@
     *
     * @return `true` if value is set
     */
-<<<<<<< HEAD
     function activateGateway(
         address _coGatewayAddress
     )
         external
         onlyOrganisation
         returns (bool success_)
-=======
-    function activateGateway(address _coGatewayAddress)
-        external
-        onlyOrganisation
-        returns (bool)
->>>>>>> 56480382
     {
 
         require(
             remoteGateway == address(0),
-<<<<<<< HEAD
             "Gateway was already activated once."
-=======
-            'Gateway was already activated once.'
->>>>>>> 56480382
         );
 
         remoteGateway = _coGatewayAddress;
@@ -1033,11 +1022,7 @@
             keccak256(abi.encodePacked(remoteGateway))
         );
         activated = true;
-<<<<<<< HEAD
         success_ = true;
-=======
-        return true;
->>>>>>> 56480382
     }
 
     /**
@@ -1049,25 +1034,14 @@
     function deactivateGateway()
         external
         onlyOrganisation
-<<<<<<< HEAD
         returns (bool success_)
     {
         require(
             activated == true,
-            "Gateway is already deactivated"
+            "Gateway is already deactivated."
         );
         activated = false;
         success_ = true;
-=======
-        returns (bool)
-    {
-        require(
-            activated == true,
-            "Gateway is already deactivated."
-        );
-        activated = false;
-        return true;
->>>>>>> 56480382
     }
 
 
