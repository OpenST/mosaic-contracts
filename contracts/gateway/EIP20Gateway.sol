--- conflicted
+++ resolved
@@ -203,11 +203,7 @@
 
     /* modifiers */
 
-<<<<<<< HEAD
-    /** checks that contract is activated */
-=======
     /** Checks that contract is active. */
->>>>>>> 65612c09
     modifier isActive() {
         require(
             activated == true,
