--- conflicted
+++ resolved
@@ -920,13 +920,6 @@
         redeemerNonce_ = message.nonce;
         amount_ = unstakes[_messageHash].amount;
 
-<<<<<<< HEAD
-=======
-        // delete the unstake data
-        delete unstakes[_messageHash];
-
-        // Emit RevertRedeemIntentConfirmed event
->>>>>>> 826f63dd
         emit RevertRedeemIntentConfirmed(
             _messageHash,
             redeemer_,
@@ -1119,16 +1112,12 @@
 
         redeemAmount_ = unStake.amount;
 
-<<<<<<< HEAD
-        (rewardAmount_, message.gasConsumed) = GatewayLib.feeAmount(
-=======
         /*
          * Reward calculation depends upon
          *  - the gas consumed in target chain for confirmation and progress steps.
          *  - gas price and gas limit provided in the message.
          */
         (rewardAmount_, message.gasConsumed) = feeAmount(
->>>>>>> 826f63dd
             message.gasConsumed,
             message.gasLimit,
             message.gasPrice,
@@ -1145,11 +1134,7 @@
         stakeVault.releaseTo(unStake.beneficiary, unstakeAmount_);
 
         if (rewardAmount_ > 0) {
-<<<<<<< HEAD
-            //reward facilitator with the reward amount
-=======
             // Reward facilitator with the reward amount.
->>>>>>> 826f63dd
             stakeVault.releaseTo(msg.sender, rewardAmount_);
         }
 
@@ -1164,11 +1149,7 @@
             _unlockSecret
         );
 
-<<<<<<< HEAD
-        // delete the unstake data
-=======
         // Delete the unstake data.
->>>>>>> 826f63dd
         delete unstakes[_messageHash];
     }
 
