pragma solidity ^0.5.0;

// Copyright 2018 OpenST Ltd.
//
// Licensed under the Apache License, Version 2.0 (the "License");
// you may not use this file except in compliance with the License.
// You may obtain a copy of the License at
//
//    http://www.apache.org/licenses/LICENSE-2.0
//
// Unless required by applicable law or agreed to in writing, software
// distributed under the License is distributed on an "AS IS" BASIS,
// WITHOUT WARRANTIES OR CONDITIONS OF ANY KIND, either express or implied.
// See the License for the specific language governing permissions and
// limitations under the License.
//
// ----------------------------------------------------------------------------
// Origin Chain: Gateway Contract
//
// http://www.simpletoken.org/
//
// ----------------------------------------------------------------------------


/*

           Origin chain      |       Auxiliary chain
-------------------------------------------------------------------------------
           EIP20Gateway - - - - - - - - - - - EIP20CoGateway
-------------------------------------------------------------------------------

1. Stake and Mint: Normal flow

           stake             --->   confirmStakeIntent
             |
      progressStake (HL)     --->   progressMint (HL)
-------------------------------------------------------------------------------
2. Stake and Mint (Revert): Normal flow

           stake             --->   confirmStakeIntent
             |
        revertStake          --->   confirmRevertStakeIntent
                                            |
      progressRevertStake    <---   progressRevertStake
-------------------------------------------------------------------------------
3. Stake and Mint: Incase the facilitator is not able to progress

    stake (by facilitator)    --->   confirmStakeIntent (by facilitator)
                               |
                        facilitator (offline)
             |
     progressStakeWithProof   --->   progressMintWithProof
-------------------------------------------------------------------------------
*/

import "./SimpleStake.sol";
import "./GatewayBase.sol";

/**
 * @title EIP20Gateway Contract
 *
 * @notice EIP20Gateway act as medium to send messages from origin chain to
<<<<<<< HEAD
 *         auxiliary chain. Currently gateway supports stake and mint and revert
 *         stake message.
=======
 *         auxiliary chain. Currently gateway supports stake and revert stake message.
>>>>>>> 4a21b51c
 */
contract EIP20Gateway is GatewayBase {

    /* Events */

    /** Emitted whenever a stake process is initiated. */
    event StakeIntentDeclared(
        bytes32 indexed _messageHash,
        address _staker,
        uint256 _stakerNonce,
        address _beneficiary,
        uint256 _amount
    );

    /** Emitted whenever a stake is completed. */
    event StakeProgressed(
        bytes32 indexed _messageHash,
        address _staker,
        uint256 _stakerNonce,
        uint256 _amount,
        bool _proofProgress,
        bytes32 _unlockSecret
    );

    /** Emitted whenever a process is initiated to revert stake. */
    event RevertStakeIntentDeclared(
        bytes32 indexed _messageHash,
        address _staker,
        uint256 _stakerNonce,
        uint256 _amount
    );

    /** Emitted whenever a stake is reverted. */
    event StakeReverted(
        bytes32 indexed _messageHash,
        address _staker,
        uint256 _stakerNonce,
        uint256 _amount
    );

    /** Emitted whenever a redeem intent is confirmed. */
    event RedeemIntentConfirmed(
        bytes32 indexed _messageHash,
        address _redeemer,
        uint256 _redeemerNonce,
        address _beneficiary,
        uint256 _amount,
        uint256 _blockHeight,
        bytes32 _hashLock
    );

    /** Emitted whenever a unstake process is complete. */
    event UnstakeProgressed(
        bytes32 indexed _messageHash,
        address _redeemer,
        address _beneficiary,
        uint256 _redeemAmount,
        uint256 _unstakeAmount,
        uint256 _rewardAmount,
        bool _proofProgress,
        bytes32 _unlockSecret
    );

    /** Emitted whenever a revert redeem intent is confirmed. */
    event RevertRedeemIntentConfirmed(
        bytes32 indexed _messageHash,
        address _redeemer,
        uint256 _redeemerNonce,
        uint256 _amount
    );

    /** Emitted whenever revert redeem is completed. */
    event RevertRedeemComplete(
        bytes32 indexed _messageHash,
        address _redeemer,
        uint256 _redeemerNonce,
        uint256 _amount
    );

    /* Struct */

    /**
     * Stake stores the stake amount, beneficiary address, message data and
     * facilitator address.
     */
    struct Stake {

        /** Amount that will be staked. */
        uint256 amount;

        /**
         * Address where the utility tokens will be minted in the
         * auxiliary chain.
         */
        address beneficiary;

        /** Address of the facilitator that initiates the stake process. */
        address facilitator;

        /** Bounty kept by facilitator for stake message transfer*/
        uint256 bounty;
    }

    /**
     * Unstake stores the unstake/redeem information
     * like unstake/redeem amount, beneficiary address, message data.
     */
    struct Unstake {

        /** Amount that will be unstaked. */
        uint256 amount;

        /** Address that will receive the unstaked token */
        address beneficiary;
    }

    /* public variables */

    /** Specifies if the Gateway is activated for any new process. */
    bool public activated;

    /** Escrow address to lock staked fund. */
    SimpleStake public stakeVault;

<<<<<<< HEAD
    /** address of ERC20 token. */
=======
    /** address of EIP20 token. */
>>>>>>> 4a21b51c
    EIP20Interface public token;

    /**
     * address of ERC20 token in which
     * the facilitator will stake(bounty) for a process
     */
    EIP20Interface public baseToken;

    /** Maps messageHash to the Stake object. */
    mapping(bytes32 /*messageHash*/ => Stake) stakes;

    /** Maps messageHash to the Unstake object. */
    mapping(bytes32 /*messageHash*/ => Unstake) unstakes;

    /* modifiers */

    /** checks that contract is activated */
    modifier isActive() {
        require(
            activated == true,
            "Gateway is not activated."
        );
        _;
    }

    /* Constructor */

    /**
     * @notice Initialise the contract by providing the ERC20 token address
     *         for which the gateway will enable facilitation of stake and
     *         mint.
     *
     * @param _token The ERC20 token contract address that will be
     *               staked and corresponding utility tokens will be minted
     *               in auxiliary chain.
     * @param _baseToken The ERC20 token address that will be used for
     *                     staking bounty from the facilitators.
     * @param _core Core contract address.
     * @param _bounty The amount that facilitator will stakes to initiate the
     *                stake process.
     * @param _organisation Organisation address.
     */
    constructor(
        EIP20Interface _token,
        EIP20Interface _baseToken,
        CoreInterface _core,
        uint256 _bounty,
        address _organisation
    )
        GatewayBase(
            _core,
            _bounty,
            _organisation
        )
        public
    {
        require(
            address(_token) != address(0),
            "Token contract address must not be zero."
        );
        require(
            address(_baseToken) != address(0),
            "Base token contract address for bounty must not be zero"
        );
        token = _token;
        baseToken = _baseToken;
        // gateway is in-active initially.
        activated = false;
        // deploy simpleStake contract that will keep the staked amounts.
        stakeVault = new SimpleStake(_token, address(this));
    }

    /* External functions */

    /**
     * @notice Initiates the stake process.
     *
     * @dev In order to stake the staker needs to approve Gateway contract for
     *      stake amount. Staked amount is transferred from staker address to
     *      Gateway contract.
     *
     * @param _amount Stake amount that will be transferred from the staker
     *                account.
     * @param _beneficiary The address in the auxiliary chain where the utility
     *                     tokens will be minted.
     * @param _staker Staker address.
     * @param _gasPrice Gas price that staker is ready to pay to get the stake
     *                  and mint process done
     * @param _gasLimit Gas limit that staker is ready to pay
     * @param _nonce Nonce of the staker address.
     * @param _hashLock Hash Lock provided by the facilitator.
     * @param _signature Signature signed by staker.
     *
     * @return messageHash_ which is unique for each request.
     */
    function stake(
        uint256 _amount,
        address _beneficiary,
        address _staker,
        uint256 _gasPrice,
        uint256 _gasLimit,
        uint256 _nonce,
        bytes32 _hashLock,
        bytes memory _signature
    )
        public
        isActive
        returns (bytes32 messageHash_)
    {
        require(
            _amount > uint256(0),
            "Stake amount must not be zero"
        );
        require(
            _beneficiary != address(0),
            "Beneficiary address must not be zero"
        );
        require(
            _staker != address(0),
            "Staker address must not be zero"
        );
        require(
            _gasPrice != 0,
            "Gas price must not be zero"
        );
        require(
            _gasLimit != 0,
            "Gas limit must not be zero"
        );
        require(
            _signature.length == 65,
            "Signature must be of length 65"
        );

        // Get the stake intent hash
        bytes32 intentHash = GatewayLib.hashStakeIntent(
            _amount,
            _beneficiary,
            _staker,
            _nonce,
            _gasPrice,
            _gasLimit,
            address(token)
        );

        // Get the messageHash
        messageHash_ = MessageBus.messageDigest(
            STAKE_TYPEHASH,
            intentHash,
            _nonce,
            _gasPrice,
            _gasLimit
        );

        // Get previousMessageHash
        bytes32 previousMessageHash = registerOutboxProcess(
            _staker,
            _nonce,
            messageHash_
        );

        // Delete the previous progressed/Revoked stake data
        delete stakes[previousMessageHash];

        // New stake object
        stakes[messageHash_] = Stake({
            amount : _amount,
            beneficiary : _beneficiary,
            facilitator : msg.sender,
            bounty : bounty
            });

        // New message object
        messages[messageHash_] = getMessage(
            _staker,
            _nonce,
            _gasPrice,
            _gasLimit,
            intentHash,
            _hashLock);

        // Declare message in outbox
        MessageBus.declareMessage(
            messageBox,
            STAKE_TYPEHASH,
            messages[messageHash_],
            _signature
        );

        //transfer staker amount to gateway
        require(
            token.transferFrom(_staker, address(this), _amount),
            "Stake amount must be transferred to gateway"
        );

        // transfer the bounty amount
        require(
            baseToken.transferFrom(msg.sender, address(this), bounty),
            "Bounty amount must be transferred to gateway"
        );

        // Emit StakeIntentDeclared event
        emit StakeIntentDeclared(
            messageHash_,
            _staker,
            _nonce,
            _beneficiary,
            _amount
        );
    }

    /**
     * @notice Completes the stake process.
     *
     * @param _messageHash Message hash.
     * @param _unlockSecret Unlock secret for the hashLock provide by the
     *                      facilitator while initiating the stake
     *
     * @return staker_ Staker address
     * @return stakeAmount_ Stake amount
     */
    function progressStake(
        bytes32 _messageHash,
        bytes32 _unlockSecret
    )
        external
        returns (
            address staker_,
            uint256 stakeAmount_
        )
    {
        require(
            _messageHash != bytes32(0),
            "Message hash must not be zero"
        );

        // Get the message object
        MessageBus.Message storage message = messages[_messageHash];

        (staker_, stakeAmount_) = progressStakeInternal(
            _messageHash,
            message,
            _unlockSecret,
            false
        );

        // Progress outbox
        MessageBus.progressOutbox(
            messageBox,
            STAKE_TYPEHASH,
            message,
            _unlockSecret
        );
    }

    /**
     * @notice Completes the stake process by providing the merkle proof
     *         instead of unlockSecret. In case the facilitator process is not
     *         able to complete the stake and mint process then this is an
     *         alternative approach to complete the process
     *
     * @dev This can be called to prove that the inbox status of messageBox on
     *      CoGateway is either declared or progressed.
     *
     * @param _messageHash Message hash.
     * @param _rlpEncodedParentNodes RLP encoded parent node data to prove in
     *                               messageBox outbox of CoGateway
     * @param _blockHeight Block number for which the proof is valid
     * @param _messageStatus Message status i.e. Declared or Progressed that
     *                       will be proved.
     *
     * @return staker_ Staker address
     * @return stakeAmount_ Stake amount
     */
    function progressStakeWithProof(
        bytes32 _messageHash,
        bytes calldata _rlpEncodedParentNodes,
        uint256 _blockHeight,
        uint256 _messageStatus
    )
        external
        returns (
            address staker_,
            uint256 stakeAmount_
        )
    {
        require(
            _messageHash != bytes32(0),
            "Message hash must not be zero"
        );
        require(
            _rlpEncodedParentNodes.length > 0,
            "RLP encoded parent nodes must not be zero"
        );

        bytes32 storageRoot = storageRoots[_blockHeight];

        require(
            storageRoot != bytes32(0),
            "Storage root must not be zero"
        );

        // Get the message object
        MessageBus.Message storage message = messages[_messageHash];

        (staker_, stakeAmount_) = progressStakeInternal(
            _messageHash,
            message,
            bytes32(0),
            true
        );

        MessageBus.progressOutboxWithProof(
            messageBox,
            STAKE_TYPEHASH,
            message,
            _rlpEncodedParentNodes,
            MESSAGE_BOX_OFFSET,
            storageRoot,
            MessageBus.MessageStatus(_messageStatus)
        );
    }

    /**
     * @notice Revert stake process and get the stake
     *         amount back. Only staker can revert stake by providing
     *         penalty i.e. 1.5 times of bounty. On revert process
     *         penalty and facilitator bounty will be burned.
     *
     * @dev To revert the the sender must sign the sha3(messageHash, nonce+1)
     *
     * @param _messageHash Message hash.
     *
     * @return staker_ Staker address
     * @return stakerNonce_ Staker nonce
     * @return amount_ Stake amount
     */
    function revertStake(
        bytes32 _messageHash
    )
        external
        returns (
            address staker_,
            uint256 stakerNonce_,
            uint256 amount_
        )
    {
        require(
            _messageHash != bytes32(0),
            "Message hash must not be zero"
        );

        // get the message object for the _messageHash
        MessageBus.Message storage message = messages[_messageHash];

        require(message.sender == msg.sender, "Only staker can revert stake.");

        require(
            message.intentHash != bytes32(0),
            "StakeIntentHash must not be zero"
        );

        // Declare stake revocation.
        MessageBus.declareRevocationMessage(
            messageBox,
            STAKE_TYPEHASH,
            message
        );

        staker_ = message.sender;
        stakerNonce_ = message.nonce;
        amount_ = stakes[_messageHash].amount;

        // Penalty charged to staker for revert stake.
        uint256 penalty = stakes[_messageHash].bounty
            .mul(REVOCATION_PENALTY)
            .div(100);

        // transfer the penalty amount
        require(baseToken.transferFrom(msg.sender, address(this), penalty));

        // Emit RevertStakeIntentDeclared event.
        emit RevertStakeIntentDeclared(
            _messageHash,
            staker_,
            stakerNonce_,
            amount_
        );
    }

    /**
     * @notice Complete revert stake by providing the merkle proof.
     *         This method will return stake amount to staker and burn
     *         facilitator bounty and staker penalty.
     *
     * @param _messageHash Message hash.
     * @param _blockHeight Block number for which the proof is valid
     * @param _rlpEncodedParentNodes RLP encoded parent node data to prove
     *                               DeclaredRevocation in messageBox inbox
     *                               of CoGateway
     *
     * @return staker_ Staker address
     * @return stakerNonce_ Staker nonce
     * @return amount_ Stake amount
     */
    function progressRevertStake(
        bytes32 _messageHash,
        uint256 _blockHeight,
        bytes calldata _rlpEncodedParentNodes
    )
        external
        returns (
            address staker_,
            uint256 stakerNonce_,
            uint256 amount_
    )
    {
        require(
            _messageHash != bytes32(0),
            "Message hash must not be zero"
        );
        require(
            _rlpEncodedParentNodes.length > 0,
            "RLP encoded parent nodes must not be zero"
        );

        // Get the message object
        MessageBus.Message storage message = messages[_messageHash];
        require(
            message.intentHash != bytes32(0),
            "StakeIntentHash must not be zero"
        );

        // Get the storageRoot for the given block height
        bytes32 storageRoot = storageRoots[_blockHeight];
        require(
            storageRoot != bytes32(0),
            "Storage root must not be zero"
        );

        // Progress with revocation message
        MessageBus.progressOutboxRevocation(
            messageBox,
            message,
            STAKE_TYPEHASH,
            MESSAGE_BOX_OFFSET,
            _rlpEncodedParentNodes,
            storageRoot,
            MessageBus.MessageStatus.Revoked
        );

        staker_ = message.sender;
        stakerNonce_ = message.nonce;
        amount_ = stakes[_messageHash].amount;

        // transfer the staked amount to the staker
        token.transfer(message.sender, amount_);

        // burn facilitator bounty
        baseToken.transfer(address(0), bounty);
        //penalty charged to staker
        uint256 penalty = stakes[_messageHash].bounty
        .mul(REVOCATION_PENALTY)
        .div(100);

        // burn staker penalty
        baseToken.transfer(address(0), penalty);

        // delete the stake data
        delete stakes[_messageHash];

        emit StakeReverted(
            _messageHash,
            staker_,
            stakerNonce_,
            amount_
        );
    }

    /**
     * @notice Declare redeem intent
     *
     * @param _redeemer Redeemer address.
     * @param _redeemerNonce Redeemer nonce.
     * @param _beneficiary Address where the redeemed tokens will be
     *                     transferred.
     * @param _amount Redeem amount.
     * @param _gasPrice Gas price that redeemer is ready to pay to get the
     *                  redeem and unstake process done
     * @param _gasLimit Gas limit that redeemer is ready to pay.
     * @param _blockHeight Block number for which the proof is valid.
     * @param _hashLock Hash lock
     * @param _rlpEncodedParentNodes RLP encoded parent node data to prove
     *                               Declared in messageBox outbox
     *                               of CoGateway
     *
     * @return messageHash_ Message hash
     */
    function confirmRedeemIntent(
        address _redeemer,
        uint256 _redeemerNonce,
        address _beneficiary,
        uint256 _amount,
        uint256 _gasPrice,
        uint256 _gasLimit,
        uint256 _blockHeight,
        bytes32 _hashLock,
        bytes memory _rlpEncodedParentNodes
    )
        public
        returns (bytes32 messageHash_)
    {
        // Get the initial gas
        uint256 initialGas = gasleft();

        require(
            _redeemer != address(0),
            "Redeemer address must not be zero"
        );
        require(
            _beneficiary != address(0),
            "Beneficiary address must not be zero"
        );
        require(
            _amount != 0,
            "Redeem amount must not be zero"
        );
        require(
            _gasPrice != 0,
            "Gas price must not be zero"
        );
        require(
            _gasLimit != 0,
            "Gas limit must not be zero"
        );
        require(
            _rlpEncodedParentNodes.length > 0,
            "RLP encoded parent nodes must not be zero"
        );

        // Get the redeem intent hash
        bytes32 intentHash = hashRedeemIntent(
            _amount,
            _beneficiary,
            _redeemer,
            _redeemerNonce,
            _gasPrice,
            _gasLimit
        );

        // Get the message hash
        messageHash_ = MessageBus.messageDigest(
            REDEEM_TYPEHASH,
            intentHash,
            _redeemerNonce,
            _gasPrice,
            _gasLimit
        );

        registerInboxProcess(
            _redeemer,
            _redeemerNonce,
            messageHash_
        );

        unstakes[messageHash_] = Unstake({
            amount : _amount,
            beneficiary : _beneficiary
            });

        messages[messageHash_] = getMessage(
            _redeemer,
            _redeemerNonce,
            _gasPrice,
            _gasLimit,
            intentHash,
            _hashLock
        );

        confirmRedeemIntentInternal(
            messages[messageHash_],
            _blockHeight,
            _rlpEncodedParentNodes
        );

        // Emit RedeemIntentConfirmed event.
        emit RedeemIntentConfirmed(
            messageHash_,
            _redeemer,
            _redeemerNonce,
            _beneficiary,
            _amount,
            _blockHeight,
            _hashLock
        );

        // Update the gas consumed for this function.
        messages[messageHash_].gasConsumed = initialGas.sub(gasleft());
    }

    /**
     * @notice Complete unstake
     *
     * @param _messageHash Message hash.
     * @param _unlockSecret Unlock secret for the hashLock provide by the
     *                      facilitator while initiating the redeem
     *
     * @return redeemer_ Redeemer address
     * @return beneficiary_ Address to which the tokens will be transferred.
     * @return redeemAmount_ Total amount for which the redeem was
     *                       initiated. The reward amount is deducted from the
     *                       total redeem amount and is given to the
     *                       facilitator.
     * @return unstakeAmount_ Actual unstake amount, after deducting the reward
     *                        from the total redeem amount.
     * @return rewardAmount_ Reward amount that is transferred to facilitator
     */
    function progressUnstake(
        bytes32 _messageHash,
        bytes32 _unlockSecret
    )
    external
    returns (
        uint256 redeemAmount_,
        uint256 unstakeAmount_,
        uint256 rewardAmount_
    )
    {
        // Get the inital gas
        uint256 initialGas = gasleft();

        require(
            _messageHash != bytes32(0),
            "Message hash must not be zero"
        );
        // Get the message object.
        MessageBus.Message storage message = messages[_messageHash];

        // Progress inbox
        MessageBus.progressInbox(
            messageBox,
            REDEEM_TYPEHASH,
            message,
            _unlockSecret
        );
        (redeemAmount_, unstakeAmount_, rewardAmount_) =
        progressUnstakeInternal(_messageHash, initialGas, _unlockSecret, false);

    }

    /**
     * @notice Completes the redeem process by providing the merkle proof
     *         instead of unlockSecret. In case the facilitator process is not
     *         able to complete the redeem and unstake process then this is an
     *         alternative approach to complete the process
     *
     * @dev This can be called to prove that the outbox status of messageBox on
     *      CoGateway is either declared or progressed.
     *
     * @param _messageHash Message hash.
     * @param _rlpEncodedParentNodes RLP encoded parent node data to prove in
     *                               messageBox inbox of CoGateway
     * @param _blockHeight Block number for which the proof is valid
     * @param _messageStatus Message status i.e. Declared or Progressed that
     *                       will be proved.
     *
     * @return redeemAmount_ Total amount for which the redeem was
     *                       initiated. The reward amount is deducted from the
     *                       total redeem amount and is given to the
     *                       facilitator.
     * @return unstakeAmount_ Actual unstake amount, after deducting the reward
     *                        from the total redeem amount.
     * @return rewardAmount_ Reward amount that is transferred to facilitator
     */
    function progressUnstakeWithProof(
        bytes32 _messageHash,
        bytes memory _rlpEncodedParentNodes,
        uint256 _blockHeight,
        uint256 _messageStatus
    )
    public
    returns (
        uint256 redeemAmount_,
        uint256 unstakeAmount_,
        uint256 rewardAmount_
    )
    {
        // Get the inital gas
        uint256 initialGas = gasleft();

        require(
            _messageHash != bytes32(0),
            "Message hash must not be zero"
        );
        require(
            _rlpEncodedParentNodes.length > 0,
            "RLP encoded parent nodes must not be zero"
        );

        // Get the storage root for the given block height
        bytes32 storageRoot = storageRoots[_blockHeight];
        require(
            storageRoot != bytes32(0),
            "Storage root must not be zero"
        );

        // Get the message object.
        MessageBus.Message storage message = messages[_messageHash];

        MessageBus.progressInboxWithProof(
            messageBox,
            REDEEM_TYPEHASH,
            message,
            _rlpEncodedParentNodes,
            MESSAGE_BOX_OFFSET,
            storageRoot,
            MessageBus.MessageStatus(_messageStatus)
        );

        (redeemAmount_, unstakeAmount_, rewardAmount_) =
        progressUnstakeInternal(_messageHash, initialGas, bytes32(0), true);
    }

    /**
     * @notice Declare redeem revert intent.
     *         This will set message status to revoked. This method will also
     *         clear unstakes mapping storage.
     *
     * @param _messageHash Message hash.
     * @param _blockHeight Block number for which the proof is valid
     * @param _rlpEncodedParentNodes RLP encoded parent node data to prove
     *                               DeclaredRevocation in messageBox outbox
     *                               of CoGateway
     *
     * @return redeemer_ Redeemer address
     * @return redeemerNonce_ Redeemer nonce
     * @return amount_ Redeem amount
     */
    function confirmRevertRedeemIntent(
        bytes32 _messageHash,
        uint256 _blockHeight,
        bytes calldata _rlpEncodedParentNodes
    )
    external
    returns (
        address redeemer_,
        uint256 redeemerNonce_,
        uint256 amount_
    )
    {
        // Get the initial gas value
        uint256 initialGas = gasleft();

        require(
            _messageHash != bytes32(0),
            "Message hash must not be zero"
        );
        require(
            _rlpEncodedParentNodes.length > 0,
            "RLP encoded parent nodes must not be zero"
        );

        // Get the message object.
        MessageBus.Message storage message = messages[_messageHash];
        require(
            message.intentHash != bytes32(0),
            "RevertRedeem intent hash must not be zero"
        );

        // Get the storage root
        bytes32 storageRoot = storageRoots[_blockHeight];
        require(
            storageRoot != bytes32(0),
            "Storage root must not be zero"
        );

        // Confirm revocation
        MessageBus.confirmRevocation(
            messageBox,
            REDEEM_TYPEHASH,
            message,
            _rlpEncodedParentNodes,
            MESSAGE_BOX_OFFSET,
            storageRoot
        );

        // delete the unstake data
        delete unstakes[_messageHash];

        redeemer_ = message.sender;
        redeemerNonce_ = message.nonce;
        amount_ = unstakes[_messageHash].amount;

        // Emit RevertRedeemIntentConfirmed event
        emit RevertRedeemIntentConfirmed(
            _messageHash,
            redeemer_,
            redeemerNonce_,
            amount_
        );

        // Update the gas consumed for this function.
        message.gasConsumed = initialGas.sub(gasleft());
    }

    /**
<<<<<<< HEAD
    * @notice Activate Gateway contract. Can be set only by the
    *         Organisation address only once by passing co-gateway address.
    *
    * @param _coGatewayAddress Address of cogateway.
    *
    * @return `true` if value is set
    */
    function activateGateway(address _coGatewayAddress)
        external
        onlyOrganisation
        returns (bool)
=======
     * @notice Activate Gateway contract. Can be set only by the
     *         Organization address only once by passing co-gateway address.
     *
     * @param _coGatewayAddress Address of cogateway.
     *
     * @return success_ `true` if value is set
     */
    function activateGateway(
        address _coGatewayAddress
    )
        external
        onlyOrganisation
        returns (bool success_)
>>>>>>> 4a21b51c
    {

        require(
            remoteGateway == address(0),
<<<<<<< HEAD
            'Gateway was already activated once.'
=======
            "Gateway was already activated once."
>>>>>>> 4a21b51c
        );

        remoteGateway = _coGatewayAddress;

        // update the encodedGatewayPath
        encodedGatewayPath = GatewayLib.bytes32ToBytes(
            keccak256(abi.encodePacked(remoteGateway))
        );
        activated = true;
<<<<<<< HEAD
        return true;
    }

    /**
    * @notice Deactivate Gateway contract. Can be set only by the
    *         Organisation address
    *
    * @return `true` if value is set
    */
    function deactivateGateway()
        external
        onlyOrganisation
        returns (bool)
    {
        require(
            activated == true,
            "Gateway is already deactivated."
        );
        activated = false;
        return true;
    }


/* Private functions */
=======
        success_ = true;
    }

    /**
     * @notice Deactivate Gateway contract. Can be set only by the
     *         organization address
     *
     * @return success_  `true` if value is set
     */
    function deactivateGateway()
        external
        onlyOrganisation
        returns (bool success_)
    {
        require(
            activated == true,
            "Gateway is already deactivated"
        );
        activated = false;
        success_ = true;
    }


    /* Private functions */
>>>>>>> 4a21b51c

    /**
     * @notice private function to execute confirm redeem intent.
     *
     * @dev This function is to avoid stack too deep error in
     *      confirmRedeemIntent function
     *
     * @param _message message object
     * @param _blockHeight Block number for which the proof is valid
     * @param _rlpParentNodes RLP encoded parent nodes.
     *
     * @return `true` if executed successfully
     */
    function confirmRedeemIntentInternal(
        MessageBus.Message storage _message,
        uint256 _blockHeight,
        bytes memory _rlpParentNodes
    )
        private
        returns (bool)
    {
        // Get storage root
        bytes32 storageRoot = storageRoots[_blockHeight];
        require(
            storageRoot != bytes32(0),
            "Storage root must not be zero"
        );

        // Confirm message
        MessageBus.confirmMessage(
            messageBox,
            REDEEM_TYPEHASH,
            _message,
            _rlpParentNodes,
            MESSAGE_BOX_OFFSET,
            storageRoot
        );

        return true;
    }

    /**
     * @notice Internal function contains logic for process stake.
     *
     * @param _messageHash Message hash.
     * @param _message Message object.
     * @param _unlockSecret For process with hash lock, proofProgress event
     *                      param is set to false otherwise set to true.
     *
     * @return staker_ Staker address
     * @return stakeAmount_ Stake amount
     */
    function progressStakeInternal(
        bytes32 _messageHash,
        MessageBus.Message storage _message,
        bytes32 _unlockSecret,
        bool _proofProgress
    )
        private
        returns (
            address staker_,
            uint256 stakeAmount_
        )
    {

        // Get the staker address
        staker_ = _message.sender;

        //Get the stake amount
        stakeAmount_ = stakes[_messageHash].amount;

        // Transfer the staked amount to stakeVault.
        token.transfer(address(stakeVault), stakeAmount_);

        baseToken.transfer(msg.sender, stakes[_messageHash].bounty);

        // delete the stake data
        delete stakes[_messageHash];

        emit StakeProgressed(
            _messageHash,
            staker_,
            _message.nonce,
            stakeAmount_,
            _proofProgress,
            _unlockSecret
        );
    }
    /**
     * @notice This is internal method for process unstake called from external
     *         methods which processUnstake(with hashlock) and
     *         processUnstakeWithProof
     *
     * @param _messageHash hash to identify message
     * @param _initialGas initial available gas during process unstake call.
     * @param _unlockSecret Block number for which the proof is valid
     * @param _proofProgress true if progress with proof and false if
     *                       progress with unlock secret.
     *
     * @return redeemAmount_ Total amount for which the redeem was
     *                       initiated. The reward amount is deducted from the
     *                       total redeem amount and is given to the
     *                       facilitator.
     * @return unstakeAmount_ Actual unstake amount, after deducting the reward
     *                        from the total redeem amount.
     * @return rewardAmount_ Reward amount that is transferred to facilitator
     */
    function progressUnstakeInternal(
        bytes32 _messageHash,
        uint256 _initialGas,
        bytes32 _unlockSecret,
        bool _proofProgress
    )
        private
        returns (
            uint256 redeemAmount_,
            uint256 unstakeAmount_,
            uint256 rewardAmount_
        )
    {

        Unstake storage unStake = unstakes[_messageHash];
        // Get the message object.
        MessageBus.Message storage message = messages[_messageHash];

        redeemAmount_ = unStake.amount;

        //TODO: Remove the hardcoded 50000. Discuss and implement it properly
        //21000 * 2 for transactions + approx buffer

        (rewardAmount_, message.gasConsumed) = GatewayLib.feeAmount(
            message.gasConsumed,
            message.gasLimit,
            message.gasPrice,
            _initialGas,
            50000
        );

        unstakeAmount_ = redeemAmount_.sub(rewardAmount_);
        // Release the amount to beneficiary
        stakeVault.releaseTo(unStake.beneficiary, unstakeAmount_);

        //reward facilitator with the reward amount
        stakeVault.releaseTo(msg.sender, rewardAmount_);

        // delete the unstake data
        delete unstakes[_messageHash];

        emit UnstakeProgressed(
            _messageHash,
            message.sender,
            unStake.beneficiary,
            redeemAmount_,
            unstakeAmount_,
            redeemAmount_,
            _proofProgress,
            _unlockSecret
        );
    }

    /**
     * @notice private function to calculate redeem intent hash.
     *
     * @dev This function is to avoid stack too deep error in
     *      confirmRedeemIntent function
     *
     * @param _amount redeem amount
     * @param _beneficiary unstake account
     * @param _redeemer redeemer account
     * @param _redeemer nonce of staker
     * @param _gasPrice price used for reward calculation
     * @param _gasLimit max limit for reward calculation
     *
     * @return bytes32 redeem intent hash
     */
    function hashRedeemIntent(
        uint256 _amount,
        address _beneficiary,
        address _redeemer,
        uint256 _redeemerNonce,
        uint256 _gasPrice,
        uint256 _gasLimit
    )
        private
        view
        returns(bytes32)
    {
        return GatewayLib.hashRedeemIntent(
            _amount,
            _beneficiary,
            _redeemer,
            _redeemerNonce,
            _gasPrice,
            _gasLimit,
            address(token)
        );
    }

}


<|MERGE_RESOLUTION|>--- conflicted
+++ resolved
@@ -60,12 +60,7 @@
  * @title EIP20Gateway Contract
  *
  * @notice EIP20Gateway act as medium to send messages from origin chain to
-<<<<<<< HEAD
- *         auxiliary chain. Currently gateway supports stake and mint and revert
- *         stake message.
-=======
  *         auxiliary chain. Currently gateway supports stake and revert stake message.
->>>>>>> 4a21b51c
  */
 contract EIP20Gateway is GatewayBase {
 
@@ -190,11 +185,7 @@
     /** Escrow address to lock staked fund. */
     SimpleStake public stakeVault;
 
-<<<<<<< HEAD
-    /** address of ERC20 token. */
-=======
     /** address of EIP20 token. */
->>>>>>> 4a21b51c
     EIP20Interface public token;
 
     /**
@@ -1001,19 +992,6 @@
     }
 
     /**
-<<<<<<< HEAD
-    * @notice Activate Gateway contract. Can be set only by the
-    *         Organisation address only once by passing co-gateway address.
-    *
-    * @param _coGatewayAddress Address of cogateway.
-    *
-    * @return `true` if value is set
-    */
-    function activateGateway(address _coGatewayAddress)
-        external
-        onlyOrganisation
-        returns (bool)
-=======
      * @notice Activate Gateway contract. Can be set only by the
      *         Organization address only once by passing co-gateway address.
      *
@@ -1027,16 +1005,11 @@
         external
         onlyOrganisation
         returns (bool success_)
->>>>>>> 4a21b51c
     {
 
         require(
             remoteGateway == address(0),
-<<<<<<< HEAD
-            'Gateway was already activated once.'
-=======
             "Gateway was already activated once."
->>>>>>> 4a21b51c
         );
 
         remoteGateway = _coGatewayAddress;
@@ -1046,32 +1019,6 @@
             keccak256(abi.encodePacked(remoteGateway))
         );
         activated = true;
-<<<<<<< HEAD
-        return true;
-    }
-
-    /**
-    * @notice Deactivate Gateway contract. Can be set only by the
-    *         Organisation address
-    *
-    * @return `true` if value is set
-    */
-    function deactivateGateway()
-        external
-        onlyOrganisation
-        returns (bool)
-    {
-        require(
-            activated == true,
-            "Gateway is already deactivated."
-        );
-        activated = false;
-        return true;
-    }
-
-
-/* Private functions */
-=======
         success_ = true;
     }
 
@@ -1088,7 +1035,7 @@
     {
         require(
             activated == true,
-            "Gateway is already deactivated"
+            "Gateway is already deactivated."
         );
         activated = false;
         success_ = true;
@@ -1096,7 +1043,6 @@
 
 
     /* Private functions */
->>>>>>> 4a21b51c
 
     /**
      * @notice private function to execute confirm redeem intent.
