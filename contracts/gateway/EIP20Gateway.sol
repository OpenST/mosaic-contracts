--- conflicted
+++ resolved
@@ -692,21 +692,8 @@
             "Redeem amount must not be zero"
         );
         require(
-<<<<<<< HEAD
-            _gasPrice != 0,
-            "Gas price must not be zero"
-        );
-        require(
-            _gasLimit != 0,
-            "Gas limit must not be zero"
-        );
-        require(
             _rlpParentNodes.length > 0,
-            "RLP parent nodes must not be zero"
-=======
-            _rlpEncodedParentNodes.length > 0,
             "RLP encoded parent nodes must not be zero"
->>>>>>> 83c31ffe
         );
 
         // Get the redeem intent hash
