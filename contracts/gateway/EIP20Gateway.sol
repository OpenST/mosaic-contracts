pragma solidity ^0.5.0;

// Copyright 2018 OpenST Ltd.
//
// Licensed under the Apache License, Version 2.0 (the "License");
// you may not use this file except in compliance with the License.
// You may obtain a copy of the License at
//
//    http://www.apache.org/licenses/LICENSE-2.0
//
// Unless required by applicable law or agreed to in writing, software
// distributed under the License is distributed on an "AS IS" BASIS,
// WITHOUT WARRANTIES OR CONDITIONS OF ANY KIND, either express or implied.
// See the License for the specific language governing permissions and
// limitations under the License.
//
// ----------------------------------------------------------------------------
// Origin Chain: Gateway Contract
//
// http://www.simpletoken.org/
//
// ----------------------------------------------------------------------------


/*

           Origin chain      |       Auxiliary chain
-------------------------------------------------------------------------------
           EIP20Gateway - - - - - - - - - - - EIP20CoGateway
-------------------------------------------------------------------------------

1. Stake and Mint: Normal flow

           stake             --->   confirmStakeIntent
             |
      progressStake (HL)     --->   progressMint (HL)
-------------------------------------------------------------------------------
2. Stake and Mint (Revert): Normal flow

           stake             --->   confirmStakeIntent
             |
        revertStake          --->   confirmRevertStakeIntent
                                            |
      progressRevertStake    <---   progressRevertStake
-------------------------------------------------------------------------------
3. Stake and Mint: Incase the facilitator is not able to progress

    stake (by facilitator)    --->   confirmStakeIntent (by facilitator)
                               |
                        facilitator (offline)
             |
     progressStakeWithProof   --->   progressMintWithProof
-------------------------------------------------------------------------------
*/

import "./SimpleStake.sol";
<<<<<<< HEAD
import "./Gateway.sol";
import "../StateRootInterface.sol";
import "../lib/OrganizationInterface.sol";
=======
import "./GatewayBase.sol";
import "../lib/IsMemberInterface.sol";
>>>>>>> 1c5d25bb

/**
 * @title EIP20Gateway Contract
 *
 * @notice EIP20Gateway act as medium to send messages from origin chain to
 *         auxiliary chain. Currently gateway supports stake and revert stake message.
 */
contract EIP20Gateway is GatewayBase {

    /* Events */

    /** Emitted whenever a stake process is initiated. */
    event StakeIntentDeclared(
        bytes32 indexed _messageHash,
        address _staker,
        uint256 _stakerNonce,
        address _beneficiary,
        uint256 _amount
    );

    /** Emitted whenever a stake is completed. */
    event StakeProgressed(
        bytes32 indexed _messageHash,
        address _staker,
        uint256 _stakerNonce,
        uint256 _amount,
        bool _proofProgress,
        bytes32 _unlockSecret
    );

    /** Emitted whenever a process is initiated to revert stake. */
    event RevertStakeIntentDeclared(
        bytes32 indexed _messageHash,
        address _staker,
        uint256 _stakerNonce,
        uint256 _amount
    );

    /** Emitted whenever a stake is reverted. */
    event StakeReverted(
        bytes32 indexed _messageHash,
        address _staker,
        uint256 _stakerNonce,
        uint256 _amount
    );

    /** Emitted whenever a redeem intent is confirmed. */
    event RedeemIntentConfirmed(
        bytes32 indexed _messageHash,
        address _redeemer,
        uint256 _redeemerNonce,
        address _beneficiary,
        uint256 _amount,
        uint256 _blockHeight,
        bytes32 _hashLock
    );

    /** Emitted whenever a unstake process is complete. */
    event UnstakeProgressed(
        bytes32 indexed _messageHash,
        address _redeemer,
        address _beneficiary,
        uint256 _redeemAmount,
        uint256 _unstakeAmount,
        uint256 _rewardAmount,
        bool _proofProgress,
        bytes32 _unlockSecret
    );

    /** Emitted whenever a revert redeem intent is confirmed. */
    event RevertRedeemIntentConfirmed(
        bytes32 indexed _messageHash,
        address _redeemer,
        uint256 _redeemerNonce,
        uint256 _amount
    );

    /** Emitted whenever revert redeem is completed. */
    event RevertRedeemComplete(
        bytes32 indexed _messageHash,
        address _redeemer,
        uint256 _redeemerNonce,
        uint256 _amount
    );

    /* Struct */

    /**
     * Stake stores the stake amount, beneficiary address, message data and
     * facilitator address.
     */
    struct Stake {

        /** Amount that will be staked. */
        uint256 amount;

        /**
         * Address where the utility tokens will be minted in the
         * auxiliary chain.
         */
        address beneficiary;

        /** Address of the facilitator that initiates the stake process. */
        address facilitator;

        /** Bounty kept by facilitator for stake message transfer*/
        uint256 bounty;
    }

    /**
     * Unstake stores the unstake/redeem information
     * like unstake/redeem amount, beneficiary address, message data.
     */
    struct Unstake {

        /** Amount that will be unstaked. */
        uint256 amount;

        /** Address that will receive the unstaked token */
        address beneficiary;
    }

    /* public variables */

    /** Escrow address to lock staked fund. */
    SimpleStake public stakeVault;

    /** address of EIP20 token. */
    EIP20Interface public token;

    /**
     * address of ERC20 token in which
     * the facilitator will stake(bounty) for a process
     */
    EIP20Interface public baseToken;

    /** Maps messageHash to the Stake object. */
    mapping(bytes32 /*messageHash*/ => Stake) stakes;

    /** Maps messageHash to the Unstake object. */
    mapping(bytes32 /*messageHash*/ => Unstake) unstakes;

    /* Constructor */

    /**
     * @notice Initialize the contract by providing the ERC20 token address
     *         for which the gateway will enable facilitation of stake and
     *         mint.
     *
     * @param _token The ERC20 token contract address that will be
     *               staked and corresponding utility tokens will be minted
     *               in auxiliary chain.
     * @param _baseToken The ERC20 token address that will be used for
     *                     staking bounty from the facilitators.
     * @param _core Core contract address.
     * @param _bounty The amount that facilitator will stakes to initiate the
<<<<<<< HEAD
     *                staking process.
     * @param _organization Address of an organization contract.
=======
     *                stake process.
     * @param _membersManager Address of a contract that manages workers.
>>>>>>> 1c5d25bb
     */
    constructor(
        EIP20Interface _token,
        EIP20Interface _baseToken,
        StateRootInterface _core,
        uint256 _bounty,
<<<<<<< HEAD
        OrganizationInterface _organization,
        address _messageBus
=======
        IsMemberInterface _membersManager
>>>>>>> 1c5d25bb
    )
        GatewayBase(
            _core,
            _bounty,
<<<<<<< HEAD
            _organization,
            _messageBus
=======
            _membersManager
>>>>>>> 1c5d25bb
        )
        public
    {
        require(
            address(_token) != address(0),
            "Token contract address must not be zero."
        );
        require(
            address(_baseToken) != address(0),
            "Base token contract address for bounty must not be zero"
        );
        token = _token;
        baseToken = _baseToken;
        // gateway is in-active initially.
        activated = false;
        // deploy simpleStake contract that will keep the staked amounts.
        stakeVault = new SimpleStake(_token, address(this));
    }

    /* External functions */

    /**
     * @notice Initiates the stake process.
     *
     * @dev In order to stake the staker needs to approve Gateway contract for
     *      stake amount. Staked amount is transferred from staker address to
     *      Gateway contract.
     *
     * @param _amount Stake amount that will be transferred from the staker
     *                account.
     * @param _beneficiary The address in the auxiliary chain where the utility
     *                     tokens will be minted.
     * @param _staker Staker address.
     * @param _gasPrice Gas price that staker is ready to pay to get the stake
     *                  and mint process done
     * @param _gasLimit Gas limit that staker is ready to pay
     * @param _nonce Nonce of the staker address.
     * @param _hashLock Hash Lock provided by the facilitator.
     * @param _signature Signature signed by staker.
     *
     * @return messageHash_ which is unique for each request.
     */
    function stake(
        uint256 _amount,
        address _beneficiary,
        address _staker,
        uint256 _gasPrice,
        uint256 _gasLimit,
        uint256 _nonce,
        bytes32 _hashLock,
        bytes memory _signature
    )
        public
        isActive
        returns (bytes32 messageHash_)
    {
        require(
            _amount > uint256(0),
            "Stake amount must not be zero"
        );
        require(
            _beneficiary != address(0),
            "Beneficiary address must not be zero"
        );
        require(
            _staker != address(0),
            "Staker address must not be zero"
        );
        require(
            _signature.length == 65,
            "Signature must be of length 65"
        );

        // Get the stake intent hash
        bytes32 intentHash = GatewayLib.hashStakeIntent(
            _amount,
            _beneficiary,
            _staker,
            _nonce,
            _gasPrice,
            _gasLimit,
            address(token)
        );

        // Get the messageHash
        messageHash_ = MessageBus.messageDigest(
            STAKE_TYPEHASH,
            intentHash,
            _nonce,
            _gasPrice,
            _gasLimit
        );

        // Get previousMessageHash
        bytes32 previousMessageHash = registerOutboxProcess(
            _staker,
            _nonce,
            messageHash_
        );

        // Delete the previous progressed/Revoked stake data
        delete stakes[previousMessageHash];

        // New stake object
        stakes[messageHash_] = Stake({
            amount : _amount,
            beneficiary : _beneficiary,
            facilitator : msg.sender,
            bounty : bounty
            });

        // New message object
        messages[messageHash_] = getMessage(
            _staker,
            _nonce,
            _gasPrice,
            _gasLimit,
            intentHash,
            _hashLock);

        // Declare message in outbox
        MessageBus.declareMessage(
            messageBox,
            STAKE_TYPEHASH,
            messages[messageHash_],
            _signature
        );

        //transfer staker amount to gateway
        require(
            token.transferFrom(_staker, address(this), _amount),
            "Stake amount must be transferred to gateway"
        );

        // transfer the bounty amount
        require(
            baseToken.transferFrom(msg.sender, address(this), bounty),
            "Bounty amount must be transferred to gateway"
        );

        // Emit StakeIntentDeclared event
        emit StakeIntentDeclared(
            messageHash_,
            _staker,
            _nonce,
            _beneficiary,
            _amount
        );
    }

    /**
     * @notice Completes the stake process.
     *
     * @param _messageHash Message hash.
     * @param _unlockSecret Unlock secret for the hashLock provide by the
     *                      facilitator while initiating the stake
     *
     * @return staker_ Staker address
     * @return stakeAmount_ Stake amount
     */
    function progressStake(
        bytes32 _messageHash,
        bytes32 _unlockSecret
    )
        external
        returns (
            address staker_,
            uint256 stakeAmount_
        )
    {
        require(
            _messageHash != bytes32(0),
            "Message hash must not be zero"
        );

        // Get the message object
        MessageBus.Message storage message = messages[_messageHash];

        (staker_, stakeAmount_) = progressStakeInternal(
            _messageHash,
            message,
            _unlockSecret,
            false
        );

        // Progress outbox
        MessageBus.progressOutbox(
            messageBox,
            STAKE_TYPEHASH,
            message,
            _unlockSecret
        );
    }

    /**
     * @notice Completes the stake process by providing the merkle proof
     *         instead of unlockSecret. In case the facilitator process is not
     *         able to complete the stake and mint process then this is an
     *         alternative approach to complete the process
     *
     * @dev This can be called to prove that the inbox status of messageBox on
     *      CoGateway is either declared or progressed.
     *
     * @param _messageHash Message hash.
     * @param _rlpEncodedParentNodes RLP encoded parent node data to prove in
     *                               messageBox outbox of CoGateway
     * @param _blockHeight Block number for which the proof is valid
     * @param _messageStatus Message status i.e. Declared or Progressed that
     *                       will be proved.
     *
     * @return staker_ Staker address
     * @return stakeAmount_ Stake amount
     */
    function progressStakeWithProof(
        bytes32 _messageHash,
        bytes calldata _rlpEncodedParentNodes,
        uint256 _blockHeight,
        uint256 _messageStatus
    )
        external
        returns (
            address staker_,
            uint256 stakeAmount_
        )
    {
        require(
            _messageHash != bytes32(0),
            "Message hash must not be zero"
        );
        require(
            _rlpEncodedParentNodes.length > 0,
            "RLP encoded parent nodes must not be zero"
        );

        bytes32 storageRoot = storageRoots[_blockHeight];

        require(
            storageRoot != bytes32(0),
            "Storage root must not be zero"
        );

        // Get the message object
        MessageBus.Message storage message = messages[_messageHash];

        (staker_, stakeAmount_) = progressStakeInternal(
            _messageHash,
            message,
            bytes32(0),
            true
        );

        MessageBus.progressOutboxWithProof(
            messageBox,
            STAKE_TYPEHASH,
            message,
            _rlpEncodedParentNodes,
            MESSAGE_BOX_OFFSET,
            storageRoot,
            MessageBus.MessageStatus(_messageStatus)
        );
    }

    /**
     * @notice Revert stake process and get the stake
     *         amount back. Only staker can revert stake by providing
     *         penalty i.e. 1.5 times of bounty. On revert process
     *         penalty and facilitator bounty will be burned.
     *
     * @dev To revert the the sender must sign the sha3(messageHash, nonce+1)
     *
     * @param _messageHash Message hash.
     *
     * @return staker_ Staker address
     * @return stakerNonce_ Staker nonce
     * @return amount_ Stake amount
     */
    function revertStake(
        bytes32 _messageHash
    )
        external
        returns (
            address staker_,
            uint256 stakerNonce_,
            uint256 amount_
        )
    {
        require(
            _messageHash != bytes32(0),
            "Message hash must not be zero"
        );

        // get the message object for the _messageHash
        MessageBus.Message storage message = messages[_messageHash];

        require(message.sender == msg.sender, "Only staker can revert stake.");

        require(
            message.intentHash != bytes32(0),
            "StakeIntentHash must not be zero"
        );

        // Declare stake revocation.
        MessageBus.declareRevocationMessage(
            messageBox,
            STAKE_TYPEHASH,
            message
        );

        staker_ = message.sender;
        stakerNonce_ = message.nonce;
        amount_ = stakes[_messageHash].amount;

        // Penalty charged to staker for revert stake.
        uint256 penalty = stakes[_messageHash].bounty
            .mul(REVOCATION_PENALTY)
            .div(100);

        // transfer the penalty amount
        require(baseToken.transferFrom(msg.sender, address(this), penalty));

        // Emit RevertStakeIntentDeclared event.
        emit RevertStakeIntentDeclared(
            _messageHash,
            staker_,
            stakerNonce_,
            amount_
        );
    }

    /**
     * @notice Complete revert stake by providing the merkle proof.
     *         This method will return stake amount to staker and burn
     *         facilitator bounty and staker penalty.
     *
     * @param _messageHash Message hash.
     * @param _blockHeight Block number for which the proof is valid
     * @param _rlpEncodedParentNodes RLP encoded parent node data to prove
     *                               DeclaredRevocation in messageBox inbox
     *                               of CoGateway
     *
     * @return staker_ Staker address
     * @return stakerNonce_ Staker nonce
     * @return amount_ Stake amount
     */
    function progressRevertStake(
        bytes32 _messageHash,
        uint256 _blockHeight,
        bytes calldata _rlpEncodedParentNodes
    )
        external
        returns (
            address staker_,
            uint256 stakerNonce_,
            uint256 amount_
    )
    {
        require(
            _messageHash != bytes32(0),
            "Message hash must not be zero"
        );
        require(
            _rlpEncodedParentNodes.length > 0,
            "RLP encoded parent nodes must not be zero"
        );

        // Get the message object
        MessageBus.Message storage message = messages[_messageHash];
        require(
            message.intentHash != bytes32(0),
            "StakeIntentHash must not be zero"
        );

        // Get the storageRoot for the given block height
        bytes32 storageRoot = storageRoots[_blockHeight];
        require(
            storageRoot != bytes32(0),
            "Storage root must not be zero"
        );

        // Progress with revocation message
        MessageBus.progressOutboxRevocation(
            messageBox,
            message,
            STAKE_TYPEHASH,
            MESSAGE_BOX_OFFSET,
            _rlpEncodedParentNodes,
            storageRoot,
            MessageBus.MessageStatus.Revoked
        );

        staker_ = message.sender;
        stakerNonce_ = message.nonce;
        amount_ = stakes[_messageHash].amount;

        // transfer the staked amount to the staker
        token.transfer(message.sender, amount_);

        // burn facilitator bounty
        baseToken.transfer(address(0), bounty);
        //penalty charged to staker
        uint256 penalty = stakes[_messageHash].bounty
        .mul(REVOCATION_PENALTY)
        .div(100);

        // burn staker penalty
        baseToken.transfer(address(0), penalty);

        // delete the stake data
        delete stakes[_messageHash];

        emit StakeReverted(
            _messageHash,
            staker_,
            stakerNonce_,
            amount_
        );
    }

    /**
     * @notice Declare redeem intent
     *
     * @param _redeemer Redeemer address.
     * @param _redeemerNonce Redeemer nonce.
     * @param _beneficiary Address where the redeemed tokens will be
     *                     transferred.
     * @param _amount Redeem amount.
     * @param _gasPrice Gas price that redeemer is ready to pay to get the
     *                  redeem and unstake process done
     * @param _gasLimit Gas limit that redeemer is ready to pay.
     * @param _blockHeight Block number for which the proof is valid.
     * @param _hashLock Hash lock
     * @param _rlpEncodedParentNodes RLP encoded parent node data to prove
     *                               Declared in messageBox outbox
     *                               of CoGateway
     *
     * @return messageHash_ Message hash
     */
    function confirmRedeemIntent(
        address _redeemer,
        uint256 _redeemerNonce,
        address _beneficiary,
        uint256 _amount,
        uint256 _gasPrice,
        uint256 _gasLimit,
        uint256 _blockHeight,
        bytes32 _hashLock,
        bytes memory _rlpEncodedParentNodes
    )
        public
        returns (bytes32 messageHash_)
    {
        // Get the initial gas
        uint256 initialGas = gasleft();

        require(
            _redeemer != address(0),
            "Redeemer address must not be zero"
        );
        require(
            _beneficiary != address(0),
            "Beneficiary address must not be zero"
        );
        require(
            _amount != 0,
            "Redeem amount must not be zero"
        );
        require(
            _rlpEncodedParentNodes.length > 0,
            "RLP encoded parent nodes must not be zero"
        );

        // Get the redeem intent hash
        bytes32 intentHash = hashRedeemIntent(
            _amount,
            _beneficiary,
            _redeemer,
            _redeemerNonce,
            _gasPrice,
            _gasLimit
        );

        // Get the message hash
        messageHash_ = MessageBus.messageDigest(
            REDEEM_TYPEHASH,
            intentHash,
            _redeemerNonce,
            _gasPrice,
            _gasLimit
        );

        registerInboxProcess(
            _redeemer,
            _redeemerNonce,
            messageHash_
        );

        unstakes[messageHash_] = Unstake({
            amount : _amount,
            beneficiary : _beneficiary
            });

        messages[messageHash_] = getMessage(
            _redeemer,
            _redeemerNonce,
            _gasPrice,
            _gasLimit,
            intentHash,
            _hashLock
        );

        confirmRedeemIntentInternal(
            messages[messageHash_],
            _blockHeight,
            _rlpEncodedParentNodes
        );

        // Emit RedeemIntentConfirmed event.
        emit RedeemIntentConfirmed(
            messageHash_,
            _redeemer,
            _redeemerNonce,
            _beneficiary,
            _amount,
            _blockHeight,
            _hashLock
        );

        // Update the gas consumed for this function.
        messages[messageHash_].gasConsumed = initialGas.sub(gasleft());
    }

    /**
     * @notice Complete unstake
     *
     * @param _messageHash Message hash.
     * @param _unlockSecret Unlock secret for the hashLock provide by the
     *                      facilitator while initiating the redeem
     *
     * @return redeemer_ Redeemer address
     * @return beneficiary_ Address to which the tokens will be transferred.
     * @return redeemAmount_ Total amount for which the redeem was
     *                       initiated. The reward amount is deducted from the
     *                       total redeem amount and is given to the
     *                       facilitator.
     * @return unstakeAmount_ Actual unstake amount, after deducting the reward
     *                        from the total redeem amount.
     * @return rewardAmount_ Reward amount that is transferred to facilitator
     */
    function progressUnstake(
        bytes32 _messageHash,
        bytes32 _unlockSecret
    )
    external
    returns (
        uint256 redeemAmount_,
        uint256 unstakeAmount_,
        uint256 rewardAmount_
    )
    {
        // Get the inital gas
        uint256 initialGas = gasleft();

        require(
            _messageHash != bytes32(0),
            "Message hash must not be zero"
        );
        // Get the message object.
        MessageBus.Message storage message = messages[_messageHash];

        // Progress inbox
        MessageBus.progressInbox(
            messageBox,
            REDEEM_TYPEHASH,
            message,
            _unlockSecret
        );
        (redeemAmount_, unstakeAmount_, rewardAmount_) =
        progressUnstakeInternal(_messageHash, initialGas, _unlockSecret, false);

    }

    /**
     * @notice Completes the redeem process by providing the merkle proof
     *         instead of unlockSecret. In case the facilitator process is not
     *         able to complete the redeem and unstake process then this is an
     *         alternative approach to complete the process
     *
     * @dev This can be called to prove that the outbox status of messageBox on
     *      CoGateway is either declared or progressed.
     *
     * @param _messageHash Message hash.
     * @param _rlpEncodedParentNodes RLP encoded parent node data to prove in
     *                               messageBox inbox of CoGateway
     * @param _blockHeight Block number for which the proof is valid
     * @param _messageStatus Message status i.e. Declared or Progressed that
     *                       will be proved.
     *
     * @return redeemAmount_ Total amount for which the redeem was
     *                       initiated. The reward amount is deducted from the
     *                       total redeem amount and is given to the
     *                       facilitator.
     * @return unstakeAmount_ Actual unstake amount, after deducting the reward
     *                        from the total redeem amount.
     * @return rewardAmount_ Reward amount that is transferred to facilitator
     */
    function progressUnstakeWithProof(
        bytes32 _messageHash,
        bytes memory _rlpEncodedParentNodes,
        uint256 _blockHeight,
        uint256 _messageStatus
    )
    public
    returns (
        uint256 redeemAmount_,
        uint256 unstakeAmount_,
        uint256 rewardAmount_
    )
    {
        // Get the inital gas
        uint256 initialGas = gasleft();

        require(
            _messageHash != bytes32(0),
            "Message hash must not be zero"
        );
        require(
            _rlpEncodedParentNodes.length > 0,
            "RLP encoded parent nodes must not be zero"
        );

        // Get the storage root for the given block height
        bytes32 storageRoot = storageRoots[_blockHeight];
        require(
            storageRoot != bytes32(0),
            "Storage root must not be zero"
        );

        // Get the message object.
        MessageBus.Message storage message = messages[_messageHash];

        MessageBus.progressInboxWithProof(
            messageBox,
            REDEEM_TYPEHASH,
            message,
            _rlpEncodedParentNodes,
            MESSAGE_BOX_OFFSET,
            storageRoot,
            MessageBus.MessageStatus(_messageStatus)
        );

        (redeemAmount_, unstakeAmount_, rewardAmount_) =
        progressUnstakeInternal(_messageHash, initialGas, bytes32(0), true);
    }

    /**
     * @notice Declare redeem revert intent.
     *         This will set message status to revoked. This method will also
     *         clear unstakes mapping storage.
     *
     * @param _messageHash Message hash.
     * @param _blockHeight Block number for which the proof is valid
     * @param _rlpEncodedParentNodes RLP encoded parent node data to prove
     *                               DeclaredRevocation in messageBox outbox
     *                               of CoGateway
     *
     * @return redeemer_ Redeemer address
     * @return redeemerNonce_ Redeemer nonce
     * @return amount_ Redeem amount
     */
    function confirmRevertRedeemIntent(
        bytes32 _messageHash,
        uint256 _blockHeight,
        bytes calldata _rlpEncodedParentNodes
    )
    external
    returns (
        address redeemer_,
        uint256 redeemerNonce_,
        uint256 amount_
    )
    {
        // Get the initial gas value
        uint256 initialGas = gasleft();

        require(
            _messageHash != bytes32(0),
            "Message hash must not be zero"
        );
        require(
            _rlpEncodedParentNodes.length > 0,
            "RLP encoded parent nodes must not be zero"
        );

        // Get the message object.
        MessageBus.Message storage message = messages[_messageHash];
        require(
            message.intentHash != bytes32(0),
            "RevertRedeem intent hash must not be zero"
        );

        // Get the storage root
        bytes32 storageRoot = storageRoots[_blockHeight];
        require(
            storageRoot != bytes32(0),
            "Storage root must not be zero"
        );

        // Confirm revocation
        MessageBus.confirmRevocation(
            messageBox,
            REDEEM_TYPEHASH,
            message,
            _rlpEncodedParentNodes,
            MESSAGE_BOX_OFFSET,
            storageRoot
        );

        // delete the unstake data
        delete unstakes[_messageHash];

        redeemer_ = message.sender;
        redeemerNonce_ = message.nonce;
        amount_ = unstakes[_messageHash].amount;

        // Emit RevertRedeemIntentConfirmed event
        emit RevertRedeemIntentConfirmed(
            _messageHash,
            redeemer_,
            redeemerNonce_,
            amount_
        );

        // Update the gas consumed for this function.
        message.gasConsumed = initialGas.sub(gasleft());
    }

    /**
     * @notice Activate Gateway contract. Can be set only by the
     *         Organization address only once by passing co-gateway address.
     *
     * @param _coGatewayAddress Address of cogateway.
     *
     * @return success_ `true` if value is set
     */
    function activateGateway(
        address _coGatewayAddress
    )
        external
        onlyOrganization
        returns (bool success_)
    {

        require(
            remoteGateway == address(0),
            "Gateway was already activated once."
        );

        remoteGateway = _coGatewayAddress;

        // update the encodedGatewayPath
        encodedGatewayPath = GatewayLib.bytes32ToBytes(
            keccak256(abi.encodePacked(remoteGateway))
        );
        activated = true;
        success_ = true;
    }

    /**
     * @notice Deactivate Gateway contract. Can be set only by the
     *         organization address
     *
     * @return success_  `true` if value is set
     */
    function deactivateGateway()
        external
        onlyOrganization
        returns (bool success_)
    {
        require(
            activated == true,
            "Gateway is already deactivated"
        );
        activated = false;
        success_ = true;
    }


    /* Private functions */

    /**
     * @notice private function to execute confirm redeem intent.
     *
     * @dev This function is to avoid stack too deep error in
     *      confirmRedeemIntent function
     *
     * @param _message message object
     * @param _blockHeight Block number for which the proof is valid
     * @param _rlpParentNodes RLP encoded parent nodes.
     *
     * @return `true` if executed successfully
     */
    function confirmRedeemIntentInternal(
        MessageBus.Message storage _message,
        uint256 _blockHeight,
        bytes memory _rlpParentNodes
    )
        private
        returns (bool)
    {
        // Get storage root
        bytes32 storageRoot = storageRoots[_blockHeight];
        require(
            storageRoot != bytes32(0),
            "Storage root must not be zero"
        );

        // Confirm message
        MessageBus.confirmMessage(
            messageBox,
            REDEEM_TYPEHASH,
            _message,
            _rlpParentNodes,
            MESSAGE_BOX_OFFSET,
            storageRoot
        );

        return true;
    }

    /**
     * @notice Internal function contains logic for process stake.
     *
     * @param _messageHash Message hash.
     * @param _message Message object.
     * @param _unlockSecret For process with hash lock, proofProgress event
     *                      param is set to false otherwise set to true.
     *
     * @return staker_ Staker address
     * @return stakeAmount_ Stake amount
     */
    function progressStakeInternal(
        bytes32 _messageHash,
        MessageBus.Message storage _message,
        bytes32 _unlockSecret,
        bool _proofProgress
    )
        private
        returns (
            address staker_,
            uint256 stakeAmount_
        )
    {

        // Get the staker address
        staker_ = _message.sender;

        //Get the stake amount
        stakeAmount_ = stakes[_messageHash].amount;

        // Transfer the staked amount to stakeVault.
        token.transfer(address(stakeVault), stakeAmount_);

        baseToken.transfer(msg.sender, stakes[_messageHash].bounty);

        // delete the stake data
        delete stakes[_messageHash];

        emit StakeProgressed(
            _messageHash,
            staker_,
            _message.nonce,
            stakeAmount_,
            _proofProgress,
            _unlockSecret
        );
    }
    /**
     * @notice This is internal method for process unstake called from external
     *         methods which processUnstake(with hashlock) and
     *         processUnstakeWithProof
     *
     * @param _messageHash hash to identify message
     * @param _initialGas initial available gas during process unstake call.
     * @param _unlockSecret Block number for which the proof is valid
     * @param _proofProgress true if progress with proof and false if
     *                       progress with unlock secret.
     *
     * @return redeemAmount_ Total amount for which the redeem was
     *                       initiated. The reward amount is deducted from the
     *                       total redeem amount and is given to the
     *                       facilitator.
     * @return unstakeAmount_ Actual unstake amount, after deducting the reward
     *                        from the total redeem amount.
     * @return rewardAmount_ Reward amount that is transferred to facilitator
     */
    function progressUnstakeInternal(
        bytes32 _messageHash,
        uint256 _initialGas,
        bytes32 _unlockSecret,
        bool _proofProgress
    )
        private
        returns (
            uint256 redeemAmount_,
            uint256 unstakeAmount_,
            uint256 rewardAmount_
        )
    {

        Unstake storage unStake = unstakes[_messageHash];
        // Get the message object.
        MessageBus.Message storage message = messages[_messageHash];

        redeemAmount_ = unStake.amount;

        //TODO: Remove the hardcoded 50000. Discuss and implement it properly
        //21000 * 2 for transactions + approx buffer

        (rewardAmount_, message.gasConsumed) = GatewayLib.feeAmount(
            message.gasConsumed,
            message.gasLimit,
            message.gasPrice,
            _initialGas,
            50000
        );

        unstakeAmount_ = redeemAmount_.sub(rewardAmount_);
        // Release the amount to beneficiary
        stakeVault.releaseTo(unStake.beneficiary, unstakeAmount_);

        //reward facilitator with the reward amount
        stakeVault.releaseTo(msg.sender, rewardAmount_);

        // delete the unstake data
        delete unstakes[_messageHash];

        emit UnstakeProgressed(
            _messageHash,
            message.sender,
            unStake.beneficiary,
            redeemAmount_,
            unstakeAmount_,
            redeemAmount_,
            _proofProgress,
            _unlockSecret
        );
    }

    /**
     * @notice private function to calculate redeem intent hash.
     *
     * @dev This function is to avoid stack too deep error in
     *      confirmRedeemIntent function
     *
     * @param _amount redeem amount
     * @param _beneficiary unstake account
     * @param _redeemer redeemer account
     * @param _redeemer nonce of staker
     * @param _gasPrice price used for reward calculation
     * @param _gasLimit max limit for reward calculation
     *
     * @return bytes32 redeem intent hash
     */
    function hashRedeemIntent(
        uint256 _amount,
        address _beneficiary,
        address _redeemer,
        uint256 _redeemerNonce,
        uint256 _gasPrice,
        uint256 _gasLimit
    )
        private
        view
        returns(bytes32)
    {
        return GatewayLib.hashRedeemIntent(
            _amount,
            _beneficiary,
            _redeemer,
            _redeemerNonce,
            _gasPrice,
            _gasLimit,
            address(token)
        );
    }

}


<|MERGE_RESOLUTION|>--- conflicted
+++ resolved
@@ -54,14 +54,8 @@
 */
 
 import "./SimpleStake.sol";
-<<<<<<< HEAD
-import "./Gateway.sol";
-import "../StateRootInterface.sol";
-import "../lib/OrganizationInterface.sol";
-=======
 import "./GatewayBase.sol";
 import "../lib/IsMemberInterface.sol";
->>>>>>> 1c5d25bb
 
 /**
  * @title EIP20Gateway Contract
@@ -218,35 +212,20 @@
      *                     staking bounty from the facilitators.
      * @param _core Core contract address.
      * @param _bounty The amount that facilitator will stakes to initiate the
-<<<<<<< HEAD
-     *                staking process.
-     * @param _organization Address of an organization contract.
-=======
      *                stake process.
      * @param _membersManager Address of a contract that manages workers.
->>>>>>> 1c5d25bb
      */
     constructor(
         EIP20Interface _token,
         EIP20Interface _baseToken,
         StateRootInterface _core,
         uint256 _bounty,
-<<<<<<< HEAD
-        OrganizationInterface _organization,
-        address _messageBus
-=======
         IsMemberInterface _membersManager
->>>>>>> 1c5d25bb
     )
         GatewayBase(
             _core,
             _bounty,
-<<<<<<< HEAD
-            _organization,
-            _messageBus
-=======
             _membersManager
->>>>>>> 1c5d25bb
         )
         public
     {
