pragma solidity ^0.5.0;

// Copyright 2017 OpenST Ltd.
//
// Licensed under the Apache License, Version 2.0 (the "License");
// you may not use this file except in compliance with the License.
// You may obtain a copy of the License at
//
//    http://www.apache.org/licenses/LICENSE-2.0
//
// Unless required by applicable law or agreed to in writing, software
// distributed under the License is distributed on an "AS IS" BASIS,
// WITHOUT WARRANTIES OR CONDITIONS OF ANY KIND, either express or implied.
// See the License for the specific language governing permissions and
// limitations under the License.
//
// ----------------------------------------------------------------------------
// ValueChain: SimpleStake
// 
// http://www.simpletoken.org/
//
// ----------------------------------------------------------------------------

import "./EIP20Interface.sol";
import "../lib/SafeMath.sol";
import "./ProtocolVersioned.sol";

/**
 *  @title SimpleStake contract which implements ProtocolVersioned.
 *
 *  @notice Stakes the value of an EIP20 token on Ethereum
 *          for a utility token on the OpenST platform.
 */
contract SimpleStake is ProtocolVersioned {
    using SafeMath for uint256;

    /* Events */

    event ReleasedStake(address indexed _protocol, address indexed _to, uint256 _amount);

    /* Storage */

    /** EIP20 token contract that can be staked. */
    EIP20Interface public eip20Token;

    address public gateway;

    /* Public functions */

    /**
     *  @notice Contract constructor.
     *
     *  @dev Sets the protocol and the EIP20 token to stake.
     *
     *  @param _eip20Token EIP20 token that will be staked.
     *  @param _gateway Gateway contract that governs staking.
     */
    constructor(
        EIP20Interface _eip20Token,
        address _gateway
    )
        ProtocolVersioned(_gateway)
        public
    {
        eip20Token = _eip20Token;
        gateway = _gateway;
    }

    /**
     *  @notice Public function releaseTo.
     *
     *  @dev Callable only by protocol. Allows the protocol to release the staked amount
     *       into provided address. The protocol MUST be a contract that sets the rules
     *       on how the stake can be released and to who.
     *       The protocol takes the role of an "owner" of the stake.
     *
     *  @param _to Beneficiary of the amount of the stake.
     *  @param _amount Amount of stake to release to beneficiary.
     *
     *  @return bool True if stake is released to beneficiary, false otherwise.
     */
    function releaseTo(address _to, uint256 _amount)
        public
        onlyProtocol
        returns (bool)
    {
        require(_to != address(0));
        require(eip20Token.transfer(_to, _amount));

        emit ReleasedStake(msg.sender, _to, _amount);

<<<<<<< HEAD
	/**
	 *  @notice Public view function getTotalStake.
	 *
	 *  @dev Total stake is the balance of the stake contract
	 *       accidental transfers directly to SimpleStake bypassing
	 *       the OpenST protocol will not mint new utility tokens,
	 *       but will add to the total stake,
	 *       (accidental) donations can not be prevented.
	 *
	 *  @return uint256 Total staked amount.
	 */
	 function getTotalStake()
		public
		view
		returns (uint256)
		{
		return eip20Token.balanceOf(this);
	}
=======
        return true;
    }

    /* Web3 call functions */

    /**
     *  @notice Public view function getTotalStake.
     *
     *  @dev Total stake is the balance of the staking contract
     *       accidental transfers directly to SimpleStake bypassing
     *       the OpenST protocol will not mint new utility tokens,
     *       but will add to the total stake,
     *       (accidental) donations can not be prevented.
     *
     *  @return uint256 Total staked amount.
     */
    function getTotalStake()
        public
        view
        returns (uint256)
        {
        return eip20Token.balanceOf(address(this));
    }
>>>>>>> cd4dfc39
}<|MERGE_RESOLUTION|>--- conflicted
+++ resolved
@@ -89,26 +89,6 @@
 
         emit ReleasedStake(msg.sender, _to, _amount);
 
-<<<<<<< HEAD
-	/**
-	 *  @notice Public view function getTotalStake.
-	 *
-	 *  @dev Total stake is the balance of the stake contract
-	 *       accidental transfers directly to SimpleStake bypassing
-	 *       the OpenST protocol will not mint new utility tokens,
-	 *       but will add to the total stake,
-	 *       (accidental) donations can not be prevented.
-	 *
-	 *  @return uint256 Total staked amount.
-	 */
-	 function getTotalStake()
-		public
-		view
-		returns (uint256)
-		{
-		return eip20Token.balanceOf(this);
-	}
-=======
         return true;
     }
 
@@ -132,5 +112,4 @@
         {
         return eip20Token.balanceOf(address(this));
     }
->>>>>>> cd4dfc39
 }