--- conflicted
+++ resolved
@@ -8,11 +8,7 @@
 
 contract CoGatewayV1 {
 
-<<<<<<< HEAD
-	event StakingIntentConfirmed(
-=======
 	event  StakingIntentConfirmed(
->>>>>>> 274cb6b7
 		bytes32 messageHash,
 		address staker,
 		uint256 stakerNonce,
@@ -23,44 +19,21 @@
 		bytes32 hashLock
 	);
 
-<<<<<<< HEAD
-	event RevertStakingIntentConfirmed(
-		bytes32 messageHash,
-		address staker,
-		uint256 stakerNonce,
-		uint256 blockHeight
-	);
-
-=======
 	event MintProcessed(
 		bytes32 messageHash,
 		uint256 amount,
 		address beneficiary,
 		uint256 fee
 	);
->>>>>>> 274cb6b7
 	struct Mint {
 		uint256 amount;
 		address beneficiary;
 		uint256 fee;
 	}
 
-<<<<<<< HEAD
-	bytes32 constant STAKEREQUEST_TYPEHASH = keccak256
-	(
-		abi.encode(
-			"StakeRequest(uint256 amount,address beneficiary,address staker,uint256 fee,uint256 nonce,uint8 v,bytes32 r,bytes32 s)"
-		)
-	);
-	bytes32 constant MINTREQUEST_TYPEHASH = keccak256
-	(
-		abi.encode(
-			"Mint(uint256 amount,address beneficiary,uint256 fee)"
-=======
 	bytes32 constant STAKE_REQUEST_TYPEHASH = keccak256(
 		abi.encode(
 			"StakeRequest(uint256 amount,address beneficiary,uint256 fee)"
->>>>>>> 274cb6b7
 		)
 	);
 
@@ -74,10 +47,7 @@
 	UtilityTokenAbstract utilityToken;
 
 	mapping(bytes32 /*requestHash*/ => Mint) mints;
-<<<<<<< HEAD
-=======
 	mapping(address /*address*/ => uint256) nonces;
->>>>>>> 274cb6b7
 
 	constructor(
 		bytes32 _uuid,
@@ -86,9 +56,6 @@
 		UtilityTokenAbstract _utilityToken,
 		CoreInterface _core
 	){
-<<<<<<< HEAD
-
-=======
 		require(_uuid != bytes32(0));
 		require(_bounty != 0);
 		require(_workers != address(0));
@@ -96,7 +63,6 @@
 		require(_core != address(0));
 
 		//todo generate uuid from branded token
->>>>>>> 274cb6b7
 		uuid = _uuid;
 		bounty = _bounty;
 		workers = _workers;
@@ -112,10 +78,6 @@
 		uint256 _amount,
 		uint256 _fee,
 		uint256 _gasPrice,
-<<<<<<< HEAD
-		bytes32 _intentHash,
-=======
->>>>>>> 274cb6b7
 		uint256 _blockHeight,
 		bytes32 _hashLock,
 		bytes _rlpParentNodes,
@@ -126,32 +88,20 @@
 	{
 
 		require(_staker != address(0));
-<<<<<<< HEAD
-		require(_stakerNonce != 0);
-=======
 		require(_stakerNonce == nonces[_staker]);
->>>>>>> 274cb6b7
 		require(_beneficiary != address(0));
 		require(_amount != 0);
 		require(_fee != 0);
 		require(_gasPrice != 0);
-<<<<<<< HEAD
-		require(_intentHash != bytes32(0));
-=======
->>>>>>> 274cb6b7
 		require(_blockHeight != 0);
 		require(_hashLock != bytes32(0));
 		require(_rlpParentNodes.length != 0);
 		require(_signature.length != 0);
 
-<<<<<<< HEAD
-		messageHash_ = MessageBus.messageDigest(STAKEREQUEST_TYPEHASH, _intentHash, _stakerNonce, _gasPrice);
-=======
 		//todo change to library call, stake too deep error
 		bytes32 intentHash = keccak256(abi.encodePacked(_amount, _beneficiary, _staker, _gasPrice, _fee));
 
 		messageHash_ = MessageBus.messageDigest(STAKE_REQUEST_TYPEHASH, intentHash, _stakerNonce, _gasPrice);
->>>>>>> 274cb6b7
 
 		mints[messageHash_] = getMint(_amount, _beneficiary, _fee);
 
@@ -159,11 +109,7 @@
 			_staker,
 			_stakerNonce,
 			_gasPrice,
-<<<<<<< HEAD
-			_intentHash,
-=======
 			intentHash,
->>>>>>> 274cb6b7
 			_hashLock,
 			_signature
 		);
@@ -182,7 +128,44 @@
 		);
 	}
 
-<<<<<<< HEAD
+	function processMinting(
+		bytes32 _messageHash,
+		bytes32 _unlockSecret)
+	external
+	returns (uint256 mintRequestedAmount_)
+	{
+		require(_messageHash != bytes32(0));
+		require(_unlockSecret != bytes32(0));
+
+		MessageBus.Message message = messages[_messageHash];
+
+		require(nonces[message.sender] == message.nonce + 1);
+
+		nonces[message.sender]++;
+
+		Mint storage mint = mints[_messageHash];
+
+		mintRequestedAmount_ = mint.amount;
+		//Mint token after subtracting fee
+		require(UtilityTokenInterface(utilityToken).mint(mint.beneficiary, mint.amount - mint.fee));
+		//reward beneficiary with the fee
+		require(UtilityTokenInterface(utilityToken).mint(msg.sender, mint.fee));
+
+		MessageBus.progressInbox(messageBox, STAKE_REQUEST_TYPEHASH, messages[_messageHash], _unlockSecret);
+
+		emit MintProcessed(
+			_messageHash,
+			mint.amount,
+			mint.beneficiary,
+			mint.fee
+		);
+
+		delete mints[_messageHash];
+		delete messages[_messageHash];
+		//todo don't delete, due to revocation message
+		//delete messageBox.inbox[_messageHash];
+	}
+
 	function executeConfirmStakingIntent(
 		bytes32 _messageHash,
 		MessageBus.Message storage _message,
@@ -193,13 +176,16 @@
 	{
 		bytes32 storageRoot = core.getStorageRoot(_blockHeight);
 		require(storageRoot != bytes32(0));
+
 		MessageBus.confirmMessage(
 			messageBox,
-			MINTREQUEST_TYPEHASH,
+			STAKE_REQUEST_TYPEHASH,
 			_message,
 			_rlpParentNodes,
 			outboxOffset,
 			core.getStorageRoot(_blockHeight));
+
+		nonces[_message.sender] = _message.nonce + 1;
 	}
 
 	function getMessage(
@@ -208,11 +194,12 @@
 		uint256 _gasPrice,
 		bytes32 _intentHash,
 		bytes32 _hashLock,
-		bytes _signature)
+		bytes _signature
+	)
 	private
 	returns (MessageBus.Message)
 	{
-		MessageBus.Message memory message = MessageBus.Message({
+		return MessageBus.Message({
 			intentHash : _intentHash,
 			nonce : _stakerNonce,
 			gasPrice : _gasPrice,
@@ -220,24 +207,24 @@
 			sender : _staker,
 			hashLock : _hashLock
 			});
-		return message;
+
 	}
 
 	function getMint(
 		uint256 _amount,
 		address _beneficiary,
-		uint256 _fee)
+		uint256 _fee
+	)
 	private
 	returns (Mint)
 	{
-		Mint memory mint = Mint({
+		return Mint({
 			amount : _amount,
 			beneficiary : _beneficiary,
 			fee : _fee
 			});
-		return mint;
-
-	}
+	}
+
 
 	function confirmRevertStakingIntent(
 		bytes32 _messageHash,
@@ -255,15 +242,15 @@
 		require(nonces[message.sender] == _nonce);
 
 		require(MessageBus.confirmRevocation(
-			messageBox,
-			_messageTypeHash,
-			message,
-			_nonce,
-			_blockHeight,
-			_rlpEncodedParentNodes,
-			_outboxOffset,
-			_storageRoot
-		));
+				messageBox,
+				_messageTypeHash,
+				message,
+				_nonce,
+				_blockHeight,
+				_rlpEncodedParentNodes,
+				_outboxOffset,
+				_storageRoot
+			));
 
 		emit RevertStakingIntentConfirmed(
 			_messageHash,
@@ -275,103 +262,4 @@
 		return true;
 	}
 
-=======
-	function processMinting(
-		bytes32 _messageHash,
-		bytes32 _unlockSecret)
-	external
-	returns (uint256 mintRequestedAmount_)
-	{
-		require(_messageHash != bytes32(0));
-		require(_unlockSecret != bytes32(0));
-
-		MessageBus.Message message = messages[_messageHash];
-
-		require(nonces[message.sender] == message.nonce + 1);
-
-		nonces[message.sender]++;
-
-		Mint storage mint = mints[_messageHash];
-
-		mintRequestedAmount_ = mint.amount;
-		//Mint token after subtracting fee
-		require(UtilityTokenInterface(utilityToken).mint(mint.beneficiary, mint.amount - mint.fee));
-		//reward beneficiary with the fee
-		require(UtilityTokenInterface(utilityToken).mint(msg.sender, mint.fee));
-
-		MessageBus.progressInbox(messageBox, STAKE_REQUEST_TYPEHASH, messages[_messageHash], _unlockSecret);
-
-		emit MintProcessed(
-			_messageHash,
-			mint.amount,
-			mint.beneficiary,
-			mint.fee
-		);
-
-		delete mints[_messageHash];
-		delete messages[_messageHash];
-		//todo don't delete, due to revocation message
-		//delete messageBox.inbox[_messageHash];
-	}
-
-	function executeConfirmStakingIntent(
-		bytes32 _messageHash,
-		MessageBus.Message storage _message,
-		uint256 _blockHeight,
-		bytes _rlpParentNodes
-	)
-	private
-	{
-		bytes32 storageRoot = core.getStorageRoot(_blockHeight);
-		require(storageRoot != bytes32(0));
-
-		MessageBus.confirmMessage(
-			messageBox,
-			STAKE_REQUEST_TYPEHASH,
-			_message,
-			_rlpParentNodes,
-			outboxOffset,
-			core.getStorageRoot(_blockHeight));
-
-		nonces[_message.sender] = _message.nonce + 1;
-	}
-
-	function getMessage(
-		address _staker,
-		uint256 _stakerNonce,
-		uint256 _gasPrice,
-		bytes32 _intentHash,
-		bytes32 _hashLock,
-		bytes _signature
-	)
-	private
-	returns (MessageBus.Message)
-	{
-		return MessageBus.Message({
-			intentHash : _intentHash,
-			nonce : _stakerNonce,
-			gasPrice : _gasPrice,
-			signature : _signature,
-			sender : _staker,
-			hashLock : _hashLock
-			});
-
-	}
-
-	function getMint(
-		uint256 _amount,
-		address _beneficiary,
-		uint256 _fee
-	)
-	private
-	returns (Mint)
-	{
-		return Mint({
-			amount : _amount,
-			beneficiary : _beneficiary,
-			fee : _fee
-			});
-	}
-
->>>>>>> 274cb6b7
 }