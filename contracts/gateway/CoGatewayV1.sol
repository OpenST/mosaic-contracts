pragma solidity ^0.4.23;

import "./MessageBus.sol";
import "./WorkersInterface.sol";
import "./CoreInterface.sol";
import "./EIP20Interface.sol";
import "./UtilityTokenAbstract.sol";
import "./EIP20Interface.sol";
import "./HasherV1.sol";

contract CoGatewayV1 {

	using SafeMath for uint256;

	event  StakingIntentConfirmed(
		bytes32 messageHash,
		address staker,
		uint256 stakerNonce,
		address beneficiary,
		uint256 amount,
		uint256 fee,
		uint256 blockHeight,
		bytes32 hashLock
	);

	event MintProcessed(
		bytes32 messageHash,
		uint256 amount,
		address beneficiary,
		uint256 fee
	);

	event RevertStakingIntentConfirmed(
		bytes32 messageHash,
		address staker,
		uint256 stakerNonce,
		uint256 blockHeight
	);

<<<<<<< HEAD

	event RevertRedeemRequested(
		bytes32 messageHash,
		address redeemer,
		bytes32 intentHash,
		uint256 nonce,
		uint256 gasPrice
	);

	event RedeemReverted(
		address redeemer,
		uint256 amount,
		address beneficiary,
		uint256 fee,
		uint256 gasPrice
=======
	event RedeemRequested(
		bytes32 messageHash,
		uint256 amount,
		uint256 fee,
		address beneficiary,
		address redeemer,
		bytes32 intentHash
	);

	event RedeemProcessed(
		bytes32 messageHash,
		uint256 amount,
		address beneficiary,
		uint256 fee
>>>>>>> 90545a3a
	);

	struct Mint {
		uint256 amount;
		address beneficiary;
		uint256 fee;
	}

<<<<<<< HEAD
	/* Struct */
	/**
	 *  It denotes the redeem request.
	 *  Status values could be :-
	 *  0 :- amount used for redemption
	 *  1 :- beneficiary is the address in the target chain where token will be minted.
	 *  2 :- fee is the amount rewarded to facilitator after successful stake and mint.
	 */
=======
>>>>>>> 90545a3a
	struct RedeemRequest {
		uint256 amount;
		address beneficiary;
		uint256 fee;
	}

	bytes32 constant STAKE_REQUEST_TYPEHASH = keccak256(
		abi.encode(
			"StakeRequest(uint256 amount,address beneficiary,uint256 fee)"
		)
	);

	bytes32 constant REDEEM_REQUEST_TYPEHASH = keccak256(
		abi.encode(
			"RedeemRequest(uint256 amount,address beneficiary,uint256 fee)"
		)
	);

	bytes32 uuid;
	uint256 bounty;
	WorkersInterface public workers;
	MessageBus.MessageBox messageBox;
	mapping(bytes32 /*intentHash*/ => MessageBus.Message) messages;
	uint8 outboxOffset = 4;
	CoreInterface core;
	UtilityTokenInterface utilityToken;

	mapping(bytes32 /*requestHash*/ => Mint) mints;
	mapping(address /*address*/ => uint256) nonces;
<<<<<<< HEAD
	mapping(bytes32/*messageHash*/ => RedeemRequest) redeemRequests;
=======
	mapping(bytes32 /*requestHash*/ => RedeemRequest) redeemRequests;
>>>>>>> 90545a3a

	constructor(
		bytes32 _uuid,
		uint256 _bounty,
		WorkersInterface _workers,
		UtilityTokenInterface _utilityToken,
		CoreInterface _core
	)
	public
	{
		require(_uuid != bytes32(0));
		require(_bounty != 0);
		require(_workers != address(0));
		require(_utilityToken != address(0));
		require(_core != address(0));

		//todo generate uuid from branded token
		uuid = _uuid;
		bounty = _bounty;
		workers = _workers;
		utilityToken = _utilityToken;
		core = _core;

	}

	function confirmStakingIntent(
		address _staker,
		uint256 _stakerNonce,
		address _beneficiary,
		uint256 _amount,
		uint256 _fee,
		uint256 _gasPrice,
		uint256 _blockHeight,
		bytes32 _hashLock,
		bytes _rlpParentNodes,
		bytes _signature
	)
	external
	returns (bytes32 messageHash_)
	{

		require(_staker != address(0));
		require(_stakerNonce == nonces[_staker]);
		require(_beneficiary != address(0));
		require(_amount != 0);
		require(_fee != 0);
		require(_gasPrice != 0);
		require(_blockHeight != 0);
		require(_hashLock != bytes32(0));
		require(_rlpParentNodes.length != 0);
		require(_signature.length != 0);

		//todo change to library call, stake too deep error
		bytes32 intentHash = keccak256(abi.encodePacked(_amount, _beneficiary, _staker, _gasPrice, _fee));

		messageHash_ = MessageBus.messageDigest(STAKE_REQUEST_TYPEHASH, intentHash, _stakerNonce, _gasPrice);

		mints[messageHash_] = getMint(_amount, _beneficiary, _fee);

		messages[messageHash_] = getMessage(
			_staker,
			_stakerNonce,
			_gasPrice,
			intentHash,
			_hashLock,
			_signature
		);

		executeConfirmStakingIntent(messages[messageHash_], _blockHeight, _rlpParentNodes);

		emit StakingIntentConfirmed(
			messageHash_,
			_staker,
			_stakerNonce,
			_beneficiary,
			_amount,
			_fee,
			_blockHeight,
			_hashLock
		);
	}

	function processMinting(
		bytes32 _messageHash,
		bytes32 _unlockSecret)
	external
	returns (uint256 mintRequestedAmount_, uint256 mintedAmount_)
	{
		require(_messageHash != bytes32(0));
		require(_unlockSecret != bytes32(0));

		MessageBus.Message storage message = messages[_messageHash];

		require(nonces[message.sender] == message.nonce + 1);

		nonces[message.sender]++;

		Mint storage mint = mints[_messageHash];

		mintRequestedAmount_ = mint.amount;
		mintedAmount_ = mint.amount.sub(mint.fee);
		//Mint token after subtracting fee
		require(UtilityTokenInterface(utilityToken).mint(mint.beneficiary, mintedAmount_));
		//reward beneficiary with the fee
		require(UtilityTokenInterface(utilityToken).mint(msg.sender, mint.fee));

		MessageBus.progressInbox(messageBox, STAKE_REQUEST_TYPEHASH, messages[_messageHash], _unlockSecret);

		emit MintProcessed(
			_messageHash,
			mint.amount,
			mint.beneficiary,
			mint.fee
		);

		delete mints[_messageHash];
		delete messages[_messageHash];
		//todo don't delete, due to revocation message
		//delete messageBox.inbox[_messageHash];
	}

	function executeConfirmStakingIntent(
		MessageBus.Message storage _message,
		uint256 _blockHeight,
		bytes _rlpParentNodes
	)
	private
	{
		bytes32 storageRoot = core.getStorageRoot(_blockHeight);
		require(storageRoot != bytes32(0));

		MessageBus.confirmMessage(
			messageBox,
			STAKE_REQUEST_TYPEHASH,
			_message,
			_rlpParentNodes,
			outboxOffset,
			core.getStorageRoot(_blockHeight));

		nonces[_message.sender] = _message.nonce + 1;
	}

	function getMessage(
		address _staker,
		uint256 _stakerNonce,
		uint256 _gasPrice,
		bytes32 _intentHash,
		bytes32 _hashLock,
		bytes _signature
	)
	private
	pure
	returns (MessageBus.Message)
	{
		return MessageBus.Message({
			intentHash : _intentHash,
			nonce : _stakerNonce,
			gasPrice : _gasPrice,
			signature : _signature,
			sender : _staker,
			hashLock : _hashLock
			});

	}

	function getMint(
		uint256 _amount,
		address _beneficiary,
		uint256 _fee
	)
	private
	pure
	returns (Mint)
	{
		return Mint({
			amount : _amount,
			beneficiary : _beneficiary,
			fee : _fee
			});
	}

	function confirmRevertStakingIntent(
		bytes32 _messageHash,
		bytes _signature,
		uint256 _blockHeight,
		bytes _rlpEncodedParentNodes)
	external
	returns (bool /*TBD*/)
	{
		require(_messageHash != bytes32(0));
		require(_rlpEncodedParentNodes.length > 0);
		require(_signature.length > 0);

		MessageBus.Message storage message = messages[_messageHash];
		require(message.intentHash !=  bytes32(0));

		require(nonces[message.sender] == message.nonce + 1);

		bytes32 storageRoot = core.getStorageRoot(_blockHeight);
		require(storageRoot != bytes32(0));

		require(MessageBus.confirmRevocation(
				messageBox,
				STAKE_REQUEST_TYPEHASH,
				message,
				_signature,
				_rlpEncodedParentNodes,
				outboxOffset,
				storageRoot
			));

		emit RevertStakingIntentConfirmed(
			_messageHash,
			message.sender,
			nonces[message.sender],
			_blockHeight
		);

		// TODO: deletion

		return true;
	}

<<<<<<< HEAD
	function revertRedemption(
		bytes32 _messageHash,
		bytes _signature
	)
	external
	returns (address redeemer_, bytes32 intentHash_, uint256 nonce_, uint256 gasPrice_)
	{
		require(_messageHash != bytes32(0));
		MessageBus.Message storage message = messages[_messageHash];

		require(message.intentHash != bytes32(0));

		require(nonces[message.sender] == message.nonce + 1);

		require(
			MessageBus.declareRevocationMessage(
				messageBox,
				REDEEM_REQUEST_TYPEHASH,
				message,
				_signature
			)
		);

		redeemer_ = message.sender;
		intentHash_ = message.intentHash;
		nonce_ = nonces[message.sender];
		gasPrice_ = message.gasPrice;

		emit RevertRedeemRequested(_messageHash, redeemer_, intentHash_, nonces[message.sender], gasPrice_);
	}

	function processRevertRedemption(
		bytes32 _messageHash,
		uint256 _blockHeight,
		bytes _rlpEncodedParentNodes
	)
	external
	returns (bool /*TBD*/)
	{
		require(_messageHash != bytes32(0));
		require(_rlpEncodedParentNodes.length > 0);

		MessageBus.Message storage message = messages[_messageHash];
		require(message.intentHash != bytes32(0));

		require(nonces[message.sender] == message.nonce + 1);

		bytes32 storageRoot = core.getStorageRoot(_blockHeight);
		require(storageRoot != bytes32(0));

		require(
			MessageBus.progressRevocationMessage(
				messageBox,
				message,
				REDEEM_REQUEST_TYPEHASH,
				outboxOffset,
				_rlpEncodedParentNodes,
				storageRoot
			)
		);

		nonces[message.sender]++;

		RedeemRequest storage redeemRequest = redeemRequests[_messageHash];

		require(EIP20Interface(utilityToken).transfer(message.sender, redeemRequest.amount));

		// TODO: think about bounty.


		emit RedeemReverted(
			message.sender,
			redeemRequest.amount,
			redeemRequest.beneficiary,
			redeemRequest.fee,
			message.gasPrice);

		// TODO: discuss deletion
		delete messages[_messageHash];
		delete redeemRequests[_messageHash];
	}


=======

	function redeem(
		uint256 _amount,
		address _beneficiary,
		address _redeemer,
		uint256 _gasPrice,
		uint256 _fee,
		uint256 _nonce,
		bytes32 _hashLock,
		bytes _signature
	)
	public
	returns (bytes32 messageHash_)
	{
		require(_amount > uint256(0));
		require(_beneficiary != address(0));
		require(_redeemer != address(0));
		require(_hashLock != bytes32(0));
		require(_signature.length != 0);
		require(nonces[msg.sender] == _nonce);

		nonces[msg.sender]++;

		bytes32 intentHash = HasherV1.intentHash(_amount, _beneficiary, _redeemer, _gasPrice, _fee);

		messageHash_ = MessageBus.messageDigest(REDEEM_REQUEST_TYPEHASH, intentHash, _nonce, _gasPrice);

		messages[messageHash_] = MessageBus.Message({
			intentHash : intentHash,
			nonce : _nonce,
			gasPrice : _gasPrice,
			signature : _signature,
			sender : _redeemer,
			hashLock : _hashLock
			});

		redeemRequests[messageHash_] = RedeemRequest({
			amount : _amount,
			beneficiary : _beneficiary,
			fee : _fee
			});

		MessageBus.declareMessage(messageBox, REDEEM_REQUEST_TYPEHASH, messages[messageHash_]);
		//transfer redeem amount to Co-Gateway
		require(EIP20Interface(utilityToken).transferFrom(_redeemer, this, _amount));
		//transfer bounty to Co-Gateway
		require(EIP20Interface(utilityToken).transferFrom(msg.sender, this, bounty));

		emit RedeemRequested(
			messageHash_,
			_amount,
			_fee,
			_beneficiary,
			_redeemer,
			intentHash
		);
	}


	function processRedemption(
		bytes32 _messageHash,
		bytes32 _unlockSecret
	)
	external
	returns (uint256 redeemAmount)
	{
		require(_messageHash != bytes32(0));
		require(_unlockSecret != bytes32(0));
		MessageBus.Message storage message = messages[_messageHash];

		require(nonces[message.sender] == message.nonce + 1);

		nonces[message.sender]++;

		redeemAmount = redeemRequests[_messageHash].amount;

		MessageBus.progressOutbox(messageBox, REDEEM_REQUEST_TYPEHASH, messages[_messageHash], _unlockSecret);

		require(utilityToken.burn(this, redeemAmount));

		//TODO: think around bounty
		require(EIP20Interface(utilityToken).transfer(msg.sender, bounty));

		emit RedeemProcessed(
			_messageHash,
			redeemAmount,
			redeemRequests[_messageHash].beneficiary,
			redeemRequests[_messageHash].fee
		);
		delete redeemRequests[_messageHash];
		delete messages[_messageHash];
		//todo discuss not delete due to revocation message
		//delete messageBox.outbox[_messageHash];

	}
>>>>>>> 90545a3a
}<|MERGE_RESOLUTION|>--- conflicted
+++ resolved
@@ -37,23 +37,6 @@
 		uint256 blockHeight
 	);
 
-<<<<<<< HEAD
-
-	event RevertRedeemRequested(
-		bytes32 messageHash,
-		address redeemer,
-		bytes32 intentHash,
-		uint256 nonce,
-		uint256 gasPrice
-	);
-
-	event RedeemReverted(
-		address redeemer,
-		uint256 amount,
-		address beneficiary,
-		uint256 fee,
-		uint256 gasPrice
-=======
 	event RedeemRequested(
 		bytes32 messageHash,
 		uint256 amount,
@@ -68,7 +51,23 @@
 		uint256 amount,
 		address beneficiary,
 		uint256 fee
->>>>>>> 90545a3a
+	);
+
+
+	event RevertRedeemRequested(
+		bytes32 messageHash,
+		address redeemer,
+		bytes32 intentHash,
+		uint256 nonce,
+		uint256 gasPrice
+	);
+
+	event RedeemReverted(
+		address redeemer,
+		uint256 amount,
+		address beneficiary,
+		uint256 fee,
+		uint256 gasPrice
 	);
 
 	struct Mint {
@@ -77,7 +76,7 @@
 		uint256 fee;
 	}
 
-<<<<<<< HEAD
+
 	/* Struct */
 	/**
 	 *  It denotes the redeem request.
@@ -86,8 +85,6 @@
 	 *  1 :- beneficiary is the address in the target chain where token will be minted.
 	 *  2 :- fee is the amount rewarded to facilitator after successful stake and mint.
 	 */
-=======
->>>>>>> 90545a3a
 	struct RedeemRequest {
 		uint256 amount;
 		address beneficiary;
@@ -117,11 +114,7 @@
 
 	mapping(bytes32 /*requestHash*/ => Mint) mints;
 	mapping(address /*address*/ => uint256) nonces;
-<<<<<<< HEAD
 	mapping(bytes32/*messageHash*/ => RedeemRequest) redeemRequests;
-=======
-	mapping(bytes32 /*requestHash*/ => RedeemRequest) redeemRequests;
->>>>>>> 90545a3a
 
 	constructor(
 		bytes32 _uuid,
@@ -345,7 +338,101 @@
 		return true;
 	}
 
-<<<<<<< HEAD
+
+	function redeem(
+		uint256 _amount,
+		address _beneficiary,
+		address _redeemer,
+		uint256 _gasPrice,
+		uint256 _fee,
+		uint256 _nonce,
+		bytes32 _hashLock,
+		bytes _signature
+	)
+	public
+	returns (bytes32 messageHash_)
+	{
+		require(_amount > uint256(0));
+		require(_beneficiary != address(0));
+		require(_redeemer != address(0));
+		require(_hashLock != bytes32(0));
+		require(_signature.length != 0);
+		require(nonces[msg.sender] == _nonce);
+
+		nonces[msg.sender]++;
+
+		bytes32 intentHash = HasherV1.intentHash(_amount, _beneficiary, _redeemer, _gasPrice, _fee);
+
+		messageHash_ = MessageBus.messageDigest(REDEEM_REQUEST_TYPEHASH, intentHash, _nonce, _gasPrice);
+
+		messages[messageHash_] = MessageBus.Message({
+			intentHash : intentHash,
+			nonce : _nonce,
+			gasPrice : _gasPrice,
+			signature : _signature,
+			sender : _redeemer,
+			hashLock : _hashLock
+			});
+
+		redeemRequests[messageHash_] = RedeemRequest({
+			amount : _amount,
+			beneficiary : _beneficiary,
+			fee : _fee
+			});
+
+		MessageBus.declareMessage(messageBox, REDEEM_REQUEST_TYPEHASH, messages[messageHash_]);
+		//transfer redeem amount to Co-Gateway
+		require(EIP20Interface(utilityToken).transferFrom(_redeemer, this, _amount));
+		//transfer bounty to Co-Gateway
+		require(EIP20Interface(utilityToken).transferFrom(msg.sender, this, bounty));
+
+		emit RedeemRequested(
+			messageHash_,
+			_amount,
+			_fee,
+			_beneficiary,
+			_redeemer,
+			intentHash
+		);
+	}
+
+
+	function processRedemption(
+		bytes32 _messageHash,
+		bytes32 _unlockSecret
+	)
+	external
+	returns (uint256 redeemAmount)
+	{
+		require(_messageHash != bytes32(0));
+		require(_unlockSecret != bytes32(0));
+		MessageBus.Message storage message = messages[_messageHash];
+
+		require(nonces[message.sender] == message.nonce + 1);
+
+		nonces[message.sender]++;
+
+		redeemAmount = redeemRequests[_messageHash].amount;
+
+		MessageBus.progressOutbox(messageBox, REDEEM_REQUEST_TYPEHASH, messages[_messageHash], _unlockSecret);
+
+		require(utilityToken.burn(this, redeemAmount));
+
+		//TODO: think around bounty
+		require(EIP20Interface(utilityToken).transfer(msg.sender, bounty));
+
+		emit RedeemProcessed(
+			_messageHash,
+			redeemAmount,
+			redeemRequests[_messageHash].beneficiary,
+			redeemRequests[_messageHash].fee
+		);
+		delete redeemRequests[_messageHash];
+		delete messages[_messageHash];
+		//todo discuss not delete due to revocation message
+		//delete messageBox.outbox[_messageHash];
+
+	}
 	function revertRedemption(
 		bytes32 _messageHash,
 		bytes _signature
@@ -429,101 +516,4 @@
 	}
 
 
-=======
-
-	function redeem(
-		uint256 _amount,
-		address _beneficiary,
-		address _redeemer,
-		uint256 _gasPrice,
-		uint256 _fee,
-		uint256 _nonce,
-		bytes32 _hashLock,
-		bytes _signature
-	)
-	public
-	returns (bytes32 messageHash_)
-	{
-		require(_amount > uint256(0));
-		require(_beneficiary != address(0));
-		require(_redeemer != address(0));
-		require(_hashLock != bytes32(0));
-		require(_signature.length != 0);
-		require(nonces[msg.sender] == _nonce);
-
-		nonces[msg.sender]++;
-
-		bytes32 intentHash = HasherV1.intentHash(_amount, _beneficiary, _redeemer, _gasPrice, _fee);
-
-		messageHash_ = MessageBus.messageDigest(REDEEM_REQUEST_TYPEHASH, intentHash, _nonce, _gasPrice);
-
-		messages[messageHash_] = MessageBus.Message({
-			intentHash : intentHash,
-			nonce : _nonce,
-			gasPrice : _gasPrice,
-			signature : _signature,
-			sender : _redeemer,
-			hashLock : _hashLock
-			});
-
-		redeemRequests[messageHash_] = RedeemRequest({
-			amount : _amount,
-			beneficiary : _beneficiary,
-			fee : _fee
-			});
-
-		MessageBus.declareMessage(messageBox, REDEEM_REQUEST_TYPEHASH, messages[messageHash_]);
-		//transfer redeem amount to Co-Gateway
-		require(EIP20Interface(utilityToken).transferFrom(_redeemer, this, _amount));
-		//transfer bounty to Co-Gateway
-		require(EIP20Interface(utilityToken).transferFrom(msg.sender, this, bounty));
-
-		emit RedeemRequested(
-			messageHash_,
-			_amount,
-			_fee,
-			_beneficiary,
-			_redeemer,
-			intentHash
-		);
-	}
-
-
-	function processRedemption(
-		bytes32 _messageHash,
-		bytes32 _unlockSecret
-	)
-	external
-	returns (uint256 redeemAmount)
-	{
-		require(_messageHash != bytes32(0));
-		require(_unlockSecret != bytes32(0));
-		MessageBus.Message storage message = messages[_messageHash];
-
-		require(nonces[message.sender] == message.nonce + 1);
-
-		nonces[message.sender]++;
-
-		redeemAmount = redeemRequests[_messageHash].amount;
-
-		MessageBus.progressOutbox(messageBox, REDEEM_REQUEST_TYPEHASH, messages[_messageHash], _unlockSecret);
-
-		require(utilityToken.burn(this, redeemAmount));
-
-		//TODO: think around bounty
-		require(EIP20Interface(utilityToken).transfer(msg.sender, bounty));
-
-		emit RedeemProcessed(
-			_messageHash,
-			redeemAmount,
-			redeemRequests[_messageHash].beneficiary,
-			redeemRequests[_messageHash].fee
-		);
-		delete redeemRequests[_messageHash];
-		delete messages[_messageHash];
-		//todo discuss not delete due to revocation message
-		//delete messageBox.outbox[_messageHash];
-
-	}
->>>>>>> 90545a3a
 }