pragma solidity ^0.5.0;

// Copyright 2018 OpenST Ltd.
//
// Licensed under the Apache License, Version 2.0 (the "License");
// you may not use this file except in compliance with the License.
// You may obtain a copy of the License at
//
//    http://www.apache.org/licenses/LICENSE-2.0
//
// Unless required by applicable law or agreed to in writing, software
// distributed under the License is distributed on an "AS IS" BASIS,
// WITHOUT WARRANTIES OR CONDITIONS OF ANY KIND, either express or implied.
// See the License for the specific language governing permissions and
// limitations under the License.
//
// ----------------------------------------------------------------------------
// Auxiliary Chain: CoGateway Contract
//
// http://www.simpletoken.org/
//
// ----------------------------------------------------------------------------

/*

                Origin chain      |       Auxiliary chain
-------------------------------------------------------------------------------
                EIP20Gateway - - - - - - - - - - -EIP20CoGateway
-------------------------------------------------------------------------------

1. Redeem and Unstake: Normal flow

            confirmRedeemIntent  <---   redeem
                                           |
        progressUnstake (HL)     --->   progressRedeem (HL)
-------------------------------------------------------------------------------
2. Redeem and Unstake (Revert): Normal flow

            confirmRedeemIntent   <---   redeem
                                            |
      confirmRevertRedeemIntent   <---   revertRedeem
            |
        progressRevertRedeem      --->   progressRevertRedeem
-------------------------------------------------------------------------------
3.  Redeem and Unstake: Incase the facilitator is not able to progress

             confirmRedeemIntent   <---   redeem
             (by facilitator)             (by facilitator)
                                    |
                            facilitator (offline)
                                            |
        progressUnstakeWithProof  <---   progressRedeemWithProof
-------------------------------------------------------------------------------
*/

import "./UtilityTokenInterface.sol";
import "./GatewayBase.sol";

/**
 * @title EIP20CoGateway Contract
 *
 * @notice EIP20CoGateway act as medium to send messages from auxiliary
 *         chain to origin chain. Currently CoGateway supports redeem and
 *         unstake and revert redeem message
 */
contract EIP20CoGateway is GatewayBase {

    /* Events */

    /** Emitted whenever a stake intent is confirmed. */
    event StakeIntentConfirmed(
        bytes32 indexed _messageHash,
        address _staker,
        uint256 _stakerNonce,
        address _beneficiary,
        uint256 _amount,
        uint256 _blockHeight,
        bytes32 _hashLock
    );

    /** Emitted whenever a utility tokens are minted. */
    event MintProgressed(
        bytes32 indexed _messageHash,
        address _staker,
        address _beneficiary,
        uint256 _stakeAmount,
        uint256 _mintedAmount,
        uint256 _rewardAmount,
        bool _proofProgress,
        bytes32 _unlockSecret
    );

    /** Emitted whenever revert stake intent is confirmed. */
    event RevertStakeIntentConfirmed(
        bytes32 indexed _messageHash,
        address _staker,
        uint256 _stakerNonce,
        uint256 _amount
    );

    /** Emitted whenever a stake intent is reverted. */
    event RevertStakeProgressed(
        bytes32 indexed _messageHash,
        address _staker,
        uint256 _stakerNonce,
        uint256 _amount
    );

    /** Emitted whenever redeem is initiated. */
    event RedeemIntentDeclared(
        bytes32 indexed _messageHash,
        address _redeemer,
        uint256 _redeemerNonce,
        address _beneficiary,
        uint256 _amount
    );

    /** Emitted whenever redeem is completed. */
    event RedeemProgressed(
        bytes32 indexed _messageHash,
        address _redeemer,
        uint256 _redeemerNonce,
        uint256 _amount,
        bool _proofProgress,
        bytes32 _unlockSecret
    );

    /** Emitted whenever revert redeem is initiated. */
    event RevertRedeemDeclared(
        bytes32 indexed _messageHash,
        address _redeemer,
        uint256 _redeemerNonce,
        uint256 _amount
    );

    /** Emitted whenever revert redeem is complete. */
    event RedeemReverted(
        bytes32 indexed _messageHash,
        address _redeemer,
        uint256 _redeemerNonce,
        uint256 _amount
    );

    /* Struct */

    /**
     * Redeem stores the redeem information, beneficiary address, message data
     * and facilitator address.
     */
    struct Redeem {

        /** Amount that will be redeemed. */
        uint256 amount;

        /**
         * Address where the value tokens will be unstaked in the
         * origin chain.
         */
        address beneficiary;

<<<<<<< HEAD
=======
        /** Address of the facilitator that initiates the stake process. */
        address facilitator;  //todo need to discuss revocation process
>>>>>>> c9836079
        /** bounty amount kept by facilitator for transferring redeem messages*/
        uint256 bounty;
    }

    /**
     * Mint stores the minting information
     * like mint amount, beneficiary address, message data.
     */
    struct Mint {

        /** Amount that will be minted. */
        uint256 amount;

        /** Address for which the utility tokens will be minted */
        address beneficiary;
    }

    /* public variables */

    /** address of utility token. */
    address public utilityToken;

    /** address of value token. */
    address public valueToken;

    /** Maps messageHash to the Mint object. */
    mapping(bytes32 /*messageHash*/ => Mint) mints;

    /** Maps messageHash to the Redeem object. */
    mapping(bytes32/*messageHash*/ => Redeem) redeems;

    /* Constructor */

    /**
     * @notice Initialise the contract by providing the Gateway contract
     *         address for which the CoGateway will enable facilitation of
     *         mint and redeem.
     *
     * @param _valueToken The value token contract address.
     * @param _utilityToken The utility token address that will be used for
     *                      minting the utility token.
     * @param _core Core contract address.
     * @param _bounty The amount that facilitator will stake to initiate the
     *                stake process.
     * @param _organisation Organisation address.
     * @param _gateway Gateway contract address.
     */
    constructor(
        address _valueToken,
        address _utilityToken,
        CoreInterface _core,
        uint256 _bounty,
        address _organisation,
        address _gateway
    )
        GatewayBase(
            _core,
            _bounty,
            _organisation
        )
        public
    {
        require(
            _valueToken != address(0),
            "Value token address must not be zero."
        );
        require(
            _utilityToken != address(0),
            "Utility token address must not be zero."
        );
        require(
            _gateway != address(0),
            "Gateway address must not be zero."
        );

        valueToken = _valueToken;
        utilityToken = _utilityToken;
        remoteGateway = _gateway;

        // update the encodedGatewayPath
        encodedGatewayPath = GatewayLib.bytes32ToBytes(
            keccak256(abi.encodePacked(remoteGateway))
        );
    }

    /* External functions */

    /**
     * @notice Complete mint process by minting the utility tokens
     *
     * @param _messageHash Message hash.
     * @param _unlockSecret Unlock secret for the hashLock provide by the
     *                      facilitator while initiating the stake
     *
     * @return beneficiary_ Address to which the utility tokens will be
     *                      transferred after minting
     * @return stakeAmount_ Total amount for which the stake was
     *                      initiated. The reward amount is deducted from the
     *                      this amount and is given to the facilitator.
     * @return mintedAmount_ Actual minted amount, after deducting the reward
     *                       from the total (stake) amount.
     * @return rewardAmount_ Reward amount that is transferred to facilitator
     */
    function progressMint(
        bytes32 _messageHash,
        bytes32 _unlockSecret
    )
        external
        returns (
            address beneficiary_,
            uint256 stakeAmount_,
            uint256 mintedAmount_,
            uint256 rewardAmount_
        )
    {
        // Get the initial gas amount
        uint256 initialGas = gasleft();

        require(
            _messageHash != bytes32(0),
            "Message hash must not be zero"
        );

        MessageBus.Message storage message = messages[_messageHash];

        // Progress inbox
        MessageBus.progressInbox(
            messageBox,
            STAKE_TYPEHASH,
            message,
            _unlockSecret
        );

        (beneficiary_,
        stakeAmount_,
        mintedAmount_,
        rewardAmount_) =
        progressMintInternal(_messageHash, initialGas, true, bytes32(0));
    }

    /**
     * @notice Completes the mint process by providing the merkle proof
     *         instead of unlockSecret. In case the facilitator process is not
     *         able to complete the stake and mint process then this is an
     *         alternative approach to complete the process
     *
     * @dev This can be called to prove that the outbox status of messageBox on
     *      Gateway is either declared or progressed.
     *
     * @param _messageHash Message hash.
     * @param _rlpEncodedParentNodes RLP encoded parent node data to prove in
     *                               messageBox inbox of Gateway
     * @param _blockHeight Block number for which the proof is valid
     * @param _messageStatus Message status i.e. Declared or Progressed that
     *                       will be proved.
     *
     * @return  beneficiary_ Address to which the utility tokens will be
     *                      transferred after minting
     * @return stakeAmount_ Total amount for which the stake was initiated. The
     *                      reward amount is deducted from the total amount and
     *                      is given to the facilitator.
     * @return mintedAmount_ Actual minted amount, after deducting the reward
     *                        from the total amount.
     * @return rewardAmount_ Reward amount that is transferred to facilitator
     */
    function progressMintWithProof(
        bytes32 _messageHash,
        bytes memory _rlpEncodedParentNodes,
        uint256 _blockHeight,
        uint256 _messageStatus
    )
        public
        returns (
            address beneficiary_,
            uint256 stakeAmount_,
            uint256 mintedAmount_,
            uint256 rewardAmount_
        )
    {
        // Get the inital gas
        uint256 initialGas = gasleft();

        require(
            _messageHash != bytes32(0),
            "Message hash must not be zero"
        );
        require(
            _rlpEncodedParentNodes.length > 0,
            "RLP encoded parent nodes must not be zero"
        );

        // Get the storage root for the given block height
        bytes32 storageRoot = storageRoots[_blockHeight];
        require(
            storageRoot != bytes32(0),
            "Storage root must not be zero"
        );

        MessageBus.Message storage message = messages[_messageHash];

        MessageBus.progressInboxWithProof(
            messageBox,
            STAKE_TYPEHASH,
            message,
            _rlpEncodedParentNodes,
            MESSAGE_BOX_OFFSET,
            storageRoot,
            MessageBus.MessageStatus(_messageStatus)
        );

        (beneficiary_,
        stakeAmount_,
        mintedAmount_,
        rewardAmount_) =
        progressMintInternal(_messageHash, initialGas, true, bytes32(0));
    }

    /**
     * @notice Declare stake revert intent. This will set message status to
     *         revoked. This method will also clear mint mapping storage.
     *
     * @param _messageHash Message hash.
     * @param _blockHeight Block number for which the proof is valid
     * @param _rlpEncodedParentNodes RLP encoded parent node data to prove
     *                               DeclaredRevocation in messageBox outbox
     *                               of Gateway
     *
     * @return staker_ Staker address
     * @return stakerNonce_ Staker nonce
     * @return amount_ Redeem amount
     */
    function confirmRevertStakeIntent(
        bytes32 _messageHash,
        uint256 _blockHeight,
        bytes calldata _rlpEncodedParentNodes
    )
        external
        returns (
            address staker_,
            uint256 stakerNonce_,
            uint256 amount_
        )
    {
        // Get the initial gas value
        uint256 initialGas = gasleft();

        require(
            _messageHash != bytes32(0),
            "Message hash must not be zero"
        );
        require(
            _rlpEncodedParentNodes.length > 0,
            "RLP encoded parent nodes must not be zero"
        );

        MessageBus.Message storage message = messages[_messageHash];
        require(
            message.intentHash != bytes32(0),
            "Stake intent hash must not be zero"
        );

        // Get the storage root
        bytes32 storageRoot = storageRoots[_blockHeight];
        require(
            storageRoot != bytes32(0),
            "Storage root must not be zero"
        );

        // Confirm revocation
        MessageBus.confirmRevocation(
            messageBox,
            STAKE_TYPEHASH,
            message,
            _rlpEncodedParentNodes,
            MESSAGE_BOX_OFFSET,
            storageRoot
        );

        Mint storage mint = mints[_messageHash];

        staker_ = message.sender;
        stakerNonce_ = message.nonce;
        amount_ = mint.amount;

        // delete the mint data
        delete mints[_messageHash];

        emit RevertStakeIntentConfirmed(
            _messageHash,
            message.sender,
            message.nonce,
            mint.amount
        );
        // Update the gas consumed for this function.
        message.gasConsumed = initialGas.sub(gasleft());
    }

    /**
     * @notice Completes the redeem process.
     *
     * @param _messageHash Message hash.
     * @param _unlockSecret Unlock secret for the hashLock provide by the
     *                      facilitator while initiating the redeem
     *
     * @return redeemer_ Redeemer address
     * @return redeemAmount_ Redeem amount
     */
    function progressRedeem(
        bytes32 _messageHash,
        bytes32 _unlockSecret
    )
        external
        returns (
            address redeemer_,
            uint256 redeemAmount_
        )
    {
        require(
            _messageHash != bytes32(0),
            "Message hash must not be zero"
        );

        // Get the message object
        MessageBus.Message storage message = messages[_messageHash];

        // Get the redeemer address
        redeemer_ = message.sender;

        // Get the redeem amount
        redeemAmount_ = redeems[_messageHash].amount;

        // Progress outbox
        MessageBus.progressOutbox(
            messageBox,
            REDEEM_TYPEHASH,
            message,
            _unlockSecret
        );

        (redeemer_,
        redeemAmount_) =
            progressRedeemInternal(_messageHash, false, _unlockSecret);

    }

    /**
     * @notice Completes the redeem process by providing the merkle proof
     *         instead of unlockSecret. In case the facilitator process is not
     *         able to complete the redeem and unstake process then this is an
     *         alternative approach to complete the process
     *
     * @dev This can be called to prove that the inbox status of messageBox on
     *      Gateway is either declared or progressed.
     *
     * @param _messageHash Message hash.
     * @param _rlpEncodedParentNodes RLP encoded parent node data to prove in
     *                               messageBox outbox of Gateway
     * @param _blockHeight Block number for which the proof is valid
     * @param _messageStatus Message status i.e. Declared or Progressed that
     *                       will be proved.
     *
     * @return redeemer_ Redeemer address
     * @return redeemAmount_ Redeem amount
     */
    function progressRedeemWithProof(
        bytes32 _messageHash,
        bytes calldata _rlpEncodedParentNodes,
        uint256 _blockHeight,
        uint256 _messageStatus
    )
        external
        returns (
            address redeemer_,
            uint256 redeemAmount_
        )
    {
        require(
            _messageHash != bytes32(0),
            "Message hash must not be zero"
        );
        require(
            _rlpEncodedParentNodes.length > 0,
            "RLP encoded parent nodes must not be zero"
        );

        bytes32 storageRoot = storageRoots[_blockHeight];

        require(
            storageRoot != bytes32(0),
            "Storage root must not be zero"
        );

        MessageBus.Message storage message = messages[_messageHash];

        redeemer_ = message.sender;
        redeemAmount_ = redeems[_messageHash].amount;

        MessageBus.progressOutboxWithProof(
            messageBox,
            REDEEM_TYPEHASH,
            message,
            _rlpEncodedParentNodes,
            MESSAGE_BOX_OFFSET,
            storageRoot,
            MessageBus.MessageStatus(_messageStatus)
        );

        (redeemer_,
        redeemAmount_) =
            progressRedeemInternal(_messageHash, true, bytes32(0));

    }

    /**
     * @notice Revert the redeem process. Only redeemer can
     *         revert redeem by providing penalty i.e. 1.5 times of
     *         bounty amount. On revert process, penalty and facilitator
     *         bounty will be burned.
     *
     * @param _messageHash Message hash.
     *
     * @return redeemer_ Redeemer address
     * @return redeemerNonce_ Redeemer nonce
     * @return amount_ Redeem amount
     */
    function revertRedeem(
        bytes32 _messageHash
    )
        payable
        external
        returns (
            address redeemer_,
            uint256 redeemerNonce_,
            uint256 amount_
        )
    {

        require(
            _messageHash != bytes32(0),
            "Message hash must not be zero"
        );

        // get the message object for the _messageHash
        MessageBus.Message storage message = messages[_messageHash];

        require(message.intentHash != bytes32(0));

        require(
            message.intentHash != bytes32(0),
            "RedeemIntentHash must not be zero"
        );

        require(
            message.sender == msg.sender,
            "Only redeemer can revert redeem."
        );

        //penalty charged to redeemer
        uint256 penalty = redeems[_messageHash].bounty
        .mul(REVOCATION_PENALTY)
        .div(100);

        require(
            msg.value == penalty,
            "msg.value must match the penalty amount"
        );

        require(
            messageBox.outbox[_messageHash] ==
            MessageBus.MessageStatus.Undeclared,
            "Message status must be Undeclared"
        );
        // Update the message outbox status to declared.
        messageBox.outbox[_messageHash] =
        MessageBus.MessageStatus.DeclaredRevocation;

        redeemer_ = message.sender;
        redeemerNonce_ = message.nonce;
        amount_ = redeems[_messageHash].amount;

        // Emit RevertRedeemDeclared event.
        emit RevertRedeemDeclared(
            _messageHash,
            redeemer_,
            redeemerNonce_,
            amount_
        );
    }

    /**
     * @notice Complete revert redeem by providing the merkle proof.
     *         It will burn facilitator bounty and redeemer penalty.
     *
     * @param _messageHash Message hash.
     * @param _blockHeight Block number for which the proof is valid
     * @param _rlpEncodedParentNodes RLP encoded parent node data to prove
     *                               DeclaredRevocation in messageBox inbox
     *                               of Gateway
     *
     * @return redeemer_ Redeemer address
     * @return redeemerNonce_ Redeemer nonce
     * @return amount_ Redeem amount
     */
    function progressRevertRedeem(
        bytes32 _messageHash,
        uint256 _blockHeight,
        bytes calldata _rlpEncodedParentNodes
    )
        external
        returns (
            address redeemer_,
            uint256 redeemerNonce_,
            uint256 amount_
        )
    {
        require(
            _messageHash != bytes32(0),
            "Message hash must not be zero"
        );
        require(
            _rlpEncodedParentNodes.length > 0,
            "RLP encoded parent nodes must not be zero"
        );

        // Get the message object
        MessageBus.Message storage message = messages[_messageHash];
        require(
            message.intentHash != bytes32(0),
            "RedeemIntentHash must not be zero"
        );

        // Get the storageRoot for the given block height
        bytes32 storageRoot = storageRoots[_blockHeight];
        require(
            storageRoot != bytes32(0),
            "Storage root must not be zero"
        );

        // Progress with revocation message
        MessageBus.progressOutboxRevocation(
            messageBox,
            message,
            REDEEM_TYPEHASH,
            MESSAGE_BOX_OFFSET,
            _rlpEncodedParentNodes,
            storageRoot,
            MessageBus.MessageStatus.Revoked
        );

        Redeem storage redeemProcess = redeems[_messageHash];

        redeemer_ = message.sender;
        redeemerNonce_ = message.nonce;
        amount_ = redeemProcess.amount;

        // return the redeem amount back
        EIP20Interface(utilityToken).transfer(message.sender, amount_);

        // burn bounty
        address(0).transfer(redeemProcess.bounty);

        //penalty charged to redeemer
        uint256 penalty = redeemProcess.bounty
        .mul(REVOCATION_PENALTY)
        .div(100);

        //burn penalty
        address(0).transfer(penalty);

        // delete the redeem data
        delete redeems[_messageHash];

        emit RedeemReverted(
            _messageHash,
            message.sender,
            message.nonce,
            redeemProcess.amount
        );
    }

    /* Public functions */

    /**
     * @notice Confirms the initiation of the stake process.
     *
     * @param _staker Staker address.
     * @param _stakerNonce Nonce of the staker address.
     * @param _beneficiary The address in the auxiliary chain where the utility
     *                     tokens will be minted.
     * @param _amount Amount of utility token will be minted.
     * @param _gasPrice Gas price that staker is ready to pay to get the stake
     *                  and mint process done
     * @param _gasLimit Gas limit that staker is ready to pay
     * @param _hashLock Hash Lock provided by the facilitator.
     * @param _blockHeight Block number for which the proof is valid
     * @param _rlpParentNodes RLP encoded parent node data to prove in
     *                        messageBox outbox of Gateway
     *
     * @return messageHash_ which is unique for each request.
     */
    function confirmStakeIntent(
        address _staker,
        uint256 _stakerNonce,
        address _beneficiary,
        uint256 _amount,
        uint256 _gasPrice,
        uint256 _gasLimit,
        bytes32 _hashLock,
        uint256 _blockHeight,
        bytes memory _rlpParentNodes
    )
        public
        returns (bytes32 messageHash_)
    {
        // Get the initial gas amount
        uint256 initialGas = gasleft();

        require(
            _staker != address(0),
            "Staker address must not be zero"
        );
        require(
            _beneficiary != address(0),
            "Beneficiary address must not be zero"
        );
        require(
            _amount != 0,
            "Mint amount must not be zero"
        );
        require(
            _gasPrice != 0,
            "Gas price must not be zero"
        );
        require(
            _gasLimit != 0,
            "Gas limit must not be zero"
        );
        require(
            _rlpParentNodes.length != 0,
            "RLP parent nodes must not be zero"
        );

        // Get the stake intent hash
        bytes32 intentHash = hashStakeIntent(
            _amount,
            _beneficiary,
            _staker,
            _stakerNonce,
            _gasPrice,
            _gasLimit
        );

        // Get the messageHash
        messageHash_ = MessageBus.messageDigest(
            STAKE_TYPEHASH,
            intentHash,
            _stakerNonce,
            _gasPrice,
            _gasLimit
        );

        registerInboxProcess(
            _staker,
            _stakerNonce,
            messageHash_
        );

        // Create new mint object
        mints[messageHash_] = Mint({
            amount : _amount,
            beneficiary : _beneficiary
            });

        // create new message object
        messages[messageHash_] = getMessage(
            _staker,
            _stakerNonce,
            _gasPrice,
            _gasLimit,
            intentHash,
            _hashLock);


        // execute the confirm stake intent. This is done in separate
        // function to avoid stack too deep error
        confirmStakeIntentInternal(
            messages[messageHash_],
            _blockHeight,
            _rlpParentNodes
        );

        // Emit StakeIntentConfirmed event
        emit StakeIntentConfirmed(
            messageHash_,
            _staker,
            _stakerNonce,
            _beneficiary,
            _amount,
            _blockHeight,
            _hashLock
        );

        // Update the gas consumed for this function.
        messages[messageHash_].gasConsumed = initialGas.sub(gasleft());
    }

    /**
     * @notice Initiates the redeem process.
     *
     * @dev In order to redeem the redeemer needs to approve CoGateway contract
     *      for redeem amount. Redeem amount is transferred from redeemer
     *      address to CoGateway contract.
     *      This is a payable function. The bounty is transferred in base token
     *      Redeemer is always msg.sender
     *
     * @param _amount Redeem amount that will be transferred from redeemer
     *                account.
     * @param _beneficiary The address in the origin chain where the value
     *                     tok ens will be released.
     * @param _gasPrice Gas price that redeemer is ready to pay to get the
     *                  redeem process done.
     * @param _gasLimit Gas limit that redeemer is ready to pay
     * @param _nonce Nonce of the redeemer address.
     * @param _hashLock Hash Lock provided by the facilitator.
     *
     * @return messageHash_ which is unique for each request.
     */
    function redeem(
        uint256 _amount,
        address _beneficiary,
        uint256 _gasPrice,
        uint256 _gasLimit,
        uint256 _nonce,
        bytes32 _hashLock
    )
        public
        payable
        returns (bytes32 messageHash_)
    {
        require(
            msg.value == bounty,
            "msg.value must match the bounty amount"
        );
        require(
            _amount > uint256(0),
            "Redeem amount must not be zero"
        );
        require(
            _gasPrice != 0,
            "Gas price must not be zero"
        );
        require(
            _gasLimit != 0,
            "Gas limit must not be zero"
        );

        // Get the redeem intent hash
        bytes32 intentHash = GatewayLib.hashRedeemIntent(
            _amount,
            _beneficiary,
            msg.sender,
            _nonce,
            _gasPrice,
            _gasLimit,
            valueToken
        );

        // Get the messageHash
        messageHash_ = MessageBus.messageDigest(
            REDEEM_TYPEHASH,
            intentHash,
            _nonce,
            _gasPrice,
            _gasLimit
        );

        // Get previousMessageHash
        bytes32 previousMessageHash = registerOutboxProcess(
            msg.sender,
            _nonce,
            messageHash_
        );

        // Delete the previous progressed/revoked redeem data
        delete redeems[previousMessageHash];

        redeems[messageHash_] = Redeem({
            amount : _amount,
            beneficiary : _beneficiary,
            bounty : bounty
        });

        // create message object
        messages[messageHash_] = getMessage(
            msg.sender,
            _nonce,
            _gasPrice,
            _gasLimit,
            intentHash,
            _hashLock
        );

        require(
            messageBox.outbox[messageHash_] ==
            MessageBus.MessageStatus.Undeclared,
            "Message status must be Undeclared"
        );
        // Update the message outbox status to declared.
        messageBox.outbox[messageHash_] = MessageBus.MessageStatus.Declared;

        //transfer redeem amount to Co-Gateway
        EIP20Interface(utilityToken).transferFrom(
            msg.sender,
            address(this),
            _amount
        );

        // Emit RedeemIntentDeclared event
        emit RedeemIntentDeclared(
            messageHash_,
            msg.sender,
            _nonce,
            _beneficiary,
            _amount
        );
    }

    /* Private functions */

    /**
     * @notice private function to execute confirm stake intent.
     *
     * @dev This function is to avoid stack too deep error in
     *      confirmStakeIntent function
     *
     * @param _message message object
     * @param _blockHeight Block number for which the proof is valid
     * @param _rlpParentNodes RLP encoded parent nodes.
     *
     * @return `true` if executed successfully
     */
    function confirmStakeIntentInternal(
        MessageBus.Message storage _message,
        uint256 _blockHeight,
        bytes memory _rlpParentNodes
    )
        private
        returns (bool)
    {
        // Get storage root
        bytes32 storageRoot = storageRoots[_blockHeight];
        require(
            storageRoot != bytes32(0),
            "Storage root must not be zero"
        );

        // Confirm message
        MessageBus.confirmMessage(
            messageBox,
            STAKE_TYPEHASH,
            _message,
            _rlpParentNodes,
            MESSAGE_BOX_OFFSET,
            storageRoot
        );

        return true;
    }

    /**
     * @notice private function to calculate stake intent hash.
     *
     * @dev This function is to avoid stack too deep error in
     *      confirmStakeIntent function
     *
     * @param _amount stake amount
     * @param _beneficiary minting account
     * @param _staker stake account
     * @param _stakerNonce nonce of staker
     * @param _gasPrice price used for reward calculation
     * @param _gasLimit max limit for reward calculation
     *
     * @return bytes32 stake intent hash
     */
    function hashStakeIntent(
        uint256 _amount,
        address _beneficiary,
        address _staker,
        uint256 _stakerNonce,
        uint256 _gasPrice,
        uint256 _gasLimit
    )
        private
        view
        returns(bytes32)
    {
        return GatewayLib.hashStakeIntent(
            _amount,
            _beneficiary,
            _staker,
            _stakerNonce,
            _gasPrice,
            _gasLimit,
            valueToken
        );
    }

    /**
     * @notice This is internal method for process minting contains common logic.
     *
     * @param _messageHash Message hash.
     * @param _initialGas initial gas during progress process.
     *
     * @param _proofProgress true if progress with proof, false if progress
     *                       with hashlock.
     * @param _unlockSecret unlock secret to progress, zero in case of progress
     *                      with proof
     *
     * @return  beneficiary_ Address to which the utility tokens will be
     *                      transferred after minting.
     * @return stakeAmount_ Total amount for which the stake was initiated. The
     *                      reward amount is deducted from the total amount and
     *                      is given to the facilitator.
     * @return mintedAmount_ Actual minted amount, after deducting the reward
     *                        from the total amount.
     * @return rewardAmount_ Reward amount that is transferred to facilitator
     */

    function progressMintInternal(
        bytes32 _messageHash,
        uint256 _initialGas,
        bool _proofProgress,
        bytes32 _unlockSecret
    )
        private
        returns (
            address beneficiary_,
            uint256 stakeAmount_,
            uint256 mintedAmount_,
            uint256 rewardAmount_
        )
    {
        Mint storage mint = mints[_messageHash];
        MessageBus.Message storage message = messages[_messageHash];

        beneficiary_ = mint.beneficiary;
        stakeAmount_ = mint.amount;

        //TODO: Remove the hardcoded 50000. Discuss and implement it properly
        (rewardAmount_, message.gasConsumed) = GatewayLib.feeAmount(
            message.gasConsumed,
            message.gasLimit,
            message.gasPrice,
            _initialGas,
            50000  //21000 * 2 for transactions + approx buffer
        );

        mintedAmount_ = stakeAmount_.sub(rewardAmount_);

        //Mint token after subtracting reward amount
        UtilityTokenInterface(utilityToken).mint(beneficiary_, mintedAmount_);

        //reward beneficiary with the reward amount
        UtilityTokenInterface(utilityToken).mint(msg.sender, rewardAmount_);

        // delete the mint data
        delete mints[_messageHash];

        // Emit MintProgressed event
        emit MintProgressed(
            _messageHash,
            message.sender,
            mint.beneficiary,
            stakeAmount_,
            mintedAmount_,
            rewardAmount_,
            _proofProgress,
            _unlockSecret
        );

    }

    /**
     * @notice Internal method to progressRedeemInternal.
     *
     * @param _messageHash Message hash.
     * @param _proofProgress true if progress with proof, false if progress
     *                       with hashlock.
     * @param _unlockSecret unlock secret to progress, zero in case of progress
     *                      with proof
     *
     * @return redeemer_ Redeemer address
     * @return redeemAmount_ Redeem amount
     */
    function progressRedeemInternal(
        bytes32 _messageHash,
        bool _proofProgress,
        bytes32 _unlockSecret
    )
    private
    returns (
        address redeemer_,
        uint256 redeemAmount_
    )
    {
        MessageBus.Message storage message = messages[_messageHash];

        redeemer_ = message.sender;
        redeemAmount_ = redeems[_messageHash].amount;
        // Burn the redeem amount.
        UtilityTokenInterface(utilityToken).burn(redeemAmount_);

        // Transfer the bounty amount to the facilitator
        msg.sender.transfer(redeems[_messageHash].bounty);

        // delete the redeem data
        delete redeems[_messageHash];

        // Emit RedeemProgressed event.
        emit RedeemProgressed(
            _messageHash,
            redeemer_,
            message.nonce,
            redeemAmount_,
            _proofProgress,
            _unlockSecret
        );

    }

}<|MERGE_RESOLUTION|>--- conflicted
+++ resolved
@@ -158,11 +158,8 @@
          */
         address beneficiary;
 
-<<<<<<< HEAD
-=======
         /** Address of the facilitator that initiates the stake process. */
         address facilitator;  //todo need to discuss revocation process
->>>>>>> c9836079
         /** bounty amount kept by facilitator for transferring redeem messages*/
         uint256 bounty;
     }
@@ -882,6 +879,7 @@
      *                account.
      * @param _beneficiary The address in the origin chain where the value
      *                     tok ens will be released.
+     * @param _facilitator Facilitator address.
      * @param _gasPrice Gas price that redeemer is ready to pay to get the
      *                  redeem process done.
      * @param _gasLimit Gas limit that redeemer is ready to pay
@@ -893,6 +891,7 @@
     function redeem(
         uint256 _amount,
         address _beneficiary,
+        address _facilitator,
         uint256 _gasPrice,
         uint256 _gasLimit,
         uint256 _nonce,
@@ -900,6 +899,7 @@
     )
         public
         payable
+        isActive
         returns (bytes32 messageHash_)
     {
         require(
@@ -909,6 +909,11 @@
         require(
             _amount > uint256(0),
             "Redeem amount must not be zero"
+        );
+
+        require(
+            _facilitator != address(0),
+            "Facilitator address must not be zero"
         );
         require(
             _gasPrice != 0,
@@ -952,8 +957,9 @@
         redeems[messageHash_] = Redeem({
             amount : _amount,
             beneficiary : _beneficiary,
+            facilitator : _facilitator,
             bounty : bounty
-        });
+            });
 
         // create message object
         messages[messageHash_] = getMessage(
@@ -1173,7 +1179,7 @@
         redeemer_ = message.sender;
         redeemAmount_ = redeems[_messageHash].amount;
         // Burn the redeem amount.
-        UtilityTokenInterface(utilityToken).burn(redeemAmount_);
+        UtilityTokenInterface(utilityToken).burn(address(this), redeemAmount_);
 
         // Transfer the bounty amount to the facilitator
         msg.sender.transfer(redeems[_messageHash].bounty);
