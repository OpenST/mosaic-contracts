--- conflicted
+++ resolved
@@ -1040,11 +1040,7 @@
         beneficiary_ = mint.beneficiary;
         stakeAmount_ = mint.amount;
 
-<<<<<<< HEAD
-        (rewardAmount_, message.gasConsumed) = GatewayLib.feeAmount(
-=======
         (rewardAmount_, message.gasConsumed) = feeAmount(
->>>>>>> e3c3ce9c
             message.gasConsumed,
             message.gasLimit,
             message.gasPrice,
