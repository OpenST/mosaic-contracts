pragma solidity ^0.5.0;

// Copyright 2018 OpenST Ltd.
//
// Licensed under the Apache License, Version 2.0 (the "License");
// you may not use this file except in compliance with the License.
// You may obtain a copy of the License at
//
//    http://www.apache.org/licenses/LICENSE-2.0
//
// Unless required by applicable law or agreed to in writing, software
// distributed under the License is distributed on an "AS IS" BASIS,
// WITHOUT WARRANTIES OR CONDITIONS OF ANY KIND, either express or implied.
// See the License for the specific language governing permissions and
// limitations under the License.
//
// ----------------------------------------------------------------------------
// Auxiliary Chain: CoGateway Contract
//
// http://www.simpletoken.org/
//
// ----------------------------------------------------------------------------

/*

                Origin chain      |       Auxiliary chain
-------------------------------------------------------------------------------
                EIP20Gateway - - - - - - - - - - -EIP20CoGateway
-------------------------------------------------------------------------------

1. Redeem and Unstake: Normal flow

            confirmRedeemIntent  <---   redeem
                                           |
        progressUnstake (HL)     --->   progressRedeem (HL)
-------------------------------------------------------------------------------
2. Redeem and Unstake (Revert): Normal flow

            confirmRedeemIntent   <---   redeem
                                            |
      confirmRevertRedeemIntent   <---   revertRedeem
            |
        progressRevertRedeem      --->   progressRevertRedeem
-------------------------------------------------------------------------------
3.  Redeem and Unstake: Incase the facilitator is not able to progress

             confirmRedeemIntent   <---   redeem
             (by facilitator)             (by facilitator)
                                    |
                            facilitator (offline)
                                            |
        progressUnstakeWithProof  <---   progressRedeemWithProof
-------------------------------------------------------------------------------
*/

<<<<<<< HEAD
import "./CoGateway.sol";
import "../lib/IsWorkerInterface.sol";
=======
import "./UtilityTokenInterface.sol";
import "./GatewayBase.sol";
>>>>>>> 83c31ffe

/**
 * @title EIP20CoGateway Contract
 *
 * @notice EIP20CoGateway act as medium to send messages from auxiliary
 *         chain to origin chain. Currently CoGateway supports redeem and
 *         unstake and revert redeem message
 */
contract EIP20CoGateway is GatewayBase {

    /* Events */

    /** Emitted whenever a stake intent is confirmed. */
    event StakeIntentConfirmed(
        bytes32 indexed _messageHash,
        address _staker,
        uint256 _stakerNonce,
        address _beneficiary,
        uint256 _amount,
        uint256 _blockHeight,
        bytes32 _hashLock
    );

    /** Emitted whenever a utility tokens are minted. */
    event MintProgressed(
        bytes32 indexed _messageHash,
        address _staker,
        address _beneficiary,
        uint256 _stakeAmount,
        uint256 _mintedAmount,
        uint256 _rewardAmount,
        bool _proofProgress,
        bytes32 _unlockSecret
    );

    /** Emitted whenever revert stake intent is confirmed. */
    event RevertStakeIntentConfirmed(
        bytes32 indexed _messageHash,
        address _staker,
        uint256 _stakerNonce,
        uint256 _amount
    );

    /** Emitted whenever a stake intent is reverted. */
    event RevertStakeProgressed(
        bytes32 indexed _messageHash,
        address _staker,
        uint256 _stakerNonce,
        uint256 _amount
    );

    /** Emitted whenever redeem is initiated. */
    event RedeemIntentDeclared(
        bytes32 indexed _messageHash,
        address _redeemer,
        uint256 _redeemerNonce,
        address _beneficiary,
        uint256 _amount
    );

    /** Emitted whenever redeem is completed. */
    event RedeemProgressed(
        bytes32 indexed _messageHash,
        address _redeemer,
        uint256 _redeemerNonce,
        uint256 _amount,
        bool _proofProgress,
        bytes32 _unlockSecret
    );

    /** Emitted whenever revert redeem is initiated. */
    event RevertRedeemDeclared(
        bytes32 indexed _messageHash,
        address _redeemer,
        uint256 _redeemerNonce,
        uint256 _amount
    );

    /** Emitted whenever revert redeem is complete. */
    event RedeemReverted(
        bytes32 indexed _messageHash,
        address _redeemer,
        uint256 _redeemerNonce,
        uint256 _amount
    );

    /* Struct */

    /**
     * Redeem stores the redeem information, beneficiary address, message data
     * and facilitator address.
     */
    struct Redeem {

        /** Amount that will be redeemed. */
        uint256 amount;

        /**
         * Address where the value tokens will be unstaked in the
         * origin chain.
         */
        address beneficiary;

        /** Address of the facilitator that initiates the stake process. */
        address facilitator;  //todo need to discuss revocation process
        /** bounty amount kept by facilitator for transferring redeem messages*/
        uint256 bounty;
    }

    /**
     * Mint stores the minting information
     * like mint amount, beneficiary address, message data.
     */
    struct Mint {

        /** Amount that will be minted. */
        uint256 amount;

        /** Address for which the utility tokens will be minted */
        address beneficiary;
    }

    /* public variables */

    /** address of utility token. */
    address public utilityToken;

    /** address of value token. */
    address public valueToken;

    /** Maps messageHash to the Mint object. */
    mapping(bytes32 /*messageHash*/ => Mint) mints;

    /** Maps messageHash to the Redeem object. */
    mapping(bytes32/*messageHash*/ => Redeem) redeems;

    /* Constructor */

    /**
     * @notice Initialise the contract by providing the Gateway contract
     *         address for which the CoGateway will enable facilitation of
     *         mint and redeem.
     *
     * @param _valueToken The value token contract address.
     * @param _utilityToken The utility token address that will be used for
     *                      minting the utility token.
     * @param _core Core contract address.
<<<<<<< HEAD
     * @param _bounty The amount that facilitator will stakes to initiate the
     *                staking process.
     * @param _workerManager Address of a contract that manages workers.
=======
     * @param _bounty The amount that facilitator will stake to initiate the
     *                stake process.
     * @param _organisation Organisation address.
>>>>>>> 83c31ffe
     * @param _gateway Gateway contract address.
     */
    constructor(
        address _valueToken,
        address _utilityToken,
        CoreInterface _core,
        uint256 _bounty,
<<<<<<< HEAD
        IsWorkerInterface _workerManager,
        address _gateway,
        address _messageBus
=======
        address _organisation,
        address _gateway
>>>>>>> 83c31ffe
    )
        GatewayBase(
            _core,
            _bounty,
<<<<<<< HEAD
            _workerManager,
            _gateway,
            _messageBus
=======
            _organisation
>>>>>>> 83c31ffe
        )
        public
    {
        require(
            _valueToken != address(0),
            "Value token address must not be zero."
        );
        require(
            _utilityToken != address(0),
            "Utility token address must not be zero."
        );
        require(
            _gateway != address(0),
            "Gateway address must not be zero."
        );

        valueToken = _valueToken;
        utilityToken = _utilityToken;
        remoteGateway = _gateway;

        // update the encodedGatewayPath
        encodedGatewayPath = GatewayLib.bytes32ToBytes(
            keccak256(abi.encodePacked(remoteGateway))
        );
    }

    /* External functions */

    /**
     * @notice Complete mint process by minting the utility tokens
     *
     * @param _messageHash Message hash.
     * @param _unlockSecret Unlock secret for the hashLock provide by the
     *                      facilitator while initiating the stake
     *
     * @return beneficiary_ Address to which the utility tokens will be
     *                      transferred after minting
     * @return stakeAmount_ Total amount for which the stake was
     *                      initiated. The reward amount is deducted from the
     *                      this amount and is given to the facilitator.
     * @return mintedAmount_ Actual minted amount, after deducting the reward
     *                       from the total (stake) amount.
     * @return rewardAmount_ Reward amount that is transferred to facilitator
     */
    function progressMint(
        bytes32 _messageHash,
        bytes32 _unlockSecret
    )
        external
        returns (
            address beneficiary_,
            uint256 stakeAmount_,
            uint256 mintedAmount_,
            uint256 rewardAmount_
        )
    {
        // Get the initial gas amount
        uint256 initialGas = gasleft();

        require(
            _messageHash != bytes32(0),
            "Message hash must not be zero"
        );

        MessageBus.Message storage message = messages[_messageHash];

        // Progress inbox
        MessageBus.progressInbox(
            messageBox,
            STAKE_TYPEHASH,
            message,
            _unlockSecret
        );

        (beneficiary_,
        stakeAmount_,
        mintedAmount_,
        rewardAmount_) =
        progressMintInternal(_messageHash, initialGas, true, bytes32(0));
    }

    /**
     * @notice Completes the mint process by providing the merkle proof
     *         instead of unlockSecret. In case the facilitator process is not
     *         able to complete the stake and mint process then this is an
     *         alternative approach to complete the process
     *
     * @dev This can be called to prove that the outbox status of messageBox on
     *      Gateway is either declared or progressed.
     *
     * @param _messageHash Message hash.
     * @param _rlpEncodedParentNodes RLP encoded parent node data to prove in
     *                               messageBox inbox of Gateway
     * @param _blockHeight Block number for which the proof is valid
     * @param _messageStatus Message status i.e. Declared or Progressed that
     *                       will be proved.
     *
     * @return  beneficiary_ Address to which the utility tokens will be
     *                      transferred after minting
     * @return stakeAmount_ Total amount for which the stake was initiated. The
     *                      reward amount is deducted from the total amount and
     *                      is given to the facilitator.
     * @return mintedAmount_ Actual minted amount, after deducting the reward
     *                        from the total amount.
     * @return rewardAmount_ Reward amount that is transferred to facilitator
     */
    function progressMintWithProof(
        bytes32 _messageHash,
        bytes memory _rlpEncodedParentNodes,
        uint256 _blockHeight,
        uint256 _messageStatus
    )
        public
        returns (
            address beneficiary_,
            uint256 stakeAmount_,
            uint256 mintedAmount_,
            uint256 rewardAmount_
        )
    {
        // Get the inital gas
        uint256 initialGas = gasleft();

        require(
            _messageHash != bytes32(0),
            "Message hash must not be zero"
        );
        require(
            _rlpEncodedParentNodes.length > 0,
            "RLP encoded parent nodes must not be zero"
        );

        // Get the storage root for the given block height
        bytes32 storageRoot = storageRoots[_blockHeight];
        require(
            storageRoot != bytes32(0),
            "Storage root must not be zero"
        );

        MessageBus.Message storage message = messages[_messageHash];

        MessageBus.progressInboxWithProof(
            messageBox,
            STAKE_TYPEHASH,
            message,
            _rlpEncodedParentNodes,
            MESSAGE_BOX_OFFSET,
            storageRoot,
            MessageBus.MessageStatus(_messageStatus)
        );

        (beneficiary_,
        stakeAmount_,
        mintedAmount_,
        rewardAmount_) =
        progressMintInternal(_messageHash, initialGas, true, bytes32(0));
    }

    /**
     * @notice Declare stake revert intent. This will set message status to
     *         revoked. This method will also clear mint mapping storage.
     *
     * @param _messageHash Message hash.
     * @param _blockHeight Block number for which the proof is valid
     * @param _rlpEncodedParentNodes RLP encoded parent node data to prove
     *                               DeclaredRevocation in messageBox outbox
     *                               of Gateway
     *
     * @return staker_ Staker address
     * @return stakerNonce_ Staker nonce
     * @return amount_ Redeem amount
     */
    function confirmRevertStakeIntent(
        bytes32 _messageHash,
        uint256 _blockHeight,
        bytes calldata _rlpEncodedParentNodes
    )
        external
        returns (
            address staker_,
            uint256 stakerNonce_,
            uint256 amount_
        )
    {
        // Get the initial gas value
        uint256 initialGas = gasleft();

        require(
            _messageHash != bytes32(0),
            "Message hash must not be zero"
        );
        require(
            _rlpEncodedParentNodes.length > 0,
            "RLP encoded parent nodes must not be zero"
        );

        MessageBus.Message storage message = messages[_messageHash];
        require(
            message.intentHash != bytes32(0),
            "Stake intent hash must not be zero"
        );

        // Get the storage root
        bytes32 storageRoot = storageRoots[_blockHeight];
        require(
            storageRoot != bytes32(0),
            "Storage root must not be zero"
        );

        // Confirm revocation
        MessageBus.confirmRevocation(
            messageBox,
            STAKE_TYPEHASH,
            message,
            _rlpEncodedParentNodes,
            MESSAGE_BOX_OFFSET,
            storageRoot
        );

        Mint storage mint = mints[_messageHash];

        staker_ = message.sender;
        stakerNonce_ = message.nonce;
        amount_ = mint.amount;

        // delete the mint data
        delete mints[_messageHash];

        emit RevertStakeIntentConfirmed(
            _messageHash,
            message.sender,
            message.nonce,
            mint.amount
        );
        // Update the gas consumed for this function.
        message.gasConsumed = initialGas.sub(gasleft());
    }

    /**
     * @notice Completes the redeem process.
     *
     * @param _messageHash Message hash.
     * @param _unlockSecret Unlock secret for the hashLock provide by the
     *                      facilitator while initiating the redeem
     *
     * @return redeemer_ Redeemer address
     * @return redeemAmount_ Redeem amount
     */
    function progressRedeem(
        bytes32 _messageHash,
        bytes32 _unlockSecret
    )
        external
        returns (
            address redeemer_,
            uint256 redeemAmount_
        )
    {
        require(
            _messageHash != bytes32(0),
            "Message hash must not be zero"
        );

        // Get the message object
        MessageBus.Message storage message = messages[_messageHash];

        // Get the redeemer address
        redeemer_ = message.sender;

        // Get the redeem amount
        redeemAmount_ = redeems[_messageHash].amount;

        // Progress outbox
        MessageBus.progressOutbox(
            messageBox,
            REDEEM_TYPEHASH,
            message,
            _unlockSecret
        );

        (redeemer_,
        redeemAmount_) =
            progressRedeemInternal(_messageHash, false, _unlockSecret);

    }

    /**
     * @notice Completes the redeem process by providing the merkle proof
     *         instead of unlockSecret. In case the facilitator process is not
     *         able to complete the redeem and unstake process then this is an
     *         alternative approach to complete the process
     *
     * @dev This can be called to prove that the inbox status of messageBox on
     *      Gateway is either declared or progressed.
     *
     * @param _messageHash Message hash.
     * @param _rlpEncodedParentNodes RLP encoded parent node data to prove in
     *                               messageBox outbox of Gateway
     * @param _blockHeight Block number for which the proof is valid
     * @param _messageStatus Message status i.e. Declared or Progressed that
     *                       will be proved.
     *
     * @return redeemer_ Redeemer address
     * @return redeemAmount_ Redeem amount
     */
    function progressRedeemWithProof(
        bytes32 _messageHash,
        bytes calldata _rlpEncodedParentNodes,
        uint256 _blockHeight,
        uint256 _messageStatus
    )
        external
        returns (
            address redeemer_,
            uint256 redeemAmount_
        )
    {
        require(
            _messageHash != bytes32(0),
            "Message hash must not be zero"
        );
        require(
            _rlpEncodedParentNodes.length > 0,
            "RLP encoded parent nodes must not be zero"
        );

        bytes32 storageRoot = storageRoots[_blockHeight];

        require(
            storageRoot != bytes32(0),
            "Storage root must not be zero"
        );

        MessageBus.Message storage message = messages[_messageHash];

        redeemer_ = message.sender;
        redeemAmount_ = redeems[_messageHash].amount;

        MessageBus.progressOutboxWithProof(
            messageBox,
            REDEEM_TYPEHASH,
            message,
            _rlpEncodedParentNodes,
            MESSAGE_BOX_OFFSET,
            storageRoot,
            MessageBus.MessageStatus(_messageStatus)
        );

        (redeemer_,
        redeemAmount_) =
            progressRedeemInternal(_messageHash, true, bytes32(0));

    }

    /**
     * @notice Revert the redeem process. Only redeemer can
     *         revert redeem by providing penalty i.e. 1.5 times of
     *         bounty amount. On revert process, penalty and facilitator
     *         bounty will be burned.
     *
     * @param _messageHash Message hash.
     *
     * @return redeemer_ Redeemer address
     * @return redeemerNonce_ Redeemer nonce
     * @return amount_ Redeem amount
     */
    function revertRedeem(
        bytes32 _messageHash
    )
        payable
        external
        returns (
            address redeemer_,
            uint256 redeemerNonce_,
            uint256 amount_
        )
    {

        require(
            _messageHash != bytes32(0),
            "Message hash must not be zero"
        );

        // get the message object for the _messageHash
        MessageBus.Message storage message = messages[_messageHash];

        require(message.intentHash != bytes32(0));

        require(
            message.intentHash != bytes32(0),
            "RedeemIntentHash must not be zero"
        );

        require(
            message.sender == msg.sender,
            "Only redeemer can revert redeem."
        );

        //penalty charged to redeemer
        uint256 penalty = redeems[_messageHash].bounty
        .mul(REVOCATION_PENALTY)
        .div(100);

        require(
            msg.value == penalty,
            "msg.value must match the penalty amount"
        );

        require(
            messageBox.outbox[_messageHash] ==
            MessageBus.MessageStatus.Undeclared,
            "Message status must be Undeclared"
        );
        // Update the message outbox status to declared.
        messageBox.outbox[_messageHash] =
        MessageBus.MessageStatus.DeclaredRevocation;

        redeemer_ = message.sender;
        redeemerNonce_ = message.nonce;
        amount_ = redeems[_messageHash].amount;

        // Emit RevertRedeemDeclared event.
        emit RevertRedeemDeclared(
            _messageHash,
            redeemer_,
            redeemerNonce_,
            amount_
        );
    }

    /**
     * @notice Complete revert redeem by providing the merkle proof.
     *         It will burn facilitator bounty and redeemer penalty.
     *
     * @param _messageHash Message hash.
     * @param _blockHeight Block number for which the proof is valid
     * @param _rlpEncodedParentNodes RLP encoded parent node data to prove
     *                               DeclaredRevocation in messageBox inbox
     *                               of Gateway
     *
     * @return redeemer_ Redeemer address
     * @return redeemerNonce_ Redeemer nonce
     * @return amount_ Redeem amount
     */
    function progressRevertRedeem(
        bytes32 _messageHash,
        uint256 _blockHeight,
        bytes calldata _rlpEncodedParentNodes
    )
        external
        returns (
            address redeemer_,
            uint256 redeemerNonce_,
            uint256 amount_
        )
    {
        require(
            _messageHash != bytes32(0),
            "Message hash must not be zero"
        );
        require(
            _rlpEncodedParentNodes.length > 0,
            "RLP encoded parent nodes must not be zero"
        );

        // Get the message object
        MessageBus.Message storage message = messages[_messageHash];
        require(
            message.intentHash != bytes32(0),
            "RedeemIntentHash must not be zero"
        );

        // Get the storageRoot for the given block height
        bytes32 storageRoot = storageRoots[_blockHeight];
        require(
            storageRoot != bytes32(0),
            "Storage root must not be zero"
        );

        // Progress with revocation message
        MessageBus.progressOutboxRevocation(
            messageBox,
            message,
            REDEEM_TYPEHASH,
            MESSAGE_BOX_OFFSET,
            _rlpEncodedParentNodes,
            storageRoot,
            MessageBus.MessageStatus.Revoked
        );

        Redeem storage redeemProcess = redeems[_messageHash];

        redeemer_ = message.sender;
        redeemerNonce_ = message.nonce;
        amount_ = redeemProcess.amount;

        // return the redeem amount back
        EIP20Interface(utilityToken).transfer(message.sender, amount_);

        // burn bounty
        address(0).transfer(redeemProcess.bounty);

        //penalty charged to redeemer
        uint256 penalty = redeemProcess.bounty
        .mul(REVOCATION_PENALTY)
        .div(100);

        //burn penalty
        address(0).transfer(penalty);

        // delete the redeem data
        delete redeems[_messageHash];

        emit RedeemReverted(
            _messageHash,
            message.sender,
            message.nonce,
            redeemProcess.amount
        );
    }

<<<<<<< HEAD
    /**
     * @notice Activate CoGateway contract. Can be set only by the
     *         Organization address
     *
     * @return `true` if value is set
     */
    function activateCoGateway()
        external
        onlyWorker
        returns (bool)
    {
        require(
            deactivated == true,
            "Gateway is already active"
        );
        deactivated = false;
        return true;
    }

    /**
     * @notice Deactivate CoGateway contract. Can be set only by the
     *         Organization address
     *
     * @return `true` if value is set
     */
    function deactivateCoGateway()
        external
        onlyWorker
        returns (bool)
    {
        require(
            deactivated == false,
            "Gateway is already deactive"
        );
        deactivated = true;
        return true;
    }

=======
>>>>>>> 83c31ffe
    /* Public functions */

    /**
     * @notice Confirms the initiation of the stake process.
     *
     * @param _staker Staker address.
     * @param _stakerNonce Nonce of the staker address.
     * @param _beneficiary The address in the auxiliary chain where the utility
     *                     tokens will be minted.
     * @param _amount Amount of utility token will be minted.
     * @param _gasPrice Gas price that staker is ready to pay to get the stake
     *                  and mint process done
     * @param _gasLimit Gas limit that staker is ready to pay
     * @param _hashLock Hash Lock provided by the facilitator.
     * @param _blockHeight Block number for which the proof is valid
     * @param _rlpParentNodes RLP encoded parent node data to prove in
     *                        messageBox outbox of Gateway
     *
     * @return messageHash_ which is unique for each request.
     */
    function confirmStakeIntent(
        address _staker,
        uint256 _stakerNonce,
        address _beneficiary,
        uint256 _amount,
        uint256 _gasPrice,
        uint256 _gasLimit,
        bytes32 _hashLock,
        uint256 _blockHeight,
        bytes memory _rlpParentNodes
    )
        public
        returns (bytes32 messageHash_)
    {
        // Get the initial gas amount
        uint256 initialGas = gasleft();

        require(
            _staker != address(0),
            "Staker address must not be zero"
        );
        require(
            _beneficiary != address(0),
            "Beneficiary address must not be zero"
        );
        require(
            _amount != 0,
            "Mint amount must not be zero"
        );
        require(
            _rlpParentNodes.length != 0,
            "RLP parent nodes must not be zero"
        );

        // Get the stake intent hash
        bytes32 intentHash = hashStakeIntent(
            _amount,
            _beneficiary,
            _staker,
            _stakerNonce,
            _gasPrice,
            _gasLimit
        );

        // Get the messageHash
        messageHash_ = MessageBus.messageDigest(
            STAKE_TYPEHASH,
            intentHash,
            _stakerNonce,
            _gasPrice,
            _gasLimit
        );

        registerInboxProcess(
            _staker,
            _stakerNonce,
            messageHash_
        );

        // Create new mint object
        mints[messageHash_] = Mint({
            amount : _amount,
            beneficiary : _beneficiary
            });

        // create new message object
        messages[messageHash_] = getMessage(
            _staker,
            _stakerNonce,
            _gasPrice,
            _gasLimit,
            intentHash,
            _hashLock);


        // execute the confirm stake intent. This is done in separate
        // function to avoid stack too deep error
        confirmStakeIntentInternal(
            messages[messageHash_],
            _blockHeight,
            _rlpParentNodes
        );

        // Emit StakeIntentConfirmed event
        emit StakeIntentConfirmed(
            messageHash_,
            _staker,
            _stakerNonce,
            _beneficiary,
            _amount,
            _blockHeight,
            _hashLock
        );

        // Update the gas consumed for this function.
        messages[messageHash_].gasConsumed = initialGas.sub(gasleft());
    }

    /**
     * @notice Initiates the redeem process.
     *
     * @dev In order to redeem the redeemer needs to approve CoGateway contract
     *      for redeem amount. Redeem amount is transferred from redeemer
     *      address to CoGateway contract.
     *      This is a payable function. The bounty is transferred in base token
     *      Redeemer is always msg.sender
     *
     * @param _amount Redeem amount that will be transferred from redeemer
     *                account.
     * @param _beneficiary The address in the origin chain where the value
     *                     tok ens will be released.
     * @param _facilitator Facilitator address.
     * @param _gasPrice Gas price that redeemer is ready to pay to get the
     *                  redeem process done.
     * @param _gasLimit Gas limit that redeemer is ready to pay
     * @param _nonce Nonce of the redeemer address.
     * @param _hashLock Hash Lock provided by the facilitator.
     *
     * @return messageHash_ which is unique for each request.
     */
    function redeem(
        uint256 _amount,
        address _beneficiary,
        address _facilitator,
        uint256 _gasPrice,
        uint256 _gasLimit,
        uint256 _nonce,
        bytes32 _hashLock
    )
        public
        payable
        isActive
        returns (bytes32 messageHash_)
    {
        require(
            msg.value == bounty,
            "msg.value must match the bounty amount"
        );
        require(
            _amount > uint256(0),
            "Redeem amount must not be zero"
        );

        require(
            _facilitator != address(0),
            "Facilitator address must not be zero"
        );
        // Get the redeem intent hash
        bytes32 intentHash = GatewayLib.hashRedeemIntent(
            _amount,
            _beneficiary,
            msg.sender,
            _nonce,
            _gasPrice,
            _gasLimit,
            valueToken
        );

        // Get the messageHash
        messageHash_ = MessageBus.messageDigest(
            REDEEM_TYPEHASH,
            intentHash,
            _nonce,
            _gasPrice,
            _gasLimit
        );

        // Get previousMessageHash
        bytes32 previousMessageHash = registerOutboxProcess(
            msg.sender,
            _nonce,
            messageHash_
        );

        // Delete the previous progressed/revoked redeem data
        delete redeems[previousMessageHash];

        redeems[messageHash_] = Redeem({
            amount : _amount,
            beneficiary : _beneficiary,
            facilitator : _facilitator,
            bounty : bounty
            });

        // create message object
        messages[messageHash_] = getMessage(
            msg.sender,
            _nonce,
            _gasPrice,
            _gasLimit,
            intentHash,
            _hashLock
        );

        require(
            messageBox.outbox[messageHash_] ==
            MessageBus.MessageStatus.Undeclared,
            "Message status must be Undeclared"
        );
        // Update the message outbox status to declared.
        messageBox.outbox[messageHash_] = MessageBus.MessageStatus.Declared;

        //transfer redeem amount to Co-Gateway
        EIP20Interface(utilityToken).transferFrom(
            msg.sender,
            address(this),
            _amount
        );

        // Emit RedeemIntentDeclared event
        emit RedeemIntentDeclared(
            messageHash_,
            msg.sender,
            _nonce,
            _beneficiary,
            _amount
        );
    }

    /* Private functions */

    /**
     * @notice private function to execute confirm stake intent.
     *
     * @dev This function is to avoid stack too deep error in
     *      confirmStakeIntent function
     *
     * @param _message message object
     * @param _blockHeight Block number for which the proof is valid
     * @param _rlpParentNodes RLP encoded parent nodes.
     *
     * @return `true` if executed successfully
     */
    function confirmStakeIntentInternal(
        MessageBus.Message storage _message,
        uint256 _blockHeight,
        bytes memory _rlpParentNodes
    )
        private
        returns (bool)
    {
        // Get storage root
        bytes32 storageRoot = storageRoots[_blockHeight];
        require(
            storageRoot != bytes32(0),
            "Storage root must not be zero"
        );

        // Confirm message
        MessageBus.confirmMessage(
            messageBox,
            STAKE_TYPEHASH,
            _message,
            _rlpParentNodes,
            MESSAGE_BOX_OFFSET,
            storageRoot
        );

        return true;
    }

    /**
     * @notice private function to calculate stake intent hash.
     *
     * @dev This function is to avoid stack too deep error in
     *      confirmStakeIntent function
     *
     * @param _amount stake amount
     * @param _beneficiary minting account
     * @param _staker stake account
     * @param _stakerNonce nonce of staker
     * @param _gasPrice price used for reward calculation
     * @param _gasLimit max limit for reward calculation
     *
     * @return bytes32 stake intent hash
     */
    function hashStakeIntent(
        uint256 _amount,
        address _beneficiary,
        address _staker,
        uint256 _stakerNonce,
        uint256 _gasPrice,
        uint256 _gasLimit
    )
        private
        view
        returns(bytes32)
    {
        return GatewayLib.hashStakeIntent(
            _amount,
            _beneficiary,
            _staker,
            _stakerNonce,
            _gasPrice,
            _gasLimit,
            valueToken
        );
    }

    /**
     * @notice This is internal method for process minting contains common logic.
     *
     * @param _messageHash Message hash.
     * @param _initialGas initial gas during progress process.
     *
     * @param _proofProgress true if progress with proof, false if progress
     *                       with hashlock.
     * @param _unlockSecret unlock secret to progress, zero in case of progress
     *                      with proof
     *
     * @return  beneficiary_ Address to which the utility tokens will be
     *                      transferred after minting.
     * @return stakeAmount_ Total amount for which the stake was initiated. The
     *                      reward amount is deducted from the total amount and
     *                      is given to the facilitator.
     * @return mintedAmount_ Actual minted amount, after deducting the reward
     *                        from the total amount.
     * @return rewardAmount_ Reward amount that is transferred to facilitator
     */

    function progressMintInternal(
        bytes32 _messageHash,
        uint256 _initialGas,
        bool _proofProgress,
        bytes32 _unlockSecret
    )
        private
        returns (
            address beneficiary_,
            uint256 stakeAmount_,
            uint256 mintedAmount_,
            uint256 rewardAmount_
        )
    {
        Mint storage mint = mints[_messageHash];
        MessageBus.Message storage message = messages[_messageHash];

        beneficiary_ = mint.beneficiary;
        stakeAmount_ = mint.amount;

        //TODO: Remove the hardcoded 50000. Discuss and implement it properly
        (rewardAmount_, message.gasConsumed) = GatewayLib.feeAmount(
            message.gasConsumed,
            message.gasLimit,
            message.gasPrice,
            _initialGas,
            50000  //21000 * 2 for transactions + approx buffer
        );

        mintedAmount_ = stakeAmount_.sub(rewardAmount_);

        //Mint token after subtracting reward amount
        UtilityTokenInterface(utilityToken).mint(beneficiary_, mintedAmount_);

        //reward beneficiary with the reward amount
        UtilityTokenInterface(utilityToken).mint(msg.sender, rewardAmount_);

        // delete the mint data
        delete mints[_messageHash];

        // Emit MintProgressed event
        emit MintProgressed(
            _messageHash,
            message.sender,
            mint.beneficiary,
            stakeAmount_,
            mintedAmount_,
            rewardAmount_,
            _proofProgress,
            _unlockSecret
        );

    }

    /**
     * @notice Internal method to progressRedeemInternal.
     *
     * @param _messageHash Message hash.
     * @param _proofProgress true if progress with proof, false if progress
     *                       with hashlock.
     * @param _unlockSecret unlock secret to progress, zero in case of progress
     *                      with proof
     *
     * @return redeemer_ Redeemer address
     * @return redeemAmount_ Redeem amount
     */
    function progressRedeemInternal(
        bytes32 _messageHash,
        bool _proofProgress,
        bytes32 _unlockSecret
    )
    private
    returns (
        address redeemer_,
        uint256 redeemAmount_
    )
    {
        MessageBus.Message storage message = messages[_messageHash];

        redeemer_ = message.sender;
        redeemAmount_ = redeems[_messageHash].amount;
        // Burn the redeem amount.
        UtilityTokenInterface(utilityToken).burn(address(this), redeemAmount_);

        // Transfer the bounty amount to the facilitator
        msg.sender.transfer(redeems[_messageHash].bounty);

        // delete the redeem data
        delete redeems[_messageHash];

        // Emit RedeemProgressed event.
        emit RedeemProgressed(
            _messageHash,
            redeemer_,
            message.nonce,
            redeemAmount_,
            _proofProgress,
            _unlockSecret
        );

    }

}<|MERGE_RESOLUTION|>--- conflicted
+++ resolved
@@ -53,13 +53,9 @@
 -------------------------------------------------------------------------------
 */
 
-<<<<<<< HEAD
-import "./CoGateway.sol";
-import "../lib/IsWorkerInterface.sol";
-=======
 import "./UtilityTokenInterface.sol";
 import "./GatewayBase.sol";
->>>>>>> 83c31ffe
+import "../lib/IsMemberInterface.sol";
 
 /**
  * @title EIP20CoGateway Contract
@@ -207,15 +203,9 @@
      * @param _utilityToken The utility token address that will be used for
      *                      minting the utility token.
      * @param _core Core contract address.
-<<<<<<< HEAD
      * @param _bounty The amount that facilitator will stakes to initiate the
-     *                staking process.
-     * @param _workerManager Address of a contract that manages workers.
-=======
-     * @param _bounty The amount that facilitator will stake to initiate the
      *                stake process.
-     * @param _organisation Organisation address.
->>>>>>> 83c31ffe
+     * @param _membersManager Address of a contract that manages workers.
      * @param _gateway Gateway contract address.
      */
     constructor(
@@ -223,25 +213,13 @@
         address _utilityToken,
         CoreInterface _core,
         uint256 _bounty,
-<<<<<<< HEAD
-        IsWorkerInterface _workerManager,
-        address _gateway,
-        address _messageBus
-=======
-        address _organisation,
+        IsMemberInterface _membersManager,
         address _gateway
->>>>>>> 83c31ffe
     )
         GatewayBase(
             _core,
             _bounty,
-<<<<<<< HEAD
-            _workerManager,
-            _gateway,
-            _messageBus
-=======
-            _organisation
->>>>>>> 83c31ffe
+            _membersManager
         )
         public
     {
@@ -763,47 +741,6 @@
         );
     }
 
-<<<<<<< HEAD
-    /**
-     * @notice Activate CoGateway contract. Can be set only by the
-     *         Organization address
-     *
-     * @return `true` if value is set
-     */
-    function activateCoGateway()
-        external
-        onlyWorker
-        returns (bool)
-    {
-        require(
-            deactivated == true,
-            "Gateway is already active"
-        );
-        deactivated = false;
-        return true;
-    }
-
-    /**
-     * @notice Deactivate CoGateway contract. Can be set only by the
-     *         Organization address
-     *
-     * @return `true` if value is set
-     */
-    function deactivateCoGateway()
-        external
-        onlyWorker
-        returns (bool)
-    {
-        require(
-            deactivated == false,
-            "Gateway is already deactive"
-        );
-        deactivated = true;
-        return true;
-    }
-
-=======
->>>>>>> 83c31ffe
     /* Public functions */
 
     /**
