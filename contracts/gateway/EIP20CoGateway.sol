--- conflicted
+++ resolved
@@ -38,11 +38,7 @@
 
             confirmRedeemIntent   <---   redeem
                                             |
-<<<<<<< HEAD
-          redeemIntentConfirmed   --->   revertRedeem
-=======
       confirmRevertRedeemIntent   <---   revertRedeem
->>>>>>> c9836079
             |
         progressRevertRedeem      --->   progressRevertRedeem
 -------------------------------------------------------------------------------
@@ -120,11 +116,7 @@
     );
 
     /** Emitted whenever redeem is completed. */
-<<<<<<< HEAD
-    event ProgressedRedeem(
-=======
     event RedeemProgressed(
->>>>>>> c9836079
         bytes32 indexed _messageHash,
         address _redeemer,
         uint256 _redeemerNonce,
@@ -142,11 +134,7 @@
     );
 
     /** Emitted whenever revert redeem is complete. */
-<<<<<<< HEAD
-    event RevertedRedeem(
-=======
     event RedeemReverted(
->>>>>>> c9836079
         bytes32 indexed _messageHash,
         address _redeemer,
         uint256 _redeemerNonce,
@@ -156,13 +144,8 @@
     /* Struct */
 
     /**
-<<<<<<< HEAD
-     * Redeem stores the redeem information,
-     * beneficiary address, message data and facilitator address.
-=======
      * Redeem stores the redeem information, beneficiary address, message data
      * and facilitator address.
->>>>>>> c9836079
      */
     struct Redeem {
 
@@ -263,7 +246,7 @@
     }
 
     /* External functions */
-    
+
     /**
      * @notice Complete mint process by minting the utility tokens
      *
@@ -435,11 +418,7 @@
         MessageBus.Message storage message = messages[_messageHash];
         require(
             message.intentHash != bytes32(0),
-<<<<<<< HEAD
-            "RevertRedeem intent hash must not be zero"
-=======
             "Stake intent hash must not be zero"
->>>>>>> c9836079
         );
 
         // Get the storage root
@@ -468,10 +447,6 @@
         // delete the mint data
         delete mints[_messageHash];
 
-<<<<<<< HEAD
-        // Emit RevertStakeIntentConfirmed event
-=======
->>>>>>> c9836079
         emit RevertStakeIntentConfirmed(
             _messageHash,
             message.sender,
@@ -713,11 +688,7 @@
         MessageBus.Message storage message = messages[_messageHash];
         require(
             message.intentHash != bytes32(0),
-<<<<<<< HEAD
-            "StakeIntentHash must not be zero"
-=======
             "RedeemIntentHash must not be zero"
->>>>>>> c9836079
         );
 
         // Get the storageRoot for the given block height
@@ -761,12 +732,7 @@
         // delete the redeem data
         delete redeems[_messageHash];
 
-<<<<<<< HEAD
-        // Emit RevertedRedeem event
-        emit RevertedRedeem(
-=======
         emit RedeemReverted(
->>>>>>> c9836079
             _messageHash,
             message.sender,
             message.nonce,
@@ -879,11 +845,7 @@
 
         // execute the confirm stake intent. This is done in separate
         // function to avoid stack too deep error
-<<<<<<< HEAD
-        executeConfirmStakeIntent(
-=======
         confirmStakeIntentInternal(
->>>>>>> c9836079
             messages[messageHash_],
             _blockHeight,
             _rlpParentNodes
@@ -962,18 +924,6 @@
             "Gas limit must not be zero"
         );
 
-<<<<<<< HEAD
-            // Get the redeem intent hash
-            bytes32 intentHash = GatewayLib.hashRedeemIntent(
-                _amount,
-                _beneficiary,
-                msg.sender,
-                _nonce,
-                _gasPrice,
-                _gasLimit,
-                valueToken
-            );
-=======
         // Get the redeem intent hash
         bytes32 intentHash = GatewayLib.hashRedeemIntent(
             _amount,
@@ -984,7 +934,6 @@
             _gasLimit,
             valueToken
         );
->>>>>>> c9836079
 
         // Get the messageHash
         messageHash_ = MessageBus.messageDigest(
@@ -1061,11 +1010,7 @@
      *
      * @return `true` if executed successfully
      */
-<<<<<<< HEAD
-    function executeConfirmStakeIntent(
-=======
     function confirmStakeIntentInternal(
->>>>>>> c9836079
         MessageBus.Message storage _message,
         uint256 _blockHeight,
         bytes memory _rlpParentNodes
@@ -1242,13 +1187,8 @@
         // delete the redeem data
         delete redeems[_messageHash];
 
-<<<<<<< HEAD
-        // Emit ProgressedRedeem event.
-        emit ProgressedRedeem(
-=======
         // Emit RedeemProgressed event.
         emit RedeemProgressed(
->>>>>>> c9836079
             _messageHash,
             redeemer_,
             message.nonce,
