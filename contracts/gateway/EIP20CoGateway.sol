pragma solidity ^0.5.0;

// Copyright 2019 OpenST Ltd.
//
// Licensed under the Apache License, Version 2.0 (the "License");
// you may not use this file except in compliance with the License.
// You may obtain a copy of the License at
//
//    http://www.apache.org/licenses/LICENSE-2.0
//
// Unless required by applicable law or agreed to in writing, software
// distributed under the License is distributed on an "AS IS" BASIS,
// WITHOUT WARRANTIES OR CONDITIONS OF ANY KIND, either express or implied.
// See the License for the specific language governing permissions and
// limitations under the License.
//
// ----------------------------------------------------------------------------
//
// http://www.simpletoken.org/
//
// ----------------------------------------------------------------------------

/*

                Origin chain      |       Auxiliary chain
-------------------------------------------------------------------------------
                EIP20Gateway - - - - - - - - - - -EIP20CoGateway
-------------------------------------------------------------------------------

1. Redeem and Unstake: Normal flow

            confirmRedeemIntent  <---   redeem
                                           |
        progressUnstake (HL)     --->   progressRedeem (HL)
-------------------------------------------------------------------------------
2. Redeem and Unstake (Revert): Normal flow

            confirmRedeemIntent   <---   redeem
                                            |
      confirmRevertRedeemIntent   <---   revertRedeem
            |
        progressRevertRedeem      --->   progressRevertRedeem
-------------------------------------------------------------------------------
3.  Redeem and Unstake: Incase the facilitator is not able to progress

             confirmRedeemIntent   <---   redeem
             (by facilitator)             (by facilitator)
                                    |
                            facilitator (offline)
                                            |
        progressUnstakeWithProof  <---   progressRedeemWithProof
-------------------------------------------------------------------------------
*/

import "./UtilityTokenInterface.sol";
import "./GatewayBase.sol";
import "../lib/OrganizationInterface.sol";

/**
 * @title EIP20CoGateway Contract
 *
 * @notice EIP20CoGateway act as medium to send messages from auxiliary
 *         chain to origin chain. Currently CoGateway supports redeem and
 *         unstake and revert redeem message
 */
contract EIP20CoGateway is GatewayBase {

    /* Events */

    /** Emitted whenever a stake intent is confirmed. */
    event StakeIntentConfirmed(
        bytes32 indexed _messageHash,
        address _staker,
        uint256 _stakerNonce,
        address _beneficiary,
        uint256 _amount,
        uint256 _blockHeight,
        bytes32 _hashLock
    );

    /** Emitted whenever a utility tokens are minted. */
    event MintProgressed(
        bytes32 indexed _messageHash,
        address _staker,
        address _beneficiary,
        uint256 _stakeAmount,
        uint256 _mintedAmount,
        uint256 _rewardAmount,
        bool _proofProgress,
        bytes32 _unlockSecret
    );

    /** Emitted whenever revert stake intent is confirmed. */
    event RevertStakeIntentConfirmed(
        bytes32 indexed _messageHash,
        address _staker,
        uint256 _stakerNonce,
        uint256 _amount
    );

    /** Emitted whenever a stake intent is reverted. */
    event RevertStakeProgressed(
        bytes32 indexed _messageHash,
        address _staker,
        uint256 _stakerNonce,
        uint256 _amount
    );

    /** Emitted whenever redeem is initiated. */
    event RedeemIntentDeclared(
        bytes32 indexed _messageHash,
        address _redeemer,
        uint256 _redeemerNonce,
        address _beneficiary,
        uint256 _amount
    );

    /** Emitted whenever redeem is completed. */
    event RedeemProgressed(
        bytes32 indexed _messageHash,
        address _redeemer,
        uint256 _redeemerNonce,
        uint256 _amount,
        bool _proofProgress,
        bytes32 _unlockSecret
    );

    /** Emitted whenever revert redeem is initiated. */
    event RevertRedeemDeclared(
        bytes32 indexed _messageHash,
        address _redeemer,
        uint256 _redeemerNonce,
        uint256 _amount
    );

    /** Emitted whenever revert redeem is complete. */
    event RedeemReverted(
        bytes32 indexed _messageHash,
        address _redeemer,
        uint256 _redeemerNonce,
        uint256 _amount
    );


    /* Struct */

    /**
     * Redeem stores the redeem information, beneficiary address, message data
     * and facilitator address.
     */
    struct Redeem {

        /** Amount that will be redeemed. */
        uint256 amount;

        /**
         * Address where the value tokens will be unstaked in the origin
         * chain.
         */
        address beneficiary;

        /** Bounty amount kept by facilitator for transferring redeem messages. */
        uint256 bounty;
    }

    /**
     * Mint stores the minting information like mint amount,
     * beneficiary address, message data.
     */
    struct Mint {

        /** Amount that will be minted. */
        uint256 amount;

        /** Address for which the utility tokens will be minted */
        address payable beneficiary;
    }

    /* Public Variables */

    /** Address of utility token. */
    address public utilityToken;

    /** Address of value token. */
    address public valueToken;

    /** Address where token will be burned. */
    address payable public burner;

    /** Maps messageHash to the Mint object. */
    mapping(bytes32 => Mint) public mints;

    /** Maps messageHash to the Redeem object. */
    mapping(bytes32 => Redeem) public redeems;


    /* Constructor */

    /**
     * @notice Initialize the contract by providing the Gateway contract
     *         address for which the CoGateway will enable facilitation of
     *         mint and redeem.
     *
     * @param _valueToken The value token contract address.
     * @param _utilityToken The utility token address that will be used for
     *                      minting the utility token.
     * @param _stateRootProvider Contract address which implements
     *                           StateRootInterface.
     * @param _bounty The amount that facilitator stakes to initiate the stake
     *                process.
     * @param _organization Address of an organization contract.
     * @param _gateway Gateway contract address.
     * @param _burner Address where tokens will be burned.
     */
    constructor(
        address _valueToken,
        address _utilityToken,
        StateRootInterface _stateRootProvider,
        uint256 _bounty,
        OrganizationInterface _organization,
        address _gateway,
        address payable _burner
    )
        GatewayBase(
            _stateRootProvider,
            _bounty,
            _organization
        )
        public
    {
        require(
            _valueToken != address(0),
            "Value token address must not be zero."
        );
        require(
            _utilityToken != address(0),
            "Utility token address must not be zero."
        );
        require(
            _gateway != address(0),
            "Gateway address must not be zero."
        );

        valueToken = _valueToken;
        utilityToken = _utilityToken;
        remoteGateway = _gateway;
        burner = _burner;

        // Update the encodedGatewayPath.
        encodedGatewayPath = GatewayLib.bytes32ToBytes(
            keccak256(abi.encodePacked(remoteGateway))
        );
    }

    /* External functions */

    /**
     * @notice Complete mint process by minting the utility tokens
     *
     * @param _messageHash Message hash.
     * @param _unlockSecret Unlock secret for the hashLock provide by the
     *                      facilitator while initiating the stake
     *
     * @return beneficiary_ Address to which the utility tokens will be
     *                      transferred after minting
     * @return stakeAmount_ Total amount for which the stake was
     *                      initiated. The reward amount is deducted from the
     *                      this amount and is given to the facilitator.
     * @return mintedAmount_ Actual minted amount, after deducting the reward
     *                       from the total (stake) amount.
     * @return rewardAmount_ Reward amount that is transferred to facilitator
     */
    function progressMint(
        bytes32 _messageHash,
        bytes32 _unlockSecret
    )
        external
        returns (
            address beneficiary_,
            uint256 stakeAmount_,
            uint256 mintedAmount_,
            uint256 rewardAmount_
        )
    {
        // Get the initial gas amount.
        uint256 initialGas = gasleft();

        require(
            _messageHash != bytes32(0),
            "Message hash must not be zero."
        );

        MessageBus.Message storage message = messages[_messageHash];

        // Progress inbox.
        MessageBus.progressInbox(
            messageBox,
            message,
            _unlockSecret
        );

        (beneficiary_, stakeAmount_, mintedAmount_, rewardAmount_) =
            progressMintInternal(_messageHash, initialGas, false, _unlockSecret);
    }

    /**
     * @notice Completes the mint process by providing the merkle proof
     *         instead of unlockSecret. In case the facilitator process is not
     *         able to complete the stake and mint process then this is an
     *         alternative approach to complete the process
     *
     * @dev This can be called to prove that the outbox status of messageBox on
     *      Gateway is either declared or progressed.
     *
     * @param _messageHash Message hash.
     * @param _rlpParentNodes RLP encoded parent node data to prove in
     *                        messageBox inbox of Gateway.
     * @param _blockHeight Block number for which the proof is valid.
     * @param _messageStatus Message status i.e. Declared or Progressed that
     *                       will be proved.
     *
     * @return  beneficiary_ Address to which the utility tokens will be
     *                      transferred after minting.
     * @return stakeAmount_ Total amount for which the stake was initiated. The
     *                      reward amount is deducted from the total amount and
     *                      is given to the facilitator.
     * @return mintedAmount_ Actual minted amount, after deducting the reward
     *                       from the total amount.
     * @return rewardAmount_ Reward amount that is transferred to facilitator.
     */
    function progressMintWithProof(
        bytes32 _messageHash,
        bytes memory _rlpParentNodes,
        uint256 _blockHeight,
        uint256 _messageStatus
    )
        public
        returns (
            address beneficiary_,
            uint256 stakeAmount_,
            uint256 mintedAmount_,
            uint256 rewardAmount_
        )
    {
        // Get the inital gas.
        uint256 initialGas = gasleft();

        require(
            _messageHash != bytes32(0),
            "Message hash must not be zero."
        );
        require(
            _rlpParentNodes.length > 0,
            "RLP parent nodes must not be zero."
        );

        // Get the storage root for the given block height.
        bytes32 storageRoot = storageRoots[_blockHeight];
        require(
            storageRoot != bytes32(0),
            "Storage root must not be zero."
        );

        MessageBus.Message storage message = messages[_messageHash];

        MessageBus.progressInboxWithProof(
            messageBox,
            message,
            _rlpParentNodes,
            MESSAGE_BOX_OFFSET,
            storageRoot,
            MessageBus.MessageStatus(_messageStatus)
        );

        (beneficiary_,
        stakeAmount_,
        mintedAmount_,
        rewardAmount_) =
        progressMintInternal(_messageHash, initialGas, true, bytes32(0));
    }

    /**
     * @notice Declare stake revert intent. This will set message status to
     *         revoked. This method will also clear mint mapping storage.
     *
     * @param _messageHash Message hash.
     * @param _blockHeight Block number for which the proof is valid
     * @param _rlpParentNodes RLP encoded parent node data to prove
     *                        DeclaredRevocation in messageBox outbox of
     *                        Gateway.
     *
     * @return staker_ Staker address
     * @return stakerNonce_ Staker nonce
     * @return amount_ Redeem amount
     */
    function confirmRevertStakeIntent(
        bytes32 _messageHash,
        uint256 _blockHeight,
        bytes calldata _rlpParentNodes
    )
        external
        returns (
            address staker_,
            uint256 stakerNonce_,
            uint256 amount_
        )
    {
        require(
            _messageHash != bytes32(0),
            "Message hash must not be zero."
        );
        require(
            _rlpParentNodes.length > 0,
            "RLP parent nodes must not be zero."
        );

        MessageBus.Message storage message = messages[_messageHash];
        require(
            message.intentHash != bytes32(0),
            "Stake intent hash must not be zero."
        );

        // Get the storage root.
        bytes32 storageRoot = storageRoots[_blockHeight];
        require(
            storageRoot != bytes32(0),
            "Storage root must not be zero."
        );

        // Confirm revocation.
        MessageBus.confirmRevocation(
            messageBox,
            message,
            _rlpParentNodes,
            MESSAGE_BOX_OFFSET,
            storageRoot
        );

        Mint storage mint = mints[_messageHash];

        staker_ = message.sender;
        stakerNonce_ = message.nonce;
        amount_ = mint.amount;

        emit RevertStakeIntentConfirmed(
            _messageHash,
            message.sender,
            message.nonce,
            mint.amount
        );

        delete mints[_messageHash];
    }

    /**
     * @notice Completes the redeem process. This decreases token supply
     *         on successful redeem.
     *
     * @param _messageHash Message hash for redeem message.
     * @param _unlockSecret Unlock secret for the hashLock provide by the
     *                      facilitator while initiating the redeem.
     *
     * @return redeemer_ Redeemer address.
     * @return redeemAmount_ Redeem amount.
     */
    function progressRedeem(
        bytes32 _messageHash,
        bytes32 _unlockSecret
    )
        external
        returns (
            address redeemer_,
            uint256 redeemAmount_
        )
    {
        require(
            _messageHash != bytes32(0),
            "Message hash must not be zero."
        );

        MessageBus.Message storage message = messages[_messageHash];

        // Get the redeemer address.
        redeemer_ = message.sender;

        redeemAmount_ = redeems[_messageHash].amount;

        MessageBus.progressOutbox(
            messageBox,
            message,
            _unlockSecret
        );

        (redeemer_, redeemAmount_) =
            progressRedeemInternal(_messageHash, message, false, _unlockSecret);

    }

    /**
     * @notice Completes the redeem process by providing the merkle proof
     *         instead of unlockSecret. In case the facilitator process is not
     *         able to complete the redeem and unstake process then this is an
     *         alternative approach to complete the process
     *
     * @dev This can be called to prove that the inbox status of messageBox on
     *      Gateway is either declared or progressed.
     *
     * @param _messageHash Message hash.
     * @param _rlpParentNodes RLP encoded parent node data to prove in
     *                               messageBox outbox of Gateway
     * @param _blockHeight Block number for which the proof is valid
     * @param _messageStatus Message status i.e. Declared or Progressed that
     *                       will be proved.
     *
     * @return redeemer_ Redeemer address
     * @return redeemAmount_ Redeem amount
     */
    function progressRedeemWithProof(
        bytes32 _messageHash,
        bytes calldata _rlpParentNodes,
        uint256 _blockHeight,
        uint256 _messageStatus
    )
        external
        returns (
            address redeemer_,
            uint256 redeemAmount_
        )
    {
        require(
            _messageHash != bytes32(0),
            "Message hash must not be zero"
        );
        require(
            _rlpParentNodes.length > 0,
            "RLP parent nodes must not be zero"
        );

        bytes32 storageRoot = storageRoots[_blockHeight];

        require(
            storageRoot != bytes32(0),
            "Storage root must not be zero"
        );

        MessageBus.Message storage message = messages[_messageHash];

        redeemer_ = message.sender;
        redeemAmount_ = redeems[_messageHash].amount;

        MessageBus.progressOutboxWithProof(
            messageBox,
            message,
            _rlpParentNodes,
            MESSAGE_BOX_OFFSET,
            storageRoot,
            MessageBus.MessageStatus(_messageStatus)
        );

        (redeemer_, redeemAmount_) =
            progressRedeemInternal(_messageHash, message, true, bytes32(0));

    }

    /**
     * @notice Revert the redeem process. Only redeemer can
     *         revert redeem by providing penalty i.e. 1.5 times of
     *         bounty amount. On revert process, penalty and facilitator
     *         bounty will be burned.
     *
     * @param _messageHash Message hash.
     *
     * @return redeemer_ Redeemer address
     * @return redeemerNonce_ Redeemer nonce
     * @return amount_ Redeem amount
     */
    function revertRedeem(
        bytes32 _messageHash
    )
        payable
        external
        returns (
            address redeemer_,
            uint256 redeemerNonce_,
            uint256 amount_
        )
    {

        require(
            _messageHash != bytes32(0),
            "Message hash must not be zero"
        );

        // Get the message object for the _messageHash.
        MessageBus.Message storage message = messages[_messageHash];

        require(message.intentHash != bytes32(0));

        require(
            message.intentHash != bytes32(0),
            "RedeemIntentHash must not be zero"
        );

        require(
            message.sender == msg.sender,
            "Only redeemer can revert redeem."
        );

        // Penalty charged to redeemer.
        uint256 penalty = penaltyFromBounty(redeems[_messageHash].bounty);

        require(
            msg.value == penalty,
            "msg.value must match the penalty amount"
        );

        require(
            messageBox.outbox[_messageHash] ==
            MessageBus.MessageStatus.Undeclared,
            "Message status must be Undeclared"
        );
        // Update the message outbox status to declared.
        messageBox.outbox[_messageHash] =
        MessageBus.MessageStatus.DeclaredRevocation;

        redeemer_ = message.sender;
        redeemerNonce_ = message.nonce;
        amount_ = redeems[_messageHash].amount;

        // Emit RevertRedeemDeclared event.
        emit RevertRedeemDeclared(
            _messageHash,
            redeemer_,
            redeemerNonce_,
            amount_
        );
    }

    /**
     * @notice Complete revert redeem by providing the merkle proof.
     *         It will burn facilitator bounty and redeemer penalty.
     *
     * @param _messageHash Message hash.
     * @param _blockHeight Block number for which the proof is valid
     * @param _rlpParentNodes RLP encoded parent node data to prove
     *                        DeclaredRevocation in messageBox inbox of Gateway.
     *
     * @return redeemer_ Redeemer address
     * @return redeemerNonce_ Redeemer nonce
     * @return amount_ Redeem amount
     */
    function progressRevertRedeem(
        bytes32 _messageHash,
        uint256 _blockHeight,
        bytes calldata _rlpParentNodes
    )
        external
        returns (
            address redeemer_,
            uint256 redeemerNonce_,
            uint256 amount_
        )
    {
        require(
            _messageHash != bytes32(0),
            "Message hash must not be zero"
        );
        require(
            _rlpParentNodes.length > 0,
            "RLP parent nodes must not be zero"
        );

        // Get the message object.
        MessageBus.Message storage message = messages[_messageHash];
        require(
            message.intentHash != bytes32(0),
            "RedeemIntentHash must not be zero"
        );

        // Get the storageRoot for the given block height.
        bytes32 storageRoot = storageRoots[_blockHeight];
        require(
            storageRoot != bytes32(0),
            "Storage root must not be zero"
        );

        // Progress with revocation message.
        MessageBus.progressOutboxRevocation(
            messageBox,
            message,
            MESSAGE_BOX_OFFSET,
            _rlpParentNodes,
            storageRoot,
            MessageBus.MessageStatus.Revoked
        );

        Redeem storage redeemProcess = redeems[_messageHash];

        redeemer_ = message.sender;
        redeemerNonce_ = message.nonce;
        amount_ = redeemProcess.amount;

        // Return the redeem amount back.
        EIP20Interface(utilityToken).transfer(message.sender, amount_);

        // Burn bounty.
        burner.transfer(redeemProcess.bounty);

        // Penalty charged to redeemer.
        uint256 penalty = penaltyFromBounty(redeemProcess.bounty);

        // Burn penalty.
        burner.transfer(penalty);

        // Delete the redeem data.
        delete redeems[_messageHash];

        emit RedeemReverted(
            _messageHash,
            message.sender,
            message.nonce,
            redeemProcess.amount
        );
    }

    /**
     * @notice Confirms the initiation of the stake process.
     *
     * @param _staker Staker address.
     * @param _stakerNonce Nonce of the staker address.
     * @param _beneficiary The address in the auxiliary chain where the utility
     *                     tokens will be minted. This is payable so that it
     *                     provides flexibility of transferring base token
     *                     to account on minting.
     * @param _amount Staked amount.
     * @param _gasPrice Gas price that staker is ready to pay to get the stake
     *                  and mint process done
     * @param _gasLimit Gas limit that staker is ready to pay
     * @param _hashLock Hash Lock provided by the facilitator.
     * @param _blockHeight Block number for which the proof is valid
     * @param _rlpParentNodes RLP encoded parent node data to prove in
     *                        messageBox outbox of Gateway
     *
     * @return messageHash_ which is unique for each request.
     */
    function confirmStakeIntent(
        address _staker,
        uint256 _stakerNonce,
        address payable _beneficiary,
        uint256 _amount,
        uint256 _gasPrice,
        uint256 _gasLimit,
        bytes32 _hashLock,
        uint256 _blockHeight,
        bytes calldata _rlpParentNodes
    )
        external
        returns (bytes32 messageHash_)
    {
        // Get the initial gas amount.
        uint256 initialGas = gasleft();

        require(
            _staker != address(0),
            "Staker address must not be zero."
        );
        require(
            _beneficiary != address(0),
            "Beneficiary address must not be zero."
        );
        require(
            _amount != 0,
            "Stake amount must not be zero."
        );
        require(
            _rlpParentNodes.length != 0,
            "RLP parent nodes must not be zero."
        );

        bytes32 intentHash = hashStakeIntent(
            _amount,
            _beneficiary
        );
        
        MessageBus.Message memory message = MessageBus.Message(
            intentHash,
            _stakerNonce,
            _gasPrice,
            _gasLimit,
            _staker,
            _hashLock,
            0 // Gas consumed will be updated at the end of this function.
        );

        messageHash_ = storeMessage(message);
        registerInboxProcess(
            message.sender,
            message.nonce,
            messageHash_
        );

        // Create new mint object.
        mints[messageHash_] = Mint({
            amount : _amount,
            beneficiary : _beneficiary
        });

        /*
         * Execute the confirm stake intent. This is done in separate
         * function to avoid stack too deep error
         */
        confirmStakeIntentInternal(
            messages[messageHash_],
            _blockHeight,
            _rlpParentNodes
        );

        // Emit StakeIntentConfirmed event.
        emit StakeIntentConfirmed(
            messageHash_,
            _staker,
            _stakerNonce,
            _beneficiary,
            _amount,
            _blockHeight,
            _hashLock
        );

        // Update the gas consumed for this function.
        messages[messageHash_].gasConsumed = initialGas.sub(gasleft());
    }

    /**
     * @notice Initiates the redeem process.
     *
     * @dev In order to redeem the redeemer needs to approve CoGateway contract
     *      for redeem amount. Redeem amount is transferred from redeemer
     *      address to CoGateway contract.
     *      This is a payable function. The bounty is transferred in base token.
     *      Redeemer is always msg.sender.
     *
     * @param _amount Redeem amount that will be transferred from redeemer
     *                account.
     * @param _beneficiary The address in the origin chain where the value
     *                     tok ens will be released.
     * @param _gasPrice Gas price that redeemer is ready to pay to get the
     *                  redeem process done.
     * @param _gasLimit Gas limit that redeemer is ready to pay.
     * @param _nonce Nonce of the redeemer address.
     * @param _hashLock Hash Lock provided by the facilitator.
     *
     * @return messageHash_ Unique for each request.
     */
    function redeem(
        uint256 _amount,
        address _beneficiary,
        uint256 _gasPrice,
        uint256 _gasLimit,
        uint256 _nonce,
        bytes32 _hashLock
    )
        external
        payable
        returns (bytes32 messageHash_)
    {
        require(
            msg.value == bounty,
            "Payable amount should be equal to the bounty amount."
        );
        require(
            _amount > uint256(0),
            "Redeem amount must not be zero."
        );

        // Get the redeem intent hash.
        bytes32 intentHash = GatewayLib.hashRedeemIntent(
            _amount,
            _beneficiary,
            address(this)
        );

        MessageBus.Message memory message = getMessage(
            intentHash,
            _nonce,
            _gasPrice,
            _gasLimit,
            msg.sender,
            _hashLock
        );

        messageHash_ = storeMessage(message);

        registerOutboxProcess(
            msg.sender,
            _nonce,
            messageHash_
        );

        redeems[messageHash_] = Redeem({
            amount : _amount,
            beneficiary : _beneficiary,
            bounty : bounty
        });

        // Declare message in outbox.
        MessageBus.declareMessage(
            messageBox,
            messages[messageHash_]
        );

        // Transfer redeem amount to Co-Gateway.
        EIP20Interface(utilityToken).transferFrom(
            msg.sender,
            address(this),
            _amount
        );

        // Emit RedeemIntentDeclared event.
        emit RedeemIntentDeclared(
            messageHash_,
            msg.sender,
            _nonce,
            _beneficiary,
            _amount
        );
    }


    /* Private functions */

    /**
     * @notice private function to execute confirm stake intent.
     *
     * @dev This function is to avoid stack too deep error in
     *      confirmStakeIntent function
     *
     * @param _message message object
     * @param _blockHeight Block number for which the proof is valid
     * @param _rlpParentNodes RLP encoded parent nodes.
     *
     * @return `true` if executed successfully
     */
    function confirmStakeIntentInternal(
        MessageBus.Message storage _message,
        uint256 _blockHeight,
        bytes memory _rlpParentNodes
    )
        private
        returns (bool)
    {
        // Get storage root.
        bytes32 storageRoot = storageRoots[_blockHeight];
        require(
            storageRoot != bytes32(0),
            "Storage root must not be zero"
        );

        // Confirm message.
        MessageBus.confirmMessage(
            messageBox,
            _message,
            _rlpParentNodes,
            MESSAGE_BOX_OFFSET,
            storageRoot
        );

        return true;
    }

    /**
     * @notice private function to calculate stake intent hash.
     *
     * @dev This function is to avoid stack too deep error in
     *      confirmStakeIntent function
     *
     * @param _amount stake amount
     * @param _beneficiary minting account
     *
     * @return bytes32 stake intent hash
     */
    function hashStakeIntent(
        uint256 _amount,
        address _beneficiary
    )
        private
        view
        returns(bytes32)
    {
        return GatewayLib.hashStakeIntent(
            _amount,
            _beneficiary,
            remoteGateway
        );
    }

    /**
     * @notice This is internal method for process minting contains common logic.
     *         It doesn't mint reward if reward is 0.
     *
     * @param _messageHash Message hash.
     * @param _initialGas Initial gas during progress process.
     *
     * @param _proofProgress `true` if progress with proof, false if progress
     *                       with hashlock.
     * @param _unlockSecret Unlock secret to progress, zero in case of progress
     *                      with proof.
     *
     * @return  beneficiary_ Address to which the utility tokens will be
     *                      transferred after minting.
     * @return stakeAmount_ Total amount for which the stake was initiated. The
     *                      reward amount is deducted from the total amount and
     *                      is given to the facilitator.
     * @return mintedAmount_ Actual minted amount, after deducting the reward
     *                        from the total amount.
     * @return rewardAmount_ Reward amount that is transferred to facilitator.
     */
    function progressMintInternal(
        bytes32 _messageHash,
        uint256 _initialGas,
        bool _proofProgress,
        bytes32 _unlockSecret
    )
        private
        returns (
            address beneficiary_,
            uint256 stakeAmount_,
            uint256 mintedAmount_,
            uint256 rewardAmount_
        )
    {
        Mint storage mint = mints[_messageHash];
        MessageBus.Message storage message = messages[_messageHash];

        beneficiary_ = mint.beneficiary;
        stakeAmount_ = mint.amount;

<<<<<<< HEAD
        (rewardAmount_, message.gasConsumed) = GatewayLib.feeAmount(
=======
        (rewardAmount_, message.gasConsumed) = feeAmount(
>>>>>>> 826f63dd
            message.gasConsumed,
            message.gasLimit,
            message.gasPrice,
            _initialGas
        );

        require(
            rewardAmount_ <= stakeAmount_,
            "Reward amount must not be greater than the stake amount."
        );

        mintedAmount_ = stakeAmount_.sub(rewardAmount_);

        // Mint token after subtracting reward amount.
        UtilityTokenInterface(utilityToken).increaseSupply(
            mint.beneficiary,
            mintedAmount_
        );

        if(rewardAmount_ > 0) {
            // Reward beneficiary with the reward amount.
            UtilityTokenInterface(utilityToken).increaseSupply(
                msg.sender,
                rewardAmount_
            );
        }

        // Delete the mint data.
        delete mints[_messageHash];

        // Emit MintProgressed event.
        emit MintProgressed(
            _messageHash,
            message.sender,
            mint.beneficiary,
            stakeAmount_,
            mintedAmount_,
            rewardAmount_,
            _proofProgress,
            _unlockSecret
        );

    }

    /**
     * @notice Internal method for progressRedeem. This is created to share
     *         code between progressRedeem and progressRedeemWithProof.
     *
     * @param _messageHash Message hash of redeem message.
     * @param _proofProgress True if progress with proof, false if progress
     *                       with hashlock.
     * @param _unlockSecret Unlock secret to progress, zero in case of progress
     *                      with proof.
     *
     * @return redeemer_ Redeemer address.
     * @return redeemAmount_ Redeem amount.
     */
    function progressRedeemInternal(
        bytes32 _messageHash,
        MessageBus.Message storage _message,
        bool _proofProgress,
        bytes32 _unlockSecret
    )
        private
        returns (
            address redeemer_,
            uint256 redeemAmount_
        )
    {
        redeemer_ = _message.sender;
        redeemAmount_ = redeems[_messageHash].amount;

        // Decrease the token supply.
        UtilityTokenInterface(utilityToken).decreaseSupply(redeemAmount_);

        // Transfer the bounty amount to the facilitator.
        msg.sender.transfer(redeems[_messageHash].bounty);

        // Delete the redeem data.
        delete redeems[_messageHash];

        emit RedeemProgressed(
            _messageHash,
            redeemer_,
            _message.nonce,
            redeemAmount_,
            _proofProgress,
            _unlockSecret
        );

    }

}<|MERGE_RESOLUTION|>--- conflicted
+++ resolved
@@ -1034,11 +1034,7 @@
         beneficiary_ = mint.beneficiary;
         stakeAmount_ = mint.amount;
 
-<<<<<<< HEAD
-        (rewardAmount_, message.gasConsumed) = GatewayLib.feeAmount(
-=======
         (rewardAmount_, message.gasConsumed) = feeAmount(
->>>>>>> 826f63dd
             message.gasConsumed,
             message.gasLimit,
             message.gasPrice,
