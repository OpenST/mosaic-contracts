--- conflicted
+++ resolved
@@ -898,23 +898,7 @@
             _amount > uint256(0),
             "Redeem amount must not be zero"
         );
-<<<<<<< HEAD
-        require(
-            _gasPrice != 0,
-            "Gas price must not be zero"
-        );
-        require(
-            _gasLimit != 0,
-            "Gas limit must not be zero"
-        );
-
-=======
-
-        require(
-            _facilitator != address(0),
-            "Facilitator address must not be zero"
-        );
->>>>>>> 80ae1a5a
+
         // Get the redeem intent hash
         bytes32 intentHash = GatewayLib.hashRedeemIntent(
             _amount,
