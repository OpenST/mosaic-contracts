pragma solidity ^0.4.23;

// Copyright 2018 OpenST Ltd.
//
// Licensed under the Apache License, Version 2.0 (the "License");
// you may not use this file except in compliance with the License.
// You may obtain a copy of the License at
//
//    http://www.apache.org/licenses/LICENSE-2.0
//
// Unless required by applicable law or agreed to in writing, software
// distributed under the License is distributed on an "AS IS" BASIS,
// WITHOUT WARRANTIES OR CONDITIONS OF ANY KIND, either express or implied.
// See the License for the specific language governing permissions and
// limitations under the License.
//
// ----------------------------------------------------------------------------
// Value Chain: Gateway Contract
//
// http://www.simpletoken.org/
//
// ----------------------------------------------------------------------------


import "./EIP20Interface.sol";
import "./SimpleStake.sol";
import "./MessageBus.sol";
import "./CoreInterface.sol";
import "./HasherV1.sol";
import "./SimpleStake.sol";
import "./SafeMath.sol";
import "./Owned.sol";

/**
 * @title Gateway Contract
 *
 *  @notice Gateway contract is staking Gateway that separates the concerns of staker and staking processor.
 *          Stake process is executed through Gateway contract rather than directly with the protocol contract.
 *          The Gateway contract will serve the role of staking account rather than an external account.
 *
 */
contract GatewayV1 is Owned{

	using SafeMath for uint256;

	/* Events */

	event  StakeRequestedEvent(
		bytes32 _messageHash,
		uint256 _amount,
		uint256 _fee,
		address _beneficiary,
		address _staker,
		bytes32 _intentHash
	);

	event StakeProcessed(
		bytes32 _messageHash,
		uint256 _amount,
		address _beneficiary,
		uint256 _fee
	);

	event RevertStakeRequested(
		bytes32 messageHash,
		address staker,
		bytes32 intentHash,
		uint256 nonce,
		uint256 gasPrice
	);

	event StakeReverted(
		address staker,
		uint256 amount,
		address beneficiary,
		uint256 fee,
		uint256 gasPrice
	);

	event RedemptionIntentConfirmed(
		bytes32 messageHash,
		address redeemer,
		uint256 redeemerNonce,
		address beneficiary,
		uint256 amount,
		uint256 fee,
		uint256 blockHeight,
		bytes32 hashLock
	);

	event UnStakeProcessed(
		bytes32 messageHash,
		uint256 amount,
		address beneficiary,
		uint256 reward
	);

	event RevertRedemptionIntentConfirmed(
		bytes32 messageHash,
		address redeemer,
		uint256 redeemerNonce,
		uint256 blockHeight
	);

	event GatewayLinkInitiated(
		bytes32 messageHash,
		address gateway,
		address cogateway,
		address token
	);

	/* Struct */
	/**
	 *  It denotes the stake request.
	 *  Status values could be :-
	 *  0 :- amount used for staking
	 *  1 :- beneficiary is the address in the target chain where token will be minted.
	 *  2 :- fee is the amount rewarded to facilitator after successful stake and mint.
	 */
	struct StakeRequest {
		uint256 amount;
		address beneficiary;
		uint256 fee;
		MessageBus.Message message;
	}

	struct UnStakes {
		uint256 amount;
		address beneficiary;
		uint256 fee;
		MessageBus.Message message;
	}
	/* Storage */

	// It is a hash used to represent operation type.
	bytes32 constant STAKE_REQUEST_TYPEHASH = keccak256(
		abi.encode(
			"StakeRequest(uint256 amount,address beneficiary,uint256 fee)"
		)
	);

	bytes32 constant REDEEM_REQUEST_TYPEHASH = keccak256(
		abi.encode(
			"RedeemRequest(uint256 amount,address beneficiary,uint256 fee)"
		)
	);

	bytes32 constant GATEWAY_LINK_TYPEHASH =  keccak256(
		abi.encode(
			"GatewayLink(bytes32 messageHash,MessageBus.Message message)"
		)
	);

	//uuid of branded token.
	bytes32 public uuid;
	//Escrow address to lock staked fund
	SimpleStake stakeVault;
	//amount in BT which is staked by facilitator
	uint256 public bounty;
<<<<<<< HEAD
	//White listed addresses which can act as facilitator.
	WorkersInterface public workers;
	//address of token.
	EIP20Interface public token;
=======
	//address of branded token.
	EIP20Interface public brandedToken;
>>>>>>> 9fafb33d
	//address of core contract.
	CoreInterface core;
	//It stores the nonces for each staker.
	mapping(address/*staker*/ => uint256) nonces;

	MessageBus.MessageBox messageBox;
	mapping(bytes32 /*messageHash*/ => StakeRequest) stakeRequests;
	mapping(address /*staker*/ => bytes32 /*messageHash*/) activeRequests;

	mapping(bytes32 /*messageHash*/ => UnStakes) unStakes;

	uint8 outboxOffset = 4;

	address coGateway;
	bytes32 codeHashUT;
	bytes32 codeHashMessageBus;
	bool isActivated;

	struct GatewayLink {
		bytes32 messageHash;
		MessageBus.Message message;
	}

	GatewayLink gatewayLink;

	/**
	 *  @notice Contract constructor.
<<<<<<< HEAD
=======
	 *
	 *  @param  _uuid UUID of utility token.
	 *  @param _bounty Bounty amount that worker address stakes while accepting stake request.
	 *  @param _brandedToken Branded token contract address.
	 *  @param _core Core contract address.
>>>>>>> 9fafb33d
	 */
	constructor(
		EIP20Interface _token,
		address _coGateway,
		CoreInterface _core,
		uint256 _bounty,
<<<<<<< HEAD
		bytes32 _codeHashUT
=======
		EIP20Interface _brandedToken,
		CoreInterface _core
>>>>>>> 9fafb33d
	)
	Owned()
	public
	{
<<<<<<< HEAD
		require(_token != address(0));
		require(_coGateway != address(0));
=======
		//todo generate uuid from branded Token ?
		require(_uuid != bytes32(0));
		require(_brandedToken != address(0));
>>>>>>> 9fafb33d
		require(_core != address(0));
		require(_codeHashUT != bytes32(0));

<<<<<<< HEAD
		isActivated = false;
		token = _token;
		coGateway = _coGateway;
=======
		uuid = _uuid;
		bounty = _bounty;
		brandedToken = _brandedToken;
>>>>>>> 9fafb33d
		core = _core;
		bounty = _bounty;
		codeHashUT = _codeHashUT;
		codeHashMessageBus = MessageBus.getCodeHash();

		stakeVault = new SimpleStake(token, address(this), uuid);
	}
	/* Public functions */

	function initiateGatewayLink(
		bytes32 _intentHash,
		uint256 _gasPrice,
		uint256 _fee,
		uint256 _nonce,
		address _sender,
		bytes32 _hashLock,
		bytes _signature)
	external
	returns (bytes32 messageHash_)
	{
		require(_sender == owner);
		require(gatewayLink.messageHash == bytes32(0));
		require(nonces[_sender] == _nonce);
		bytes32 intentHash = keccak256(
			abi.encodePacked(address(this),
				coGateway,
				bounty,
				codeHashUT,
				codeHashMessageBus,
				_gasPrice,
				_fee,
				_nonce
			)
		);
		require(intentHash == _intentHash);

		// check nonces
		messageHash_ = MessageBus.messageDigest(GATEWAY_LINK_TYPEHASH, intentHash, _nonce, _gasPrice);

		gatewayLink = GatewayLink ({
		 	messageHash: messageHash_,
			message: MessageBus.Message({
				intentHash : intentHash,
				nonce : _nonce,
				gasPrice : _gasPrice,
				signature : _signature,
				sender : _sender,
				hashLock : _hashLock
				})
		});

		MessageBus.declareMessage(messageBox, GATEWAY_LINK_TYPEHASH, gatewayLink.message);

		nonces[_sender]++;

		emit GatewayLinkInitiated(
			messageHash_,
			address(this),
			coGateway,
			token
		);

	}

	function processGatewayLink(
		bytes32 _messageHash,
		bytes32 _unlockSecret
	)
	external
	returns (bool /*TBD*/)
	{
		require(_messageHash != bytes32(0));
		require(_unlockSecret != bytes32(0));

		require(gatewayLink.messageHash == _messageHash);

		require(nonces[gatewayLink.message.sender] == gatewayLink.message.nonce + 1);
		nonces[gatewayLink.message.sender]++;

		MessageBus.progressOutbox(messageBox, GATEWAY_LINK_TYPEHASH, gatewayLink.message, _unlockSecret);

		isActivated = true;

		//return bounty
		require(token.transfer(msg.sender, bounty));

		return true;
	}

	/**
	 * @notice external function stake
	 *
	 * @dev In order to stake the staker needs to approve Gateway contract for stake amount.
     *   Staked amount is transferred from staker address to Gateway contract.
	 *
	 * @param _amount Staking amount.
	 * @param _beneficiary Beneficiary address.
	 * @param _staker Staker address.
	 * @param _gasPrice Gas price
	 * @param _fee Fee for facilitation of stake process.
	 * @param _nonce Staker nonce.
	 * @param _hashLock Hash Lock
	 * @param _signature Signature signed by staker.
	 *
	 * @return messageHash_ which is unique for each request.
	 */
	function stake(
		uint256 _amount,
		address _beneficiary,
		address _staker,
		uint256 _gasPrice,
		uint256 _fee,
		uint256 _nonce,
		bytes32 _hashLock,
		bytes _signature
	)
	external
	returns (bytes32 messageHash_)
	{
		require(isActivated);
		require(_amount > uint256(0));
		require(_beneficiary != address(0));
		require(_staker != address(0));
		require(_hashLock != bytes32(0));
		require(_signature.length != 0);
		require(nonces[msg.sender] == _nonce);

		require(cleanProcessedStakeRequest(_staker));

		nonces[msg.sender]++;

		bytes32 intentHash = HasherV1.intentHash(_amount, _beneficiary, _staker, _gasPrice, _fee);

		messageHash_ = MessageBus.messageDigest(STAKE_REQUEST_TYPEHASH, intentHash, _nonce, _gasPrice);

		activeRequests[_staker] = messageHash_;

		stakeRequests[messageHash_] = StakeRequest({
			amount : _amount,
			beneficiary : _beneficiary,
			fee : _fee,
			message : getMessage(_staker, _nonce, _gasPrice, intentHash, _hashLock, _signature)
			});

		MessageBus.declareMessage(messageBox, STAKE_REQUEST_TYPEHASH, stakeRequests[messageHash_].message);
		//transfer staker amount to gateway
		require(token.transferFrom(_staker, this, _amount));
		//transfer bounty to gateway
		require(token.transferFrom(msg.sender, this, bounty));

		emit StakeRequestedEvent(
			messageHash_,
			_amount,
			_fee,
			_beneficiary,
			_staker,
			intentHash
		);
	}

	function processStaking(
		bytes32 _messageHash,
		bytes32 _unlockSecret
	)
	external
	returns (uint256 stakeRequestAmount)
	{
		require(isActivated);
		require(_messageHash != bytes32(0));
		require(_unlockSecret != bytes32(0));
		MessageBus.Message storage message = stakeRequests[_messageHash].message;

		require(nonces[message.sender] == message.nonce + 1);

		nonces[message.sender]++;

		stakeRequestAmount = stakeRequests[_messageHash].amount;

		MessageBus.progressOutbox(messageBox, STAKE_REQUEST_TYPEHASH, stakeRequests[_messageHash].message, _unlockSecret);

		require(token.transfer(stakeVault, stakeRequestAmount));

		//return bounty
		require(token.transfer(msg.sender, bounty));

		emit StakeProcessed(
			_messageHash,
			stakeRequests[_messageHash].amount,
			stakeRequests[_messageHash].beneficiary,
			stakeRequests[_messageHash].fee
		);
	}

	function revertStaking(
		bytes32 _messageHash,
		bytes _signature
	)
	external
	returns (
		address staker_,
		bytes32 intentHash_,
		uint256 nonce_,
		uint256 gasPrice_
	)
	{
		require(isActivated);
		require(_messageHash != bytes32(0));
		MessageBus.Message storage message = stakeRequests[_messageHash].message;

		require(message.intentHash != bytes32(0));

		require(nonces[message.sender] == message.nonce+1);

		require(
			MessageBus.declareRevocationMessage(
			messageBox,
			STAKE_REQUEST_TYPEHASH,
			message,
				_signature
			)
		);

		staker_ = message.sender;
		intentHash_ = message.intentHash;
		nonce_ = nonces[message.sender];
		gasPrice_ = message.gasPrice;

		emit RevertStakeRequested(_messageHash, staker_, intentHash_, nonces[message.sender], gasPrice_);
	}

	function processRevertStaking(
		bytes32 _messageHash,
		uint256 _blockHeight,
		bytes _rlpEncodedParentNodes)
	external
	returns (bool /*TBD*/)
	{
		require(isActivated);
		require(_messageHash != bytes32(0));
		require(_rlpEncodedParentNodes.length > 0);

		MessageBus.Message storage message = stakeRequests[_messageHash].message;
		require(message.intentHash != bytes32(0));

		require(nonces[message.sender] == message.nonce + 1);

		bytes32 storageRoot = core.getStorageRoot(_blockHeight);
		require(storageRoot != bytes32(0));

		require(MessageBus.progressRevocationMessage (
			messageBox,
			message,
			STAKE_REQUEST_TYPEHASH,
			outboxOffset,
			_rlpEncodedParentNodes,
			storageRoot));

		nonces[message.sender]++;

		StakeRequest storage stakeRequest = stakeRequests[_messageHash];

		require(token.transfer(message.sender, stakeRequest.amount));

		// TODO: think about bounty.
		emit StakeReverted(
			message.sender,
			stakeRequest.amount,
			stakeRequest.beneficiary,
			stakeRequest.fee,
			message.gasPrice
		);
	}

	function confirmRevertRedemptionIntent(
		bytes32 _messageHash,
		bytes _signature,
		uint256 _blockHeight,
		bytes _rlpEncodedParentNodes
	)
	external
	returns (bool /*TBD*/)
	{
		require(isActivated);
		require(_messageHash != bytes32(0));
		require(_rlpEncodedParentNodes.length > 0);
		require(_signature.length > 0);

		MessageBus.Message storage message = unStakes[_messageHash].message;
		require(message.intentHash != bytes32(0));

		require(nonces[message.sender] == message.nonce + 1);

		bytes32 storageRoot = core.getStorageRoot(_blockHeight);
		require(storageRoot != bytes32(0));

		require(MessageBus.confirmRevocation(
				messageBox,
				REDEEM_REQUEST_TYPEHASH,
				message,
				_signature,
				_rlpEncodedParentNodes,
				outboxOffset,
				storageRoot
			));

		emit RevertRedemptionIntentConfirmed(
			_messageHash,
			message.sender,
			nonces[message.sender],
			_blockHeight
		);

		return true;
	}

	function confirmRedemptionIntent(
		address _redeemer,
		uint256 _redeemerNonce,
		address _beneficiary,
		uint256 _amount,
		uint256 _fee,
		uint256 _gasPrice,
		uint256 _blockHeight,
		bytes32 _hashLock,
		bytes memory _rlpParentNodes,
		bytes memory _signature
	)
	public
	returns (bytes32 messageHash_)
	{
		require(isActivated);
		require(_redeemer != address(0));
		require(_redeemerNonce == nonces[_redeemer]);
		require(_beneficiary != address(0));
		require(_amount != 0);
		require(_fee != 0);
		require(_gasPrice != 0);
		require(_blockHeight != 0);
		require(_hashLock != bytes32(0));
		require(_rlpParentNodes.length != 0);
		require(_signature.length != 0);

		require(cleanProcessedRedeemRequest(_redeemer));

		//todo change to library call, stake too deep error
		bytes32 intentHash = keccak256(abi.encodePacked(_amount, _beneficiary, _redeemer, _gasPrice, _fee));

		messageHash_ = MessageBus.messageDigest(REDEEM_REQUEST_TYPEHASH, intentHash, _redeemerNonce, _gasPrice);

		activeRequests[_redeemer] = messageHash_;

		unStakes[messageHash_] = getUnStake(
			_amount,
			_beneficiary,
			_fee,
			_redeemer,
			_redeemerNonce,
			_gasPrice,
			intentHash,
			_hashLock,
			_signature
		);

		executeConfirmRedemptionIntent(unStakes[messageHash_].message, _blockHeight, _rlpParentNodes);

		emit RedemptionIntentConfirmed(
			messageHash_,
			_redeemer,
			_redeemerNonce,
			_beneficiary,
			_amount,
			_fee,
			_blockHeight,
			_hashLock
		);
	}

	function processUnstake(
		bytes32 _messageHash,
		bytes32 _unlockSecret)
	external
	returns (
		uint256 unstakeRequestedAmount_,
		uint256 unstakeAmount_,
		uint256 rewardAmount_
	)
	{
		require(isActivated);
		require(_messageHash != bytes32(0));
		require(_unlockSecret != bytes32(0));

		MessageBus.Message storage message = unStakes[_messageHash].message;

		require(nonces[message.sender] == message.nonce + 1);

		nonces[message.sender]++;

		UnStakes storage unStake = unStakes[_messageHash];

		unstakeRequestedAmount_ = unStake.amount;
		rewardAmount_ = unStake.fee.mul(message.gasPrice);
		unstakeAmount_ = unStake.amount.sub(rewardAmount_);

		require(stakeVault.releaseTo(unStake.beneficiary, unstakeAmount_));
		//reward beneficiary with the fee
<<<<<<< HEAD
		require(token.transfer(msg.sender, unStake.fee));
=======
		require(brandedToken.transfer(msg.sender, rewardAmount_));
>>>>>>> 9fafb33d

		MessageBus.progressInbox(messageBox, REDEEM_REQUEST_TYPEHASH, unStake.message, _unlockSecret);

		emit UnStakeProcessed(
			_messageHash,
			unstakeAmount_,
			unStake.beneficiary,
			rewardAmount_
		);
	}

	function executeConfirmRedemptionIntent(
		MessageBus.Message storage _message,
		uint256 _blockHeight,
		bytes _rlpParentNodes
	)
	private
	{
		bytes32 storageRoot = core.getStorageRoot(_blockHeight);
		require(storageRoot != bytes32(0));

		MessageBus.confirmMessage(
			messageBox,
			REDEEM_REQUEST_TYPEHASH,
			_message,
			_rlpParentNodes,
			outboxOffset,
			core.getStorageRoot(_blockHeight));

		nonces[_message.sender] = _message.nonce + 1;
	}

	function getUnStake(
		uint256 _amount,
		address _beneficiary,
		uint256 _fee,
		address _redeemer,
		uint256 _redeemerNonce,
		uint256 _gasPrice,
		bytes32 _intentHash,
		bytes32 _hashLock,
		bytes _signature
	)
	private
	pure
	returns (UnStakes)
	{
		return UnStakes({
			amount : _amount,
			beneficiary : _beneficiary,
			fee : _fee,
			message : getMessage(_redeemer, _redeemerNonce, _gasPrice, _intentHash, _hashLock, _signature)//message// MessageBus.Message()//getMessage(_redeemer, _redeemerNonce, _gasPrice, _intentHash, _hashLock, _signature)
			});
	}


	function getMessage(
		address _redeemer,
		uint256 _redeemerNonce,
		uint256 _gasPrice,
		bytes32 _intentHash,
		bytes32 _hashLock,
		bytes _signature
	)
	private
	pure
	returns (MessageBus.Message)
	{
		return MessageBus.Message({
			intentHash : _intentHash,
			nonce : _redeemerNonce,
			gasPrice : _gasPrice,
			signature : _signature,
			sender : _redeemer,
			hashLock : _hashLock
			});

	}

	function cleanProcessedStakeRequest(address staker)
	private
	returns (bool /*success*/)
	{
		bytes32 previousRequest = activeRequests[staker];

		if (previousRequest != bytes32(0)) {

			require(
				messageBox.outbox[previousRequest] != MessageBus.MessageStatus.Progressed ||
				messageBox.outbox[previousRequest] != MessageBus.MessageStatus.Revoked
			);
			delete stakeRequests[previousRequest];
			delete messageBox.inbox[previousRequest];
		}
	}

	function cleanProcessedRedeemRequest(address redeemer)
	private
	returns (bool /*success*/)
	{
		bytes32 previousRequest = activeRequests[redeemer];

		if (previousRequest != bytes32(0)) {

			require(
				messageBox.inbox[previousRequest] != MessageBus.MessageStatus.Progressed ||
				messageBox.inbox[previousRequest] != MessageBus.MessageStatus.Revoked
			);
			delete unStakes[previousRequest];
			delete messageBox.inbox[previousRequest];
		}
	}
}



<|MERGE_RESOLUTION|>--- conflicted
+++ resolved
@@ -157,15 +157,8 @@
 	SimpleStake stakeVault;
 	//amount in BT which is staked by facilitator
 	uint256 public bounty;
-<<<<<<< HEAD
-	//White listed addresses which can act as facilitator.
-	WorkersInterface public workers;
-	//address of token.
+	//address of branded token.
 	EIP20Interface public token;
-=======
-	//address of branded token.
-	EIP20Interface public brandedToken;
->>>>>>> 9fafb33d
 	//address of core contract.
 	CoreInterface core;
 	//It stores the nonces for each staker.
@@ -193,50 +186,31 @@
 
 	/**
 	 *  @notice Contract constructor.
-<<<<<<< HEAD
-=======
 	 *
-	 *  @param  _uuid UUID of utility token.
+	 *  @param _token Branded token contract address.
+	 *  @param _coGateway CoGateway contract address.
+	 *  @param _core Core contract address.
 	 *  @param _bounty Bounty amount that worker address stakes while accepting stake request.
-	 *  @param _brandedToken Branded token contract address.
-	 *  @param _core Core contract address.
->>>>>>> 9fafb33d
+	 *  @param _codeHashUT code hash of utility token contract.
 	 */
 	constructor(
 		EIP20Interface _token,
 		address _coGateway,
 		CoreInterface _core,
 		uint256 _bounty,
-<<<<<<< HEAD
 		bytes32 _codeHashUT
-=======
-		EIP20Interface _brandedToken,
-		CoreInterface _core
->>>>>>> 9fafb33d
 	)
 	Owned()
 	public
 	{
-<<<<<<< HEAD
 		require(_token != address(0));
 		require(_coGateway != address(0));
-=======
-		//todo generate uuid from branded Token ?
-		require(_uuid != bytes32(0));
-		require(_brandedToken != address(0));
->>>>>>> 9fafb33d
 		require(_core != address(0));
 		require(_codeHashUT != bytes32(0));
 
-<<<<<<< HEAD
 		isActivated = false;
 		token = _token;
 		coGateway = _coGateway;
-=======
-		uuid = _uuid;
-		bounty = _bounty;
-		brandedToken = _brandedToken;
->>>>>>> 9fafb33d
 		core = _core;
 		bounty = _bounty;
 		codeHashUT = _codeHashUT;
@@ -244,6 +218,7 @@
 
 		stakeVault = new SimpleStake(token, address(this), uuid);
 	}
+
 	/* Public functions */
 
 	function initiateGatewayLink(
@@ -642,11 +617,7 @@
 
 		require(stakeVault.releaseTo(unStake.beneficiary, unstakeAmount_));
 		//reward beneficiary with the fee
-<<<<<<< HEAD
-		require(token.transfer(msg.sender, unStake.fee));
-=======
-		require(brandedToken.transfer(msg.sender, rewardAmount_));
->>>>>>> 9fafb33d
+		require(token.transfer(msg.sender, rewardAmount_));
 
 		MessageBus.progressInbox(messageBox, REDEEM_REQUEST_TYPEHASH, unStake.message, _unlockSecret);
 
