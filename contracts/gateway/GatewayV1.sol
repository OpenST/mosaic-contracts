--- conflicted
+++ resolved
@@ -41,11 +41,9 @@
  */
 contract GatewayV1 {
 
-<<<<<<< HEAD
+	using SafeMath for uint256;
+
 	/* Events */
-=======
-	using SafeMath for uint256;
->>>>>>> 90545a3a
 
 	event  StakeRequestedEvent(
 		bytes32 _messageHash,
@@ -79,23 +77,6 @@
 		uint256 gasPrice
 	);
 
-<<<<<<< HEAD
-	event RevertRedemptionIntentConfirmed(
-		bytes32 messageHash,
-		address redeemer,
-		uint256 redeemerNonce,
-		uint256 blockHeight
-	);
-
-	/* Struct */
-	/**
-	 *  It denotes the stake request.
-	 *  Status values could be :-
-	 *  0 :- amount used for staking
-	 *  1 :- beneficiary is the address in the target chain where token will be minted.
-	 *  2 :- fee is the amount rewarded to facilitator after successful stake and mint.
-	 */
-=======
 	event RedemptionIntentConfirmed(
 		bytes32 messageHash,
 		address redeemer,
@@ -114,24 +95,35 @@
 		uint256 fee
 	);
 
->>>>>>> 90545a3a
+	event RevertRedemptionIntentConfirmed(
+		bytes32 messageHash,
+		address redeemer,
+		uint256 redeemerNonce,
+		uint256 blockHeight
+	);
+
+	/* Struct */
+	/**
+	 *  It denotes the stake request.
+	 *  Status values could be :-
+	 *  0 :- amount used for staking
+	 *  1 :- beneficiary is the address in the target chain where token will be minted.
+	 *  2 :- fee is the amount rewarded to facilitator after successful stake and mint.
+	 */
 	struct StakeRequest {
 		uint256 amount;
 		address beneficiary;
 		uint256 fee;
 	}
-	/* Storage */
-
-<<<<<<< HEAD
-	// It is a hash used to represent operation type.
-=======
+
 	struct UnStakes {
 		uint256 amount;
 		address beneficiary;
 		uint256 fee;
 	}
-
->>>>>>> 90545a3a
+	/* Storage */
+
+	// It is a hash used to represent operation type.
 	bytes32 constant STAKE_REQUEST_TYPEHASH = keccak256(
 		abi.encode(
 			"StakeRequest(uint256 amount,address beneficiary,uint256 fee)"
@@ -144,19 +136,11 @@
 		)
 	);
 
-<<<<<<< HEAD
 	//uuid of branded token.
-	bytes32 public uuid;
-	//Escrow address to lock staked fund.
-	address stakeVault;
-	//Amount in BT which is staked by facilitator.
-=======
-	//uuid of branded token
 	bytes32 public uuid;
 	//Escrow address to lock staked fund
 	SimpleStake stakeVault;
 	//amount in BT which is staked by facilitator
->>>>>>> 90545a3a
 	uint256 public bounty;
 	//White listed addresses which can act as facilitator.
 	WorkersInterface public workers;
