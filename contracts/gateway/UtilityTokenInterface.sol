--- conflicted
+++ resolved
@@ -55,21 +55,10 @@
      * @dev Decreases the token balance from the msg.sender address and
      *      decreases the total token supply count.
      *
-<<<<<<< HEAD
      * @param _amount Amount of tokens.
-=======
-     * @param _amount Amount of tokens to burn.
->>>>>>> d4c345f2
      *
      * @return success_ `true` if decrease supply is successful, false otherwise.
      */
-<<<<<<< HEAD
     function decreaseSupply(uint256 _amount) external returns (bool success_);
-=======
-    function burn(
-        uint256 _amount
-    )
-        external
-        returns (bool success);
->>>>>>> d4c345f2
+
 }