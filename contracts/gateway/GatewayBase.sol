pragma solidity ^0.5.0;

import "./EIP20Interface.sol";
import "./MessageBus.sol";
import "../StateRootInterface.sol";
import "../lib/GatewayLib.sol";
import "../lib/IsMemberInterface.sol";
import "../lib/Organized.sol";
import "../lib/SafeMath.sol";


/**
 *  @title GatewayBase contract.
 *
 *  @notice GatewayBase contains general purpose functions shared between
 *          gateway and co-gateway contract.
 */
contract GatewayBase is Organized {
    using SafeMath for uint256;

    /**
     * Emitted whenever a Gateway/CoGateway contract is proven.
     * wasAlreadyProved parameter differentiates between first call and replay
     * call of proveGateway method for same block height.
     */
    event GatewayProven(
        address _gateway,
        uint256 _blockHeight,
        bytes32 _storageRoot,
        bool _wasAlreadyProved
    );

    event BountyChangeInitiated(
        uint256 _currentBounty,
        uint256 _proposedBounty,
        uint256 _unlockHeight
    );

    event BountyChangeConfirmed(
        uint256 _currentBounty,
        uint256 _changedBounty
    );

    bytes32 constant STAKE_TYPEHASH = keccak256(
        abi.encode(
            "Stake(uint256 amount,address beneficiary,MessageBus.Message message)"
        )
    );

    bytes32 constant REDEEM_TYPEHASH = keccak256(
        abi.encode(
            "Redeem(uint256 amount,address beneficiary,MessageBus.Message message)"
        )
    );

    /* constants */

    /** Position of message bus in the storage. */
    uint8 constant MESSAGE_BOX_OFFSET = 1;

    /**
     * Penalty in bounty amount percentage charged to staker on revert stake.
     */
    uint8 constant REVOCATION_PENALTY = 150;

    //todo identify how to get block time for both chains
    /** Unlock period for change bounty in block height. */
    uint256 private constant BOUNTY_CHANGE_UNLOCK_PERIOD = 100;

    /**
     * Message box.
     * @dev Keep this is at location 1, in case this is changed then update
     *      constant MESSAGE_BOX_OFFSET accordingly.
     */
    MessageBus.MessageBox messageBox;

<<<<<<< HEAD
    /** Specifies if the Gateway is activated for any new process. */
    bool public activated;

=======
>>>>>>> e37c6733
    /** Address of core contract. */
    StateRootInterface public core;

    /** Path to make Merkle account proof for Gateway/CoGateway contract. */
    bytes public encodedGatewayPath;

    /**
     * Remote gateway contract address. If this is a gateway contract, then the
     * remote gateway is a CoGateway and vice versa.
     */
    address public remoteGateway;

    /** Amount of ERC20 which is staked by facilitator. */
    uint256 public bounty;

    /** Proposed new bounty amount for bounty change. */
    uint256 public proposedBounty;

    /** Bounty proposal block height. */
    uint256 public proposedBountyUnlockHeight;

    /** Maps messageHash to the Message object. */
    mapping(bytes32 => MessageBus.Message) messages;

    /** Maps blockHeight to storageRoot. */
    mapping(uint256 => bytes32) internal storageRoots;

    /**
     * Maps address to message hash.
     *
     * Once the inbox process is started the corresponding
     * message hash is stored against the address starting process.
     * This is used to restrict simultaneous/multiple process
     * for a particular address. This is also used to determine the
     * nonce of the particular address. Refer getNonce for the details.
     */
    mapping(address => bytes32) inboxActiveProcess;

    /**
     * Maps address to message hash.
     *
     * Once the outbox process is started the corresponding
     * message hash is stored  against the address starting process.
     * This is used to restrict simultaneous/multiple process
     * for a particular address. This is also used to determine the
     * nonce of the particular address. Refer getNonce for the details.
     */
    mapping(address => bytes32) outboxActiveProcess;

    /* Constructor */

    /**
     * @notice Initialize the contract and set default values.
     *
     * @param _core Core contract address.
     * @param _bounty The amount that facilitator will stakes to initiate the
     *                stake process.
     * @param _membersManager Address of a contract that manages workers.
     */
    constructor(
        StateRootInterface _core,
        uint256 _bounty,
        IsMemberInterface _membersManager
    )
        Organized(_membersManager)
        public
    {
        require(
            address(_core) != address(0),
            "Core contract address must not be zero."
        );

        core = _core;

        bounty = _bounty;
    }

    /* External functions */

    /**
     *  @notice proveGateway can be called by anyone to verify merkle proof of
     *          gateway/co-gateway contract address. Trust factor is brought by
     *          stateRoots mapping. stateRoot is committed in commitStateRoot
     *          function by mosaic process which is a trusted decentralized system
     *          running separately. It's important to note that in replay calls of
     *          proveGateway bytes _rlpParentNodes variable is not validated. In
     *          this case input storage root derived from merkle proof account
     *          nodes is verified with stored storage root of given blockHeight.
     *          GatewayProven event has parameter wasAlreadyProved to
     *          differentiate between first call and replay calls.
     *
     *  @param _blockHeight Block height at which Gateway/CoGateway is to be
     *                      proven.
     *  @param _rlpAccount RLP encoded account node object.
     *  @param _rlpParentNodes RLP encoded value of account proof parent nodes.
     *
     *  @return `true` if Gateway account is proved
     */
    function proveGateway(
        uint256 _blockHeight,
        bytes calldata _rlpAccount,
        bytes calldata _rlpParentNodes
    )
        external
        returns (bool /* success */)
    {
        // _rlpAccount should be valid
        require(
            _rlpAccount.length != 0,
            "Length of RLP account must not be 0."
        );

        // _rlpParentNodes should be valid
        require(
            _rlpParentNodes.length != 0,
            "Length of RLP parent nodes is 0"
        );

        bytes32 stateRoot = core.getStateRoot(_blockHeight);

        // State root should be present for the block height
        require(
            stateRoot != bytes32(0),
            "State root must not be zero"
        );

        // If account already proven for block height
        bytes32 provenStorageRoot = storageRoots[_blockHeight];

        if (provenStorageRoot != bytes32(0)) {

            // wasAlreadyProved is true here since proveOpenST is replay call
            // for same block height
            emit GatewayProven(
                remoteGateway,
                _blockHeight,
                provenStorageRoot,
                true
            );

            // return true
            return true;
        }

        bytes32 storageRoot = GatewayLib.proveAccount(
            _rlpAccount,
            _rlpParentNodes,
            encodedGatewayPath,
            stateRoot
        );

        storageRoots[_blockHeight] = storageRoot;

        // wasAlreadyProved is false since Gateway is called for the first time
        // for a block height
        emit GatewayProven(
            remoteGateway,
            _blockHeight,
            storageRoot,
            false
        );

        return true;
    }

    /**
     * @notice Get the nonce for the given account address
     *
     * @param _account Account address for which the nonce is to fetched
     *
     * @return nonce
     */
    function getNonce(address _account)
        external
        view
        returns (uint256)
    {
        // call the private method
        return _getOutboxNonce(_account);
    }

    /**
     * @notice Method allows organization to propose new bounty amount.
     *
     * @param _proposedBounty proposed bounty amount.
     *
     * @return uint256 proposed bounty amount.
     */
    function initiateBountyAmountChange(uint256 _proposedBounty)
        external
        onlyOrganization
        returns(uint256)
    {
        proposedBounty = _proposedBounty;
        proposedBountyUnlockHeight = block.number.add(BOUNTY_CHANGE_UNLOCK_PERIOD);

        emit BountyChangeInitiated(
                bounty,
                _proposedBounty,
                proposedBountyUnlockHeight
        );

        return _proposedBounty;
    }

    /**
     * @notice Method allows organization to confirm proposed bounty amount
     *         after unlock period.
     *
     * @return changedBountyAmount_  updated bounty amount.
     * @return previousBountyAmount_ previous bounty amount.
     */
    function confirmBountyAmountChange()
        external
        onlyOrganization
        returns (
            uint256 changedBountyAmount_,
            uint256 previousBountyAmount_
        )
    {
        require(
            proposedBounty != bounty,
            "Proposed bounty should be different from existing bounty."
        );
        require(
            proposedBountyUnlockHeight < block.number,
            "Confirm bounty amount change can only be done after unlock period."
        );

        changedBountyAmount_ = proposedBounty;
        previousBountyAmount_ = bounty;

        bounty = proposedBounty;

        proposedBounty = 0;
        proposedBountyUnlockHeight = 0;

        emit BountyChangeConfirmed(previousBountyAmount_, changedBountyAmount_);
    }

    /**
     * @notice Create and return Message object.
     *
     * @dev This function is to avoid stack too deep error.
     *
     * @param _account Account address
     * @param _accountNonce Nonce for the account address
     * @param _gasPrice Gas price
     * @param _gasLimit Gas limit
     * @param _intentHash Intent hash
     * @param _hashLock Hash lock
     *
     * @return Message object
     */
    function getMessage(
        address _account,
        uint256 _accountNonce,
        uint256 _gasPrice,
        uint256 _gasLimit,
        bytes32 _intentHash,
        bytes32 _hashLock
    )
        internal
        pure
        returns (MessageBus.Message memory)
    {
        return MessageBus.Message({
            intentHash : _intentHash,
            nonce : _accountNonce,
            gasPrice : _gasPrice,
            gasLimit : _gasLimit,
            sender : _account,
            hashLock : _hashLock,
            gasConsumed : 0
        });
    }

    /**
     * @notice Internal function to get the outbox nonce for the given account
     *         address
     *
     * @param _account Account address for which the nonce is to fetched
     *
     * @return nonce
     */
    function _getOutboxNonce(address _account)
        internal
        view
        returns (uint256 /* nonce */)
    {

        bytes32 previousProcessMessageHash = outboxActiveProcess[_account];
        return getMessageNonce(previousProcessMessageHash);
    }

    /**
     * @notice Internal function to get the inbox nonce for the given account
     *         address.
     *
     * @param _account Account address for which the nonce is to fetched
     *
     * @return nonce
     */
    function _getInboxNonce(address _account)
        internal
        view
        returns (uint256 /* nonce */)
    {

        bytes32 previousProcessMessageHash = inboxActiveProcess[_account];
        return getMessageNonce(previousProcessMessageHash);
    }


    /**
     * @notice Clears the previous outbox process. Validates the
     *         nonce. Updates the process with new process
     *
     * @param _account Account address
     * @param _nonce Nonce for the account address
     * @param _messageHash Message hash
     *
     * @return previousMessageHash_ previous messageHash
     */
    function registerOutboxProcess(
        address _account,
        uint256 _nonce,
        bytes32 _messageHash

    )
        internal
        returns (bytes32 previousMessageHash_)
    {
        require(
            _nonce == _getOutboxNonce(_account),
            "Invalid nonce"
        );

        previousMessageHash_ = outboxActiveProcess[_account];

        if (previousMessageHash_ != bytes32(0)) {

            MessageBus.MessageStatus status =
            messageBox.outbox[previousMessageHash_];

            require(
                status == MessageBus.MessageStatus.Progressed ||
                status == MessageBus.MessageStatus.Revoked,
                "Previous process is not completed"
            );

            delete messages[previousMessageHash_];
        }

        // Update the active process.
        outboxActiveProcess[_account] = _messageHash;

    }


    /**
     * @notice Clears the previous outbox process. Validates the
     *         nonce. Updates the process with new process
     *
     * @param _account Account address
     * @param _nonce Nonce for the account address
     * @param _messageHash Message hash
     *
     * @return previousMessageHash_ previous messageHash
     */
    function registerInboxProcess(
        address _account,
        uint256 _nonce,
        bytes32 _messageHash
    )
        internal
        returns (bytes32 previousMessageHash_)
    {
        require(
            _nonce == _getInboxNonce(_account),
            "Invalid nonce"
        );

        previousMessageHash_ = inboxActiveProcess[_account];

        if (previousMessageHash_ != bytes32(0)) {

            MessageBus.MessageStatus status =
            messageBox.inbox[previousMessageHash_];

            require(
                status == MessageBus.MessageStatus.Progressed ||
                status == MessageBus.MessageStatus.Revoked,
                "Previous process is not completed"
            );

            delete messages[previousMessageHash_];
        }

        // Update the active proccess.
        inboxActiveProcess[_account] = _messageHash;
    }

    /**
     * @notice Returns the next nonce of inbox or outbox process
     *
     * @param _messageHash Message hash
     *
     * @return _nonce nonce of next inbox or outbox process
     */
    function getMessageNonce(bytes32 _messageHash)
        private
        view
        returns(uint256)
    {
        if (_messageHash == bytes32(0)) {
            return 1;
        }

        MessageBus.Message storage message =
        messages[_messageHash];

        return message.nonce.add(1);
    }
}
<|MERGE_RESOLUTION|>--- conflicted
+++ resolved
@@ -74,12 +74,6 @@
      */
     MessageBus.MessageBox messageBox;
 
-<<<<<<< HEAD
-    /** Specifies if the Gateway is activated for any new process. */
-    bool public activated;
-
-=======
->>>>>>> e37c6733
     /** Address of core contract. */
     StateRootInterface public core;
 
