pragma solidity ^0.5.0;

import "../lib/GatewayLib.sol";
import "./CoreInterface.sol";
import "../lib/SafeMath.sol";
import "./MessageBus.sol";
import "../StateRootInterface.sol";
import "./EIP20Interface.sol";


/**
 *  @title GatewayBase contract.
 *
 *  @notice GatewayBase contains general purpose functions shared between
 *  gateway and co-gateway contract.
 */
contract GatewayBase {

    using SafeMath for uint256;
    /**
     * Emitted whenever a Gateway/CoGateway contract is proven.
     * wasAlreadyProved parameter differentiates between first call and replay
     * call of proveGateway method for same block height
     */
    event GatewayProven(
        address _gateway,
        uint256 _blockHeight,
        bytes32 _storageRoot,
        bool _wasAlreadyProved
    );

    event BountyChangeInitiated(
        uint256 _currentBounty,
        uint256 _proposedBounty,
        uint256 _unlockHeight
    );

    event BountyChangeConfirmed(
        uint256 _currentBounty,
        uint256 _changedBounty
    );

    bytes32 constant STAKE_TYPEHASH = keccak256(
        abi.encode(
            "Stake(uint256 amount,address beneficiary,MessageBus.Message message)"
        )
    );

    bytes32 constant REDEEM_TYPEHASH = keccak256(
        abi.encode(
            "Redeem(uint256 amount,address beneficiary,MessageBus.Message message)"
        )
    );

    /* constants */

    /** Position of message bus in the storage */
    uint8 constant MESSAGE_BOX_OFFSET = 1;

    /**
     * Penalty in bounty amount percentage charged to staker on revert stake
     */
    uint8 constant REVOCATION_PENALTY = 150;

    //todo identify how to get block time for both chains
    /** Unlock period for change bounty in block height */
    uint256 private constant BOUNTY_CHANGE_UNLOCK_PERIOD = 100;

    /**
     * Message box.
     * @dev keep this is at location 1, in case this is changed then update
     *      constant MESSAGE_BOX_OFFSET accordingly.
     */
    MessageBus.MessageBox messageBox;

<<<<<<< HEAD
=======
    /** Specifies if the Gateway is activated for any new process. */
    bool public activated;

>>>>>>> 4a21b51c
    /** Organisation address. */
    address public organisation;

    /** address of core contract. */
    CoreInterface public core;

    /** path to prove merkle account proof for Gateway/CoGateway contract. */
    bytes internal encodedGatewayPath;

    /**
     * Remote gateway contract address. If gateway contract remote gateway
     * is CoGateway and vice versa.
     */
    address public remoteGateway;

    /** amount of ERC20 which is staked by facilitator. */
    uint256 public bounty;

    /** Proposed new bounty amount for bounty change. */
    uint256 public proposedBounty;
    /** bounty proposal block height*/
    uint256 public proposedBountyUnlockHeight;

    /** Maps messageHash to the Message object. */
    mapping(bytes32 /*messageHash*/ => MessageBus.Message) messages;

    /** Mapping to store blockHeight to storageRoot. */
    mapping(uint256 /* block height */ => bytes32 /* storageRoot */) internal storageRoots;

    /**
     * Maps address to message hash.
     *
     * Once the inbox process is started the corresponding
     * message hash is stored against the address starting process.
     * This is used to restrict simultaneous/multiple process
     * for a particular address. This is also used to determine the
     * nonce of the particular address. Refer getNonce for the details.
     */
    mapping(address /*address*/ => bytes32 /*messageHash*/) inboxActiveProcess;

    /**
     * Maps address to message hash.
     *
     * Once the outbox process is started the corresponding
     * message hash is stored  against the address starting process.
     * This is used to restrict simultaneous/multiple process
     * for a particular address. This is also used to determine the
     * nonce of the particular address. Refer getNonce for the details.
     */
    mapping(address /*address*/ => bytes32 /*messageHash*/) outboxActiveProcess;

    /* modifiers */

    /** checks that only organisation can call a particular function. */
    modifier onlyOrganisation() {
        require(
            msg.sender == organisation,
<<<<<<< HEAD
            "Only organisation can call the function."
=======
            "Only organisation can call the function"
        );
        _;
    }

    /** checks that contract is activated */
    modifier isActive() {
        require(
            activated == true,
            "Gateway is not activated."
>>>>>>> 4a21b51c
        );
        _;
    }

    /* Constructor */

    /**
     * @notice Initialise the contract and set default values.
     *
     * @param _core Core contract address.
     * @param _bounty The amount that facilitator will stakes to initiate the
     *                stake process.
     * @param _organisation Organisation address.
     */
    constructor(
        CoreInterface _core,
        uint256 _bounty,
        address _organisation
    )
        public
    {
        require(
            address(_core) != address(0),
            "Core contract address must not be zero."
        );
        require(
            _organisation != address(0),
            "Organisation address must not be zero."
        );

        core = _core;

        bounty = _bounty;
        organisation = _organisation;

    }

    /* external functions */

    /**
     *  @notice External function prove gateway/co-gateway.
     *
     *  @dev proveGateway can be called by anyone to verify merkle proof of
     *       gateway/co-gateway contract address. Trust factor is brought by
     *       stateRoots mapping. stateRoot is committed in commitStateRoot
     *       function by mosaic process which is a trusted decentralized system
     *       running separately. It's important to note that in replay calls of
     *       proveGateway bytes _rlpParentNodes variable is not validated. In
     *       this case input storage root derived from merkle proof account
     *       nodes is verified with stored storage root of given blockHeight.
     *       GatewayProven event has parameter wasAlreadyProved to
     *       differentiate between first call and replay calls.
     *
     *  @param _blockHeight Block height at which Gateway/CoGateway is to be
     *                      proven.
     *  @param _rlpEncodedAccount RLP encoded account node object.
     *  @param _rlpParentNodes RLP encoded value of account proof parent nodes.
     *
     *  @return `true` if Gateway account is proved
     */
    function proveGateway(
        uint256 _blockHeight,
        bytes calldata _rlpEncodedAccount,
        bytes calldata _rlpParentNodes
    )
        external
        returns (bool /* success */)
    {
        // _rlpEncodedAccount should be valid
        require(
            _rlpEncodedAccount.length != 0,
            "Length of RLP encoded account is 0"
        );

        // _rlpParentNodes should be valid
        require(
            _rlpParentNodes.length != 0,
            "Length of RLP parent nodes is 0"
        );

        bytes32 stateRoot = StateRootInterface(address(core)).getStateRoot(_blockHeight);

        // State root should be present for the block height
        require(
            stateRoot != bytes32(0),
            "State root must not be zero"
        );

        // If account already proven for block height
        bytes32 provenStorageRoot = storageRoots[_blockHeight];

        if (provenStorageRoot != bytes32(0)) {

            // wasAlreadyProved is true here since proveOpenST is replay call
            // for same block height
            emit GatewayProven(
                remoteGateway,
                _blockHeight,
                provenStorageRoot,
                true
            );

            // return true
            return true;
        }

        bytes32 storageRoot = GatewayLib.proveAccount(
            _rlpEncodedAccount,
            _rlpParentNodes,
            encodedGatewayPath,
            stateRoot
        );

        storageRoots[_blockHeight] = storageRoot;

        // wasAlreadyProved is false since Gateway is called for the first time
        // for a block height
        emit GatewayProven(
            remoteGateway,
            _blockHeight,
            storageRoot,
            false
        );

        return true;
    }

    /**
     * @notice Get the nonce for the given account address
     *
     * @param _account Account address for which the nonce is to fetched
     *
     * @return nonce
     */
    function getNonce(address _account)
        external
        view
        returns (uint256)
    {
        // call the private method
        return _getOutboxNonce(_account);
    }

    /**
     * @notice Method allows organization to propose new bounty amount.
     *
     * @param _proposedBounty proposed bounty amount.
     *
     * @return uint256 proposed bounty amount.
     */
    function initiateBountyAmountChange(uint256 _proposedBounty)
        onlyOrganisation()
        external
        returns(uint256)
    {
        proposedBounty = _proposedBounty;
        proposedBountyUnlockHeight = block.number.add(BOUNTY_CHANGE_UNLOCK_PERIOD);

        emit BountyChangeInitiated(
                bounty,
                _proposedBounty,
                proposedBountyUnlockHeight
        );

        return _proposedBounty;
    }

    /**
     * @notice Method allows organization to confirm proposed bounty amount
     *         after unlock period.
     *
     * @return changedBountyAmount_  updated bounty amount.
     * @return previousBountyAmount_ previous bounty amount.
     */
    function confirmBountyAmountChange()
        onlyOrganisation()
        external
        returns (
            uint256 changedBountyAmount_,
            uint256 previousBountyAmount_
        )
    {
        require(
            proposedBounty != bounty,
            "Proposed bounty should be different from existing bounty."
        );
        require(
            proposedBountyUnlockHeight < block.number,
            "Confirm bounty amount change can only be done after unlock period."
        );

        changedBountyAmount_ = proposedBounty;
        previousBountyAmount_ = bounty;

        bounty = proposedBounty;

        proposedBounty = 0;
        proposedBountyUnlockHeight = 0;

        emit BountyChangeConfirmed(previousBountyAmount_, changedBountyAmount_);
    }

    /**
     * @notice Create and return Message object.
     *
     * @dev This function is to avoid stack too deep error.
     *
     * @param _account Account address
     * @param _accountNonce Nonce for the account address
     * @param _gasPrice Gas price
     * @param _gasLimit Gas limit
     * @param _intentHash Intent hash
     * @param _hashLock Hash lock
     *
     * @return Message object
     */
    function getMessage(
        address _account,
        uint256 _accountNonce,
        uint256 _gasPrice,
        uint256 _gasLimit,
        bytes32 _intentHash,
        bytes32 _hashLock
    )
        internal
        pure
        returns (MessageBus.Message memory)
    {
        return MessageBus.Message({
            intentHash : _intentHash,
            nonce : _accountNonce,
            gasPrice : _gasPrice,
            gasLimit : _gasLimit,
            sender : _account,
            hashLock : _hashLock,
            gasConsumed : 0
        });
    }

    /**
     * @notice Internal function to get the outbox nonce for the given account
     *         address
     *
     * @param _account Account address for which the nonce is to fetched
     *
     * @return nonce
     */
    function _getOutboxNonce(address _account)
        internal
        view
        returns (uint256 /* nonce */)
    {

        bytes32 previousProcessMessageHash = outboxActiveProcess[_account];
        return getMessageNonce(previousProcessMessageHash);
    }

    /**
     * @notice Internal function to get the inbox nonce for the given account
     *         address.
     *
     * @param _account Account address for which the nonce is to fetched
     *
     * @return nonce
     */
    function _getInboxNonce(address _account)
        internal
        view
        returns (uint256 /* nonce */)
    {

        bytes32 previousProcessMessageHash = inboxActiveProcess[_account];
        return getMessageNonce(previousProcessMessageHash);
    }


    /**
     * @notice Clears the previous outbox process. Validates the
     *         nonce. Updates the process with new process
     *
     * @param _account Account address
     * @param _nonce Nonce for the account address
     * @param _messageHash Message hash
     *
     * @return previousMessageHash_ previous messageHash
     */
    function registerOutboxProcess(
        address _account,
        uint256 _nonce,
        bytes32 _messageHash

    )
        internal
        returns (bytes32 previousMessageHash_)
    {
        require(
            _nonce == _getOutboxNonce(_account),
            "Invalid nonce"
        );

        previousMessageHash_ = outboxActiveProcess[_account];

        if (previousMessageHash_ != bytes32(0)) {

            MessageBus.MessageStatus status =
            messageBox.outbox[previousMessageHash_];

            require(
                status == MessageBus.MessageStatus.Progressed ||
                status == MessageBus.MessageStatus.Revoked,
                "Previous process is not completed"
            );

            delete messages[previousMessageHash_];
        }

        // Update the active proccess.
        outboxActiveProcess[_account] = _messageHash;

    }


    /**
     * @notice Clears the previous outbox process. Validates the
     *         nonce. Updates the process with new process
     *
     * @param _account Account address
     * @param _nonce Nonce for the account address
     * @param _messageHash Message hash
     *
     * @return previousMessageHash_ previous messageHash
     */
    function registerInboxProcess(
        address _account,
        uint256 _nonce,
        bytes32 _messageHash
    )
        internal
        returns (bytes32 previousMessageHash_)
    {
        require(
            _nonce == _getInboxNonce(_account),
            "Invalid nonce"
        );

        previousMessageHash_ = inboxActiveProcess[_account];

        if (previousMessageHash_ != bytes32(0)) {

            MessageBus.MessageStatus status =
            messageBox.inbox[previousMessageHash_];

            require(
                status == MessageBus.MessageStatus.Progressed ||
                status == MessageBus.MessageStatus.Revoked,
                "Previous process is not completed"
            );

            delete messages[previousMessageHash_];
        }

        // Update the active proccess.
        inboxActiveProcess[_account] = _messageHash;
    }

    /**
     * @notice Returns the next nonce of inbox or outbox process
     *
     * @param _messageHash Message hash
     *
     * @return _nonce nonce of next inbox or outbox process
     */
    function getMessageNonce(bytes32 _messageHash)
        private
        view
        returns(uint256)
    {
        if (_messageHash == bytes32(0)) {
            return 1;
        }

        MessageBus.Message storage message =
        messages[_messageHash];

        return message.nonce.add(1);
    }
}
<|MERGE_RESOLUTION|>--- conflicted
+++ resolved
@@ -73,12 +73,6 @@
      */
     MessageBus.MessageBox messageBox;
 
-<<<<<<< HEAD
-=======
-    /** Specifies if the Gateway is activated for any new process. */
-    bool public activated;
-
->>>>>>> 4a21b51c
     /** Organisation address. */
     address public organisation;
 
@@ -136,20 +130,7 @@
     modifier onlyOrganisation() {
         require(
             msg.sender == organisation,
-<<<<<<< HEAD
             "Only organisation can call the function."
-=======
-            "Only organisation can call the function"
-        );
-        _;
-    }
-
-    /** checks that contract is activated */
-    modifier isActive() {
-        require(
-            activated == true,
-            "Gateway is not activated."
->>>>>>> 4a21b51c
         );
         _;
     }
