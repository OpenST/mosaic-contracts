--- conflicted
+++ resolved
@@ -129,11 +129,7 @@
     MessageBus.MessageBox internal messageBox;
 
     /** Maps messageHash to the Message object. */
-<<<<<<< HEAD
-    mapping(bytes32 => MessageBus.Message) internal messages;
-=======
     mapping(bytes32 => MessageBus.Message) public messages;
->>>>>>> 9d336030
 
     /** Maps blockHeight to storageRoot. */
     mapping(uint256 => bytes32) internal storageRoots;
@@ -194,11 +190,7 @@
     }
 
 
-<<<<<<< HEAD
     /* External Functions */
-=======
-    /* External functions */
->>>>>>> 9d336030
 
     /**
      *  @notice This can be called by anyone to verify merkle proof of
