--- conflicted
+++ resolved
@@ -74,16 +74,11 @@
      */
     MessageBus.MessageBox messageBox;
 
-<<<<<<< HEAD
     /** Specifies if the Gateway is activated for any new process. */
     bool public activated;
 
     /** Address of core contract. */
     StateRootInterface public core;
-=======
-    /** address of core contract. */
-    CoreInterface public core;
->>>>>>> 80ae1a5a
 
     /** Path to make Merkle account proof for Gateway/CoGateway contract. */
     bytes public encodedGatewayPath;
