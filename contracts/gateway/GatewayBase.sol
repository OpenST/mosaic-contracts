pragma solidity ^0.5.0;

// Copyright 2018 OpenST Ltd.
//
// Licensed under the Apache License, Version 2.0 (the "License");
// you may not use this file except in compliance with the License.
// You may obtain a copy of the License at
//
//    http://www.apache.org/licenses/LICENSE-2.0
//
// Unless required by applicable law or agreed to in writing, software
// distributed under the License is distributed on an "AS IS" BASIS,
// WITHOUT WARRANTIES OR CONDITIONS OF ANY KIND, either express or implied.
// See the License for the specific language governing permissions and
// limitations under the License.
//
// ----------------------------------------------------------------------------
//
// http://www.simpletoken.org/
//
// ----------------------------------------------------------------------------

import "./EIP20Interface.sol";
import "../lib/MessageBus.sol";
import "../StateRootInterface.sol";
import "../lib/GatewayLib.sol";
import "../lib/OrganizationInterface.sol";
import "../lib/Organized.sol";
import "../lib/SafeMath.sol";

/**
 *  @title GatewayBase is the base contract for EIP20Gateway and EIP20CoGateway.
 */
contract GatewayBase is Organized {

    /* Usings */

    using SafeMath for uint256;


    /* Events */

    /**
     * Emitted whenever a Gateway/CoGateway contract is proven.
     * wasAlreadyProved parameter differentiates between first call and replay
     * call of proveGateway method for same block height.
     */
    event GatewayProven(
        address _gateway,
        uint256 _blockHeight,
        bytes32 _storageRoot,
        bool _wasAlreadyProved
    );

    event BountyChangeInitiated(
        uint256 _currentBounty,
        uint256 _proposedBounty,
        uint256 _unlockHeight
    );

    event BountyChangeConfirmed(
        uint256 _currentBounty,
        uint256 _changedBounty
    );


    /* Constants */

    /** Position of message bus in the storage. */
    uint8 constant MESSAGE_BOX_OFFSET = 7;

    /**
     * Penalty in bounty amount percentage charged to staker on revert stake.
     */
    uint8 constant REVOCATION_PENALTY = 150;

    //todo identify how to get block time for both chains
    /** Unlock period for change bounty in block height. */
    uint256 private constant BOUNTY_CHANGE_UNLOCK_PERIOD = 100;


    /* Public Variables */

    /**
     *  Address of contract which implements StateRootInterface.
     */
    StateRootInterface public stateRootProvider;

    /** Path to make Merkle account proof for Gateway/CoGateway contract. */
    bytes public encodedGatewayPath;

    /**
     * Remote gateway contract address. If this is a gateway contract, then the
     * remote gateway is a CoGateway and vice versa.
     */
    address public remoteGateway;

    /** Amount of ERC20 which is staked by facilitator. */
    uint256 public bounty;

    /** Proposed new bounty amount for bounty change. */
    uint256 public proposedBounty;

    /** Bounty proposal block height. */
    uint256 public proposedBountyUnlockHeight;


    /* Internal Variables */

    /**
     * Message box.
     * @dev Keep this is at location 1, in case this is changed then update
     *      constant MESSAGE_BOX_OFFSET accordingly.
     */
    MessageBus.MessageBox internal messageBox;

    /** Maps messageHash to the Message object. */
    mapping(bytes32 => MessageBus.Message) public messages;

    /** Maps blockHeight to storageRoot. */
    mapping(uint256 => bytes32) internal storageRoots;


    /* Private Variables */

    /**
     * Maps address to message hash.
     *
     * Once the inbox process is started the corresponding
     * message hash is stored against the address starting process.
     * This is used to restrict simultaneous/multiple process
     * for a particular address. This is also used to determine the
     * nonce of the particular address. Refer getNonce for the details.
     */
    mapping(address => bytes32) private inboxActiveProcess;

    /**
     * Maps address to message hash.
     *
     * Once the outbox process is started the corresponding
     * message hash is stored  against the address starting process.
     * This is used to restrict simultaneous/multiple process
     * for a particular address. This is also used to determine the
     * nonce of the particular address. Refer getNonce for the details.
     */
    mapping(address => bytes32) private outboxActiveProcess;


    /* Constructor */

    /**
     * @notice Initialize the contract and set default values.
     *
     * @param _stateRootProvider Contract address which implements
     *                           StateRootInterface.
     * @param _bounty The amount that facilitator will stakes to initiate the
     *                message transfers.
     * @param _organization Address of an organization contract.
     */
    constructor(
        StateRootInterface _stateRootProvider,
        uint256 _bounty,
        OrganizationInterface _organization
    )
        Organized(_organization)
        public
    {
        require(
            address(_stateRootProvider) != address(0),
            "State root provider contract address must not be zero."
        );

        stateRootProvider = _stateRootProvider;

        bounty = _bounty;
    }


    /* External Functions */

    /**
     *  @notice This can be called by anyone to verify merkle proof of
     *          gateway/co-gateway contract address. Trust factor is brought by
     *          state roots of the contract which implements StateRootInterface.
     *          It's important to note that in replay calls of proveGateway
     *          bytes _rlpParentNodes variable is not validated. In this case
     *          input storage root derived from merkle proof account nodes is
     *          verified with stored storage root of given blockHeight.
     *          GatewayProven event has parameter wasAlreadyProved to
     *          differentiate between first call and replay calls.
     *
     *  @param _blockHeight Block height at which Gateway/CoGateway is to be
     *                      proven.
     *  @param _rlpAccount RLP encoded account node object.
     *  @param _rlpParentNodes RLP encoded value of account proof parent nodes.
     *
     *  @return `true` if Gateway account is proved
     */
    function proveGateway(
        uint256 _blockHeight,
        bytes calldata _rlpAccount,
        bytes calldata _rlpParentNodes
    )
        external
        returns (bool /* success */)
    {
        // _rlpAccount should be valid
        require(
            _rlpAccount.length != 0,
            "Length of RLP account must not be 0."
        );

        // _rlpParentNodes should be valid
        require(
            _rlpParentNodes.length != 0,
            "Length of RLP parent nodes is 0"
        );

        bytes32 stateRoot = stateRootProvider.getStateRoot(_blockHeight);

        // State root should be present for the block height
        require(
            stateRoot != bytes32(0),
            "State root must not be zero"
        );

        // If account already proven for block height
        bytes32 provenStorageRoot = storageRoots[_blockHeight];

        if (provenStorageRoot != bytes32(0)) {

            // wasAlreadyProved is true here since proveOpenST is replay call
            // for same block height
            emit GatewayProven(
                remoteGateway,
                _blockHeight,
                provenStorageRoot,
                true
            );

            // return true
            return true;
        }

        bytes32 storageRoot = GatewayLib.proveAccount(
            _rlpAccount,
            _rlpParentNodes,
            encodedGatewayPath,
            stateRoot
        );

        storageRoots[_blockHeight] = storageRoot;

        // wasAlreadyProved is false since Gateway is called for the first time
        // for a block height
        emit GatewayProven(
            remoteGateway,
            _blockHeight,
            storageRoot,
            false
        );

        return true;
    }

    /**
     * @notice Get the nonce for the given account address
     *
     * @param _account Account address for which the nonce is to fetched
     *
     * @return nonce
     */
    function getNonce(address _account)
        external
        view
        returns (uint256)
    {
        // call the private method
        return _getOutboxNonce(_account);
    }

    /**
     * @notice Method allows organization to propose new bounty amount.
     *
     * @param _proposedBounty proposed bounty amount.
     *
     * @return uint256 proposed bounty amount.
     */
    function initiateBountyAmountChange(uint256 _proposedBounty)
        external
        onlyOrganization
        returns(uint256)
    {
        proposedBounty = _proposedBounty;
        proposedBountyUnlockHeight = block.number.add(BOUNTY_CHANGE_UNLOCK_PERIOD);

        emit BountyChangeInitiated(
                bounty,
                _proposedBounty,
                proposedBountyUnlockHeight
        );

        return _proposedBounty;
    }

    /**
     * @notice Method allows organization to confirm proposed bounty amount
     *         after unlock period.
     *
     * @return changedBountyAmount_  updated bounty amount.
     * @return previousBountyAmount_ previous bounty amount.
     */
    function confirmBountyAmountChange()
        external
        onlyOrganization
        returns (
            uint256 changedBountyAmount_,
            uint256 previousBountyAmount_
        )
    {
        require(
            proposedBounty != bounty,
            "Proposed bounty should be different from existing bounty."
        );
        require(
            proposedBountyUnlockHeight < block.number,
            "Confirm bounty amount change can only be done after unlock period."
        );

        changedBountyAmount_ = proposedBounty;
        previousBountyAmount_ = bounty;

        bounty = proposedBounty;

        proposedBounty = 0;
        proposedBountyUnlockHeight = 0;

        emit BountyChangeConfirmed(previousBountyAmount_, changedBountyAmount_);
    }

    /**
<<<<<<< HEAD
     * @notice Method to get the outbox message status for the given message
     *         hash. If message hash does not exist then it will return
     *         undeclared status.
     *
     * @param _messageHash Message hash to get the status.
     *
     * @return status_ Message status.
     */
    function getOutboxMessageStatus(
        bytes32 _messageHash
    )
        external
        view
        returns (MessageBus.MessageStatus status_)
    {
        status_ = messageBox.outbox[_messageHash];
    }

    /**
     * @notice Method to get the inbox message status for the given message
     *         hash. If message hash does not exist then it will return
     *         undeclared status.
     *
     * @param _messageHash Message hash to get the status.
     *
     * @return status_ Message status.
     */
    function getInboxMessageStatus(
        bytes32 _messageHash
    )
        external
        view
        returns (MessageBus.MessageStatus status_)
    {
        status_ = messageBox.inbox[_messageHash];
    }

=======
     * @notice Method to get the active message hash and its status from inbox
     *         for the given account address. If message hash does not exist
     *         for the given account address then it will return zero hash and
     *         undeclared status.
     *
     * @param _account Account address.
     *
     * @return messageHash_ Message hash.
     * @return status_ Message status.
     */
    function getInboxActiveProcess(
        address _account
    )
        external
        view
        returns (
            bytes32 messageHash_,
            MessageBus.MessageStatus status_
        )
    {
        messageHash_ = inboxActiveProcess[_account];
        status_ = messageBox.inbox[messageHash_];
    }

    /**
     * @notice Method to get the active message hash and its status from outbox
     *         for the given account address. If message hash does not exist
     *         for the given account address then it will return zero hash and
     *         undeclared status.
     *
     * @param _account Account address.
     *
     * @return messageHash_ Message hash.
     * @return status_ Message status.
     */
    function getOutboxActiveProcess(
        address _account
    )
        external
        view
        returns (
            bytes32 messageHash_,
            MessageBus.MessageStatus status_
        )
    {
        messageHash_ = outboxActiveProcess[_account];
        status_ = messageBox.outbox[messageHash_];
    }
>>>>>>> df4a56be

    /* Internal Functions */

    /**
     * @notice Calculate the fee amount which is rewarded to facilitator for
     *         performing message transfers.
     *
     * @param _gasConsumed Gas consumption during message confirmation.
     * @param _gasLimit Maximum amount of gas can be used for reward.
<<<<<<< HEAD
     * @param _gasPrice Gas price at which reward is calculated.
=======
     * @param _gasPrice Price at which reward is calculated.
>>>>>>> df4a56be
     * @param _initialGas Initial gas at the start of the process.
     *
     * @return fee_ Fee amount.
     * @return totalGasConsumed_ Total gas consumed during message transfer.
     */
    function feeAmount(
        uint256 _gasConsumed,
        uint256 _gasLimit,
        uint256 _gasPrice,
        uint256 _initialGas
    )
        internal
        view
        returns (
            uint256 fee_,
            uint256 totalGasConsumed_
        )
    {
        totalGasConsumed_ = _initialGas.add(
            _gasConsumed
        ).sub(
            gasleft()
        );

        if (totalGasConsumed_ < _gasLimit) {
            fee_ = totalGasConsumed_.mul(_gasPrice);
        } else {
            fee_ = _gasLimit.mul(_gasPrice);
        }
    }

    /**
     * @notice Create and return Message object.
     *
     * @dev This function is to avoid stack too deep error.
     *
     * @param _intentHash Intent hash
     * @param _accountNonce Nonce for the account address
     * @param _gasPrice Gas price
     * @param _gasLimit Gas limit
     * @param _account Account address
     * @param _hashLock Hash lock
     *
     * @return Message object
     */
    function getMessage(
        bytes32 _intentHash,
        uint256 _accountNonce,
        uint256 _gasPrice,
        uint256 _gasLimit,
        address _account,
        bytes32 _hashLock
    )
        internal
        pure
        returns (MessageBus.Message memory)
    {
        return MessageBus.Message({
            intentHash : _intentHash,
            nonce : _accountNonce,
            gasPrice : _gasPrice,
            gasLimit : _gasLimit,
            sender : _account,
            hashLock : _hashLock,
            gasConsumed : 0
        });
    }

    /**
     * @notice Internal function to get the outbox nonce for the given account
     *         address
     *
     * @param _account Account address for which the nonce is to fetched
     *
     * @return nonce
     */
    function _getOutboxNonce(address _account)
        internal
        view
        returns (uint256 /* nonce */)
    {

        bytes32 previousProcessMessageHash = outboxActiveProcess[_account];
        return getMessageNonce(previousProcessMessageHash);
    }

    /**
     * @notice Internal function to get the inbox nonce for the given account
     *         address.
     *
     * @param _account Account address for which the nonce is to fetched
     *
     * @return nonce
     */
    function _getInboxNonce(address _account)
        internal
        view
        returns (uint256 /* nonce */)
    {

        bytes32 previousProcessMessageHash = inboxActiveProcess[_account];
        return getMessageNonce(previousProcessMessageHash);
    }

    /**
     * @notice Stores a message at its hash in the messages mapping.
     *
     * @param _message The message to store.
     *
     * @return messageHash_ The hash that represents the given message.
     */
    function storeMessage(
        MessageBus.Message memory _message
    )
        internal
        returns (bytes32 messageHash_)
    {
        messageHash_ = MessageBus.messageDigest(
            _message.intentHash,
            _message.nonce,
            _message.gasPrice,
            _message.gasLimit,
            _message.sender,
            _message.hashLock
        );

        messages[messageHash_] = _message;
    }

    /**
     * @notice Clears the previous outbox process. Validates the
     *         nonce. Updates the process with new process
     *
     * @param _account Account address
     * @param _nonce Nonce for the account address
     * @param _messageHash Message hash
     */
    function registerOutboxProcess(
        address _account,
        uint256 _nonce,
        bytes32 _messageHash

    )
        internal
    {
        require(
            _nonce == _getOutboxNonce(_account),
            "Invalid nonce."
        );

        bytes32 previousMessageHash = outboxActiveProcess[_account];

        if (previousMessageHash != bytes32(0)) {

            MessageBus.MessageStatus status =
                messageBox.outbox[previousMessageHash];

            require(
                status == MessageBus.MessageStatus.Progressed ||
                status == MessageBus.MessageStatus.Revoked,
                "Previous process is not completed."
            );

            delete messages[previousMessageHash];
        }

        // Update the active process.
        outboxActiveProcess[_account] = _messageHash;

    }

    /**
     * @notice Clears the previous outbox process. Validates the
     *         nonce. Updates the process with new process.
     *
     * @param _account Account address.
     * @param _nonce Nonce for the account address.
     * @param _messageHash Message hash.
     */
    function registerInboxProcess(
        address _account,
        uint256 _nonce,
        bytes32 _messageHash
    )
        internal
    {
        require(
            _nonce == _getInboxNonce(_account),
            "Invalid nonce"
        );

        bytes32 previousMessageHash = inboxActiveProcess[_account];

        if (previousMessageHash != bytes32(0)) {

            MessageBus.MessageStatus status =
                messageBox.inbox[previousMessageHash];

            require(
                status == MessageBus.MessageStatus.Progressed ||
                status == MessageBus.MessageStatus.Revoked,
                "Previous process is not completed"
            );

            delete messages[previousMessageHash];
        }

        // Update the active process.
        inboxActiveProcess[_account] = _messageHash;
    }

    /**
     * @notice Calculates the penalty amount for reverting a message transfer.
     *
     * @param _bounty The amount that facilitator has staked to initiate the
     *                message transfers.
     *
     * @return penalty_ Amount of penalty needs to be paid by message initiator
     *                  to revert message transfers.
     */
    function penaltyFromBounty(uint256 _bounty)
        internal
        pure
        returns(uint256 penalty_)
    {
        penalty_ = _bounty.mul(REVOCATION_PENALTY).div(100);
    }

    /* Private Functions */

    /**
     * @notice Returns the next nonce of inbox or outbox process
     *
     * @param _messageHash Message hash
     *
     * @return _nonce nonce of next inbox or outbox process
     */
    function getMessageNonce(bytes32 _messageHash)
        private
        view
        returns(uint256)
    {
        if (_messageHash == bytes32(0)) {
            return 1;
        }

        MessageBus.Message storage message =
        messages[_messageHash];

        return message.nonce.add(1);
    }
}
<|MERGE_RESOLUTION|>--- conflicted
+++ resolved
@@ -339,7 +339,6 @@
     }
 
     /**
-<<<<<<< HEAD
      * @notice Method to get the outbox message status for the given message
      *         hash. If message hash does not exist then it will return
      *         undeclared status.
@@ -377,7 +376,7 @@
         status_ = messageBox.inbox[_messageHash];
     }
 
-=======
+    /**
      * @notice Method to get the active message hash and its status from inbox
      *         for the given account address. If message hash does not exist
      *         for the given account address then it will return zero hash and
@@ -426,7 +425,7 @@
         messageHash_ = outboxActiveProcess[_account];
         status_ = messageBox.outbox[messageHash_];
     }
->>>>>>> df4a56be
+
 
     /* Internal Functions */
 
@@ -436,11 +435,7 @@
      *
      * @param _gasConsumed Gas consumption during message confirmation.
      * @param _gasLimit Maximum amount of gas can be used for reward.
-<<<<<<< HEAD
      * @param _gasPrice Gas price at which reward is calculated.
-=======
-     * @param _gasPrice Price at which reward is calculated.
->>>>>>> df4a56be
      * @param _initialGas Initial gas at the start of the process.
      *
      * @return fee_ Fee amount.
