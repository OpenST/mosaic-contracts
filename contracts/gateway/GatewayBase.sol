pragma solidity ^0.5.0;

import "./CoreInterface.sol";
import "./EIP20Interface.sol";
import "./MessageBus.sol";
import "../StateRootInterface.sol";
import "../lib/GatewayLib.sol";
import "../lib/IsMemberInterface.sol";
import "../lib/Organized.sol";
import "../lib/SafeMath.sol";


/**
 *  @title GatewayBase contract.
 *
 *  @notice GatewayBase contains general purpose functions shared between
 *          gateway and co-gateway contract.
 */
contract GatewayBase is Organized {
    using SafeMath for uint256;

    /**
     * Emitted whenever a Gateway/CoGateway contract is proven.
     * wasAlreadyProved parameter differentiates between first call and replay
     * call of proveGateway method for same block height.
     */
    event GatewayProven(
        address _gateway,
        uint256 _blockHeight,
        bytes32 _storageRoot,
        bool _wasAlreadyProved
    );

    event BountyChangeInitiated(
        uint256 _currentBounty,
        uint256 _proposedBounty,
        uint256 _unlockHeight
    );

    event BountyChangeConfirmed(
        uint256 _currentBounty,
        uint256 _changedBounty
    );

    bytes32 constant STAKE_TYPEHASH = keccak256(
        abi.encode(
            "Stake(uint256 amount,address beneficiary,MessageBus.Message message)"
        )
    );

    bytes32 constant REDEEM_TYPEHASH = keccak256(
        abi.encode(
            "Redeem(uint256 amount,address beneficiary,MessageBus.Message message)"
        )
    );

    /* constants */

    /** Position of message bus in the storage. */
    uint8 constant MESSAGE_BOX_OFFSET = 1;

    /**
     * Penalty in bounty amount percentage charged to staker on revert stake.
     */
    uint8 constant REVOCATION_PENALTY = 150;

    //todo identify how to get block time for both chains
    /** Unlock period for change bounty in block height. */
    uint256 private constant BOUNTY_CHANGE_UNLOCK_PERIOD = 100;

    /**
     * Message box.
     * @dev Keep this is at location 1, in case this is changed then update
     *      constant MESSAGE_BOX_OFFSET accordingly.
     */
    MessageBus.MessageBox messageBox;

<<<<<<< HEAD
    /** Organisation address. */
    address public organisation;

    /** address of core contract. */
=======
    /** Specifies if the Gateway is activated for any new process. */
    bool public activated;

    /** Address of core contract. */
>>>>>>> 1c5d25bb
    CoreInterface public core;

    /** Path to make Merkle account proof for Gateway/CoGateway contract. */
    bytes internal encodedGatewayPath;

    /**
     * Remote gateway contract address. If this is a gateway contract, then the
     * remote gateway is a CoGateway and vice versa.
     */
    address public remoteGateway;

    /** Amount of ERC20 which is staked by facilitator. */
    uint256 public bounty;

    /** Proposed new bounty amount for bounty change. */
    uint256 public proposedBounty;

    /** Bounty proposal block height. */
    uint256 public proposedBountyUnlockHeight;

    /** Maps messageHash to the Message object. */
    mapping(bytes32 => MessageBus.Message) messages;

    /** Maps blockHeight to storageRoot. */
    mapping(uint256 => bytes32) internal storageRoots;

    /**
     * Maps address to message hash.
     *
     * Once the inbox process is started the corresponding
     * message hash is stored against the address starting process.
     * This is used to restrict simultaneous/multiple process
     * for a particular address. This is also used to determine the
     * nonce of the particular address. Refer getNonce for the details.
     */
    mapping(address => bytes32) inboxActiveProcess;

    /**
     * Maps address to message hash.
     *
     * Once the outbox process is started the corresponding
     * message hash is stored  against the address starting process.
     * This is used to restrict simultaneous/multiple process
     * for a particular address. This is also used to determine the
     * nonce of the particular address. Refer getNonce for the details.
     */
    mapping(address => bytes32) outboxActiveProcess;


<<<<<<< HEAD
    /** checks that only organisation can call a particular function. */
    modifier onlyOrganisation() {
        require(
            msg.sender == organisation,
            "Only organisation can call the function."
=======
    /* Modifiers */

    /** checks that contract is activated */
    modifier isActive() {
        require(
            activated == true,
            "Gateway is not activated."
>>>>>>> 1c5d25bb
        );
        _;
    }

    /* Constructor */

    /**
     * @notice Initialize the contract and set default values.
     *
     * @param _core Core contract address.
     * @param _bounty The amount that facilitator will stakes to initiate the
     *                stake process.
     * @param _membersManager Address of a contract that manages workers.
     */
    constructor(
        CoreInterface _core,
        uint256 _bounty,
        IsMemberInterface _membersManager
    )
        Organized(_membersManager)
        public
    {
        require(
            address(_core) != address(0),
            "Core contract address must not be zero."
        );

        core = _core;

        bounty = _bounty;
    }

    /* External functions */

    /**
     *  @notice proveGateway can be called by anyone to verify merkle proof of
     *          gateway/co-gateway contract address. Trust factor is brought by
     *          stateRoots mapping. stateRoot is committed in commitStateRoot
     *          function by mosaic process which is a trusted decentralized system
     *          running separately. It's important to note that in replay calls of
     *          proveGateway bytes _rlpParentNodes variable is not validated. In
     *          this case input storage root derived from merkle proof account
     *          nodes is verified with stored storage root of given blockHeight.
     *          GatewayProven event has parameter wasAlreadyProved to
     *          differentiate between first call and replay calls.
     *
     *  @param _blockHeight Block height at which Gateway/CoGateway is to be
     *                      proven.
     *  @param _rlpEncodedAccount RLP encoded account node object.
     *  @param _rlpParentNodes RLP encoded value of account proof parent nodes.
     *
     *  @return `true` if Gateway account is proved
     */
    function proveGateway(
        uint256 _blockHeight,
        bytes calldata _rlpEncodedAccount,
        bytes calldata _rlpParentNodes
    )
        external
        returns (bool /* success */)
    {
        // _rlpEncodedAccount should be valid
        require(
            _rlpEncodedAccount.length != 0,
            "Length of RLP encoded account is 0"
        );

        // _rlpParentNodes should be valid
        require(
            _rlpParentNodes.length != 0,
            "Length of RLP parent nodes is 0"
        );

        bytes32 stateRoot = StateRootInterface(address(core)).getStateRoot(_blockHeight);

        // State root should be present for the block height
        require(
            stateRoot != bytes32(0),
            "State root must not be zero"
        );

        // If account already proven for block height
        bytes32 provenStorageRoot = storageRoots[_blockHeight];

        if (provenStorageRoot != bytes32(0)) {

            // wasAlreadyProved is true here since proveOpenST is replay call
            // for same block height
            emit GatewayProven(
                remoteGateway,
                _blockHeight,
                provenStorageRoot,
                true
            );

            // return true
            return true;
        }

        bytes32 storageRoot = GatewayLib.proveAccount(
            _rlpEncodedAccount,
            _rlpParentNodes,
            encodedGatewayPath,
            stateRoot
        );

        storageRoots[_blockHeight] = storageRoot;

        // wasAlreadyProved is false since Gateway is called for the first time
        // for a block height
        emit GatewayProven(
            remoteGateway,
            _blockHeight,
            storageRoot,
            false
        );

        return true;
    }

    /**
     * @notice Get the nonce for the given account address
     *
     * @param _account Account address for which the nonce is to fetched
     *
     * @return nonce
     */
    function getNonce(address _account)
        external
        view
        returns (uint256)
    {
        // call the private method
        return _getOutboxNonce(_account);
    }

    /**
     * @notice Method allows organization to propose new bounty amount.
     *
     * @param _proposedBounty proposed bounty amount.
     *
     * @return uint256 proposed bounty amount.
     */
    function initiateBountyAmountChange(uint256 _proposedBounty)
        external
        onlyOrganization
        returns(uint256)
    {
        proposedBounty = _proposedBounty;
        proposedBountyUnlockHeight = block.number.add(BOUNTY_CHANGE_UNLOCK_PERIOD);

        emit BountyChangeInitiated(
                bounty,
                _proposedBounty,
                proposedBountyUnlockHeight
        );

        return _proposedBounty;
    }

    /**
     * @notice Method allows organization to confirm proposed bounty amount
     *         after unlock period.
     *
     * @return changedBountyAmount_  updated bounty amount.
     * @return previousBountyAmount_ previous bounty amount.
     */
    function confirmBountyAmountChange()
        external
        onlyOrganization
        returns (
            uint256 changedBountyAmount_,
            uint256 previousBountyAmount_
        )
    {
        require(
            proposedBounty != bounty,
            "Proposed bounty should be different from existing bounty."
        );
        require(
            proposedBountyUnlockHeight < block.number,
            "Confirm bounty amount change can only be done after unlock period."
        );

        changedBountyAmount_ = proposedBounty;
        previousBountyAmount_ = bounty;

        bounty = proposedBounty;

        proposedBounty = 0;
        proposedBountyUnlockHeight = 0;

        emit BountyChangeConfirmed(previousBountyAmount_, changedBountyAmount_);
    }

    /**
     * @notice Create and return Message object.
     *
     * @dev This function is to avoid stack too deep error.
     *
     * @param _account Account address
     * @param _accountNonce Nonce for the account address
     * @param _gasPrice Gas price
     * @param _gasLimit Gas limit
     * @param _intentHash Intent hash
     * @param _hashLock Hash lock
     *
     * @return Message object
     */
    function getMessage(
        address _account,
        uint256 _accountNonce,
        uint256 _gasPrice,
        uint256 _gasLimit,
        bytes32 _intentHash,
        bytes32 _hashLock
    )
        internal
        pure
        returns (MessageBus.Message memory)
    {
        return MessageBus.Message({
            intentHash : _intentHash,
            nonce : _accountNonce,
            gasPrice : _gasPrice,
            gasLimit : _gasLimit,
            sender : _account,
            hashLock : _hashLock,
            gasConsumed : 0
        });
    }

    /**
     * @notice Internal function to get the outbox nonce for the given account
     *         address
     *
     * @param _account Account address for which the nonce is to fetched
     *
     * @return nonce
     */
    function _getOutboxNonce(address _account)
        internal
        view
        returns (uint256 /* nonce */)
    {

        bytes32 previousProcessMessageHash = outboxActiveProcess[_account];
        return getMessageNonce(previousProcessMessageHash);
    }

    /**
     * @notice Internal function to get the inbox nonce for the given account
     *         address.
     *
     * @param _account Account address for which the nonce is to fetched
     *
     * @return nonce
     */
    function _getInboxNonce(address _account)
        internal
        view
        returns (uint256 /* nonce */)
    {

        bytes32 previousProcessMessageHash = inboxActiveProcess[_account];
        return getMessageNonce(previousProcessMessageHash);
    }


    /**
     * @notice Clears the previous outbox process. Validates the
     *         nonce. Updates the process with new process
     *
     * @param _account Account address
     * @param _nonce Nonce for the account address
     * @param _messageHash Message hash
     *
     * @return previousMessageHash_ previous messageHash
     */
    function registerOutboxProcess(
        address _account,
        uint256 _nonce,
        bytes32 _messageHash

    )
        internal
        returns (bytes32 previousMessageHash_)
    {
        require(
            _nonce == _getOutboxNonce(_account),
            "Invalid nonce"
        );

        previousMessageHash_ = outboxActiveProcess[_account];

        if (previousMessageHash_ != bytes32(0)) {

            MessageBus.MessageStatus status =
            messageBox.outbox[previousMessageHash_];

            require(
                status == MessageBus.MessageStatus.Progressed ||
                status == MessageBus.MessageStatus.Revoked,
                "Previous process is not completed"
            );

            delete messages[previousMessageHash_];
        }

        // Update the active process.
        outboxActiveProcess[_account] = _messageHash;

    }


    /**
     * @notice Clears the previous outbox process. Validates the
     *         nonce. Updates the process with new process
     *
     * @param _account Account address
     * @param _nonce Nonce for the account address
     * @param _messageHash Message hash
     *
     * @return previousMessageHash_ previous messageHash
     */
    function registerInboxProcess(
        address _account,
        uint256 _nonce,
        bytes32 _messageHash
    )
        internal
        returns (bytes32 previousMessageHash_)
    {
        require(
            _nonce == _getInboxNonce(_account),
            "Invalid nonce"
        );

        previousMessageHash_ = inboxActiveProcess[_account];

        if (previousMessageHash_ != bytes32(0)) {

            MessageBus.MessageStatus status =
            messageBox.inbox[previousMessageHash_];

            require(
                status == MessageBus.MessageStatus.Progressed ||
                status == MessageBus.MessageStatus.Revoked,
                "Previous process is not completed"
            );

            delete messages[previousMessageHash_];
        }

        // Update the active proccess.
        inboxActiveProcess[_account] = _messageHash;
    }

    /**
     * @notice Returns the next nonce of inbox or outbox process
     *
     * @param _messageHash Message hash
     *
     * @return _nonce nonce of next inbox or outbox process
     */
    function getMessageNonce(bytes32 _messageHash)
        private
        view
        returns(uint256)
    {
        if (_messageHash == bytes32(0)) {
            return 1;
        }

        MessageBus.Message storage message =
        messages[_messageHash];

        return message.nonce.add(1);
    }
}
<|MERGE_RESOLUTION|>--- conflicted
+++ resolved
@@ -75,17 +75,7 @@
      */
     MessageBus.MessageBox messageBox;
 
-<<<<<<< HEAD
-    /** Organisation address. */
-    address public organisation;
-
     /** address of core contract. */
-=======
-    /** Specifies if the Gateway is activated for any new process. */
-    bool public activated;
-
-    /** Address of core contract. */
->>>>>>> 1c5d25bb
     CoreInterface public core;
 
     /** Path to make Merkle account proof for Gateway/CoGateway contract. */
@@ -133,26 +123,6 @@
      * nonce of the particular address. Refer getNonce for the details.
      */
     mapping(address => bytes32) outboxActiveProcess;
-
-
-<<<<<<< HEAD
-    /** checks that only organisation can call a particular function. */
-    modifier onlyOrganisation() {
-        require(
-            msg.sender == organisation,
-            "Only organisation can call the function."
-=======
-    /* Modifiers */
-
-    /** checks that contract is activated */
-    modifier isActive() {
-        require(
-            activated == true,
-            "Gateway is not activated."
->>>>>>> 1c5d25bb
-        );
-        _;
-    }
 
     /* Constructor */
 
