--- conflicted
+++ resolved
@@ -28,353 +28,6 @@
 
 library MessageBus {
 
-<<<<<<< HEAD
-	using SafeMath for uint256;
-
-	enum MessageStatus {
-		Undeclared,
-		Declared,
-		Progressed,
-		Completed,
-		DeclaredRevocation,
-		Revoked
-	}
-
-	struct MessageBox {
-		mapping(bytes32 /* messageHash */ => MessageStatus) outbox;
-		mapping(bytes32 /* messageHash */ => MessageStatus) inbox;
-	}
-
-	struct Message {
-		// hash digest of intent message
-		bytes32 intentHash;
-		uint256 nonce;
-		uint256 gasPrice;
-		address sender;
-		bytes32 hashLock;
-		uint256 gasConsumed;
-	}
-
-	function declareMessage(
-		MessageBox storage _messageBox,
-		bytes32 _messageTypeHash,
-		Message storage _message,
-		bytes _signature
-	)
-		external
-		returns (bytes32 messageHash_)
-	{
-
-		messageHash_ = messageDigest(_messageTypeHash, _message.intentHash, _message.nonce, _message.gasPrice);
-
-		require(verifySignature(messageHash_, _signature, _message.sender));
-		require(_messageBox.outbox[messageHash_] == MessageStatus.Undeclared);
-
-		_messageBox.outbox[messageHash_] = MessageStatus.Declared;
-	}
-
-	function confirmMessage(
-		MessageBox storage _messageBox,
-		bytes32 _messageTypeHash,
-		Message storage _message,
-		bytes _rlpEncodedParentNodes,
-		uint8 _outboxOffset,
-		bytes32 _storageRoot
-	)
-		external
-		returns (bytes32 messageHash_)
-	{
-		messageHash_ = messageDigest(_messageTypeHash, _message.intentHash, _message.nonce, _message.gasPrice);
-
-		require(_messageBox.inbox[messageHash_] == MessageStatus.Undeclared);
-
-		bytes memory path = ProofLib.bytes32ToBytes(
-			ProofLib.storageVariablePath(_outboxOffset, messageHash_));
-
-		require(MerklePatriciaProof.verify(
-				keccak256(abi.encodePacked(MessageStatus.Declared)),
-				path,
-				_rlpEncodedParentNodes,
-				_storageRoot)
-		);
-		_messageBox.inbox[messageHash_] = MessageStatus.Declared;
-	}
-
-
-	function progressOutbox(
-		MessageBox storage _messageBox,
-		bytes32 _messageTypeHash,
-		Message storage _message,
-		bytes32 _unlockSecret
-	)
-		external
-		returns (bytes32 messageHash_)
-	{
-		require(_message.hashLock == keccak256(abi.encode(_unlockSecret)));
-
-		messageHash_ = messageDigest(_messageTypeHash, _message.intentHash, _message.nonce, _message.gasPrice);
-
-		require(_messageBox.outbox[messageHash_] == MessageStatus.Declared);
-
-		_messageBox.outbox[messageHash_] = MessageStatus.Progressed;
-	}
-
-	function progressOutboxWithProof(
-		MessageBox storage _messageBox,
-		bytes32 _messageTypeHash,
-		Message storage _message,
-		bytes _rlpEncodedParentNodes,
-		uint8 _outboxOffset,
-		bytes32 _storageRoot,
-		MessageStatus _messageStatus
-	)
-	external
-	returns (bytes32 messageHash_)
-	{
-		require(_messageStatus == MessageStatus.Declared || _messageStatus == MessageStatus.Progressed);
-
-		bytes memory path = ProofLib.bytes32ToBytes(
-			ProofLib.storageVariablePath(_outboxOffset, messageHash_));
-
-		require(MerklePatriciaProof.verify(
-				keccak256(abi.encodePacked(_messageStatus)),
-				path,
-				_rlpEncodedParentNodes,
-				_storageRoot)
-		);
-
-		messageHash_ = messageDigest(_messageTypeHash, _message.intentHash, _message.nonce, _message.gasPrice);
-
-		require(_messageBox.outbox[messageHash_] == MessageStatus.Declared);
-
-		_messageBox.outbox[messageHash_] = MessageStatus.Progressed;
-	}
-
-
-	function progressInbox(
-		MessageBox storage _messageBox,
-		bytes32 _messageTypeHash,
-		Message storage _message,
-		bytes32 _unlockSecret
-	)
-		external
-		returns (bytes32 messageHash_)
-	{
-		require(_message.hashLock == keccak256(abi.encode(_unlockSecret)));
-		messageHash_ = messageDigest(_messageTypeHash, _message.intentHash, _message.nonce, _message.gasPrice);
-
-		require(_messageBox.inbox[messageHash_] == MessageStatus.Declared);
-
-		_messageBox.inbox[messageHash_] = MessageStatus.Progressed;
-	}
-
-
-	function progressInboxWithProof(
-		MessageBox storage _messageBox,
-		bytes32 _messageTypeHash,
-		Message storage _message,
-		bytes _rlpEncodedParentNodes,
-		uint8 _outboxOffset,
-		bytes32 _storageRoot,
-		MessageStatus _messageStatus
-	)
-	external
-	returns (bytes32 messageHash_)
-	{
-		require(_messageStatus == MessageStatus.Declared || _messageStatus == MessageStatus.Progressed);
-
-		bytes memory path = ProofLib.bytes32ToBytes(
-			ProofLib.storageVariablePath(_outboxOffset, messageHash_));
-
-		require(MerklePatriciaProof.verify(
-				keccak256(abi.encodePacked(_messageStatus)),
-				path,
-				_rlpEncodedParentNodes,
-				_storageRoot)
-		);
-
-		messageHash_ = messageDigest(_messageTypeHash, _message.intentHash, _message.nonce, _message.gasPrice);
-		require(_messageBox.inbox[messageHash_] == MessageStatus.Declared);
-
-		_messageBox.inbox[messageHash_] = MessageStatus.Progressed;
-	}
-
-
-	function verifySignature(bytes32 _message, bytes _signature, address _signer)
-	internal
-	pure
-	returns (bool /*success*/)
-	{
-		if (_signature.length != 65) {
-			return false;
-		}
-
-		bytes memory prefix = "\x19Ethereum Signed Message:\n32";
-		_message = keccak256(abi.encodePacked(prefix, _message));
-
-		bytes32 r;
-		bytes32 s;
-		uint8 v;
-
-		assembly {
-			r := mload(add(_signature, 32))
-			s := mload(add(_signature, 64))
-			v := byte(0, mload(add(_signature, 96)))
-		}
-		// Version of signature should be 27 or 28, but 0 and 1 are also possible versions
-		if (v < 27) {
-			v += 27;
-		}
-		if (v != 27 && v != 28) {
-			return false;
-		}
-		return (ecrecover(_message, v, r, s) == _signer);
-	}
-
-
-	function messageDigest(
-		bytes32 _messageTypeHash,
-		bytes32 _intentHash,
-		uint256 _nonce,
-		uint256 _gasPrice
-	)
-	internal
-	pure
-	returns (bytes32 /* messageHash */)
-	{
-		return keccak256(
-			abi.encode(
-				_messageTypeHash,
-				_intentHash,
-				_nonce,
-				_gasPrice
-			)
-		);
-	}
-
-
-	function declareRevocationMessage (
-		MessageBox storage _messageBox,
-		bytes32 _messageTypeHash,
-		Message storage _message,
-		bytes _signature
-	)
-	external
-	returns (bool /* TBD */)
-	{
-
-		bytes32 messageHash = revocationMessageDigest(_messageTypeHash, _message.intentHash, _message.nonce);
-		// outbox should be declared
-		require(_messageBox.outbox[messageHash] == MessageStatus.Declared);
-		// verify if revocation is signed by the same address that declared the message
-		require(verifySignature(messageHash, _signature, _message.sender));
-		// change the status of outbox
-		_messageBox.outbox[messageHash] = MessageStatus.DeclaredRevocation;
-
-		return true;
-	}
-
-	function confirmRevocation(
-		MessageBox storage _messageBox,
-		bytes32 _messageTypeHash,
-		Message storage _message,
-		bytes _rlpEncodedParentNodes,
-		uint8 _outboxOffset,
-		bytes32 _storageRoot
-	)
-	external
-	returns (bool /*TBD*/)
-	{
-		bytes32 messageHash = messageDigest(_messageTypeHash, _message.intentHash, _message.nonce, _message.gasPrice);
-		//bytes32 messageHash = messageDigest(_messageTypeHash, _message);
-
-		require(_messageBox.inbox[messageHash] == MessageStatus.Declared);
-
-		bytes memory path = ProofLib.bytes32ToBytes(
-			ProofLib.storageVariablePath(_outboxOffset, messageHash));
-
-		require(MerklePatriciaProof.verify(
-				keccak256(abi.encodePacked(MessageStatus.DeclaredRevocation)),
-				path,
-				_rlpEncodedParentNodes,
-				_storageRoot)
-		);
-		_messageBox.inbox[messageHash] = MessageStatus.DeclaredRevocation;
-
-		return true;
-	}
-
-	function progressRevocationMessage (
-		MessageBox storage _messageBox,
-		Message storage _message,
-		bytes32 _messageTypeHash,
-		uint8 _outboxOffset,
-		bytes _rlpEncodedParentNodes,
-		bytes32 _storageRoot)
-	external
-	returns (bool /*TBD*/)
-	{
-		require(_messageTypeHash != bytes32(0));
-
-		bytes32 messageHash = messageDigest(_messageTypeHash, _message.intentHash, _message.nonce, _message.gasPrice);
-
-		require(_messageBox.inbox[messageHash] == MessageStatus.DeclaredRevocation);
-
-		bytes memory path = ProofLib.bytes32ToBytes(
-			ProofLib.storageVariablePath(_outboxOffset, messageHash));
-
-		require(MerklePatriciaProof.verify(
-				keccak256(abi.encodePacked(MessageStatus.DeclaredRevocation)),
-				path,
-				_rlpEncodedParentNodes,
-				_storageRoot)
-		);
-
-		_messageBox.outbox[messageHash] = MessageStatus.Revoked;
-
-		return true;
-	}
-
-	function getCodeHash()
-	external
-	pure
-	returns (bytes32) {
-		//TODO: update code to return proper codeHash
-		return bytes32(0);
-	}
-
-	function revocationMessageDigest(
-		bytes32 _messageTypeHash,
-		bytes32 _intentHash,
-		uint256 _nonce
-	)
-	internal
-	pure
-	returns (bytes32 /* messageHash */)
-	{
-		return keccak256(
-			abi.encode(
-				_messageTypeHash,
-				_intentHash,
-				_nonce
-			)
-		);
-	}
-
-	function feeAmount(
-		Message storage _message,
-		uint256 _initalGas,
-		uint256 _estimatedAdditionalGasUsage,
-		uint256 _gasLimit)
-	external
-	returns (uint256 fee_)
-	{
-		_message.gasConsumed = _initalGas.sub(gasleft()).add(_estimatedAdditionalGasUsage).add(_message.gasConsumed);
-		require(_message.gasConsumed < _gasLimit);
-		return _message.gasConsumed.mul(_message.gasPrice);
-
-	}
-=======
     using SafeMath for uint256;
 
     /* Enum */
@@ -827,10 +480,13 @@
         bytes _signature,
         address _signer
     )
-        private
+        internal
         pure
         returns (bool /*success*/)
     {
+        if (_signature.length != 65) {
+            return false;
+        }
         bytes memory prefix = "\x19Ethereum Signed Message:\n32";
 
         _message = keccak256(abi.encodePacked(prefix, _message));
@@ -848,6 +504,9 @@
         if (v < 27) {
             v += 27;
         }
+        if (v != 27 && v != 28) {
+            return false;
+        }
         return (ecrecover(_message, v, r, s) == _signer);
     }
 
@@ -1316,7 +975,6 @@
             fee_ = _message.gasLimit.mul(_message.gasPrice);
         }
     }
->>>>>>> 7499f047
 
 }
 
