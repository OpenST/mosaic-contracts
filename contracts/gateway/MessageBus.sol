--- conflicted
+++ resolved
@@ -61,14 +61,7 @@
     /** Message */
     struct Message {
 
-<<<<<<< HEAD
-        /**
-         * intent hash, this can be stake intent hash, redeem intent
-         * hash, gateway linking hash
-         */
-=======
         /** Intent hash of specific request type. */
->>>>>>> c9836079
         bytes32 intentHash;
 
         /** nonce of the sender */
