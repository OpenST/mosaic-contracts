pragma solidity ^0.5.0;

// Copyright 2019 OpenST Ltd.
//
// Licensed under the Apache License, Version 2.0 (the "License");
// you may not use this file except in compliance with the License.
// You may obtain a copy of the License at
//
//    http://www.apache.org/licenses/LICENSE-2.0
//
// Unless required by applicable law or agreed to in writing, software
// distributed under the License is distributed on an "AS IS" BASIS,
// WITHOUT WARRANTIES OR CONDITIONS OF ANY KIND, either express or implied.
// See the License for the specific language governing permissions and
// limitations under the License.
//
// ----------------------------------------------------------------------------
//
// http://www.simpletoken.org/
//
// ----------------------------------------------------------------------------

import "./EIP20GatewayInterface.sol";
import "../lib/EIP20Interface.sol";
import "../lib/Mutex.sol";
import "openzeppelin-solidity/contracts/math/SafeMath.sol";


/**
 * @title StakerProxy is a contract that is deployed by the composer to allow
 *        staking of multiple users from within the same composer contract.
 * @notice The composer contract will deploy StakerProxy contracts on behalf of
 *         the owner. Only the owner can self-destruct the StakerProxy and
 *         receive all stored value.
 */
contract StakerProxy is Mutex {

    /* Usings */

    using SafeMath for uint256;


    /* Storage */

    /** The composer that deployed this contract. */
    address public composer;

    /** The composer deployed the StakerProxy on behalf of the owner. */
    address payable public owner;


    /* Modifiers */

    /** Requires that msg.sender is the composer */
    modifier onlyComposer() {
        require(
            msg.sender == address(composer),
            "This function can only be called by the composer."
        );

        _;
    }

    /** Requires that msg.sender is the owner. */
    modifier onlyOwner() {
        require(
            msg.sender == owner,
            "This function can only be called by the owner."
        );

        _;
    }


    /* Special Functions */

    /**
     * @notice Must be constructed by a composer contract.
     *
     * @param _owner The owner that this proxy is deployed for.
     */
    constructor(address payable _owner) public {
        composer = msg.sender;
        owner = _owner;
    }


    /* External Functions */

    /**
     * @notice Initiates the stake process. In order to stake, the stake and
     *         bounty amounts must first be transferred to the StakerProxy.
     *         Staked amount is then transferred to the Gateway contract.
     *         Bounty amount is also transferred to the Gateway contract.
     *
     * @param _amount Stake amount that will be transferred.
     * @param _beneficiary The address in the auxiliary chain where the utility
     *                     tokens will be minted.
     * @param _gasPrice Gas price that staker is ready to pay to get the stake
     *                  and mint process done.
     * @param _gasLimit Gas limit that staker is ready to pay.
     * @param _nonce The nonce to verify it is as expected.
     * @param _hashLock Hash lock provided by the facilitator.
     * @param _gateway On which gateway to stake.
     *
     * @return messageHash_ Message hash is unique for each request.
     */
    function stake(
        uint256 _amount,
        address _beneficiary,
        uint256 _gasPrice,
        uint256 _gasLimit,
        uint256 _nonce,
        bytes32 _hashLock,
        EIP20GatewayInterface _gateway
    )
        external
        onlyComposer
        mutex
        returns (bytes32 messageHash_)
    {
        approveTransfers(_gateway, _amount);

        messageHash_ = _gateway.stake(
            _amount,
            _beneficiary,
            _gasPrice,
            _gasLimit,
            _nonce,
            _hashLock
        );
    }

    /**
     * @notice Transfers EIP20 token to destination address.
     *
     * @dev It is ok to to be able to transfer to the zero address.
     *
     * @param _token EIP20 token address.
     * @param _to Address to which tokens are transferred.
     * @param _value Amount of tokens to be transferred.
     */
    function transferToken(
        EIP20Interface _token,
        address _to,
        uint256 _value
    )
        external
        mutex
        onlyOwner
    {
        require(
            address(_token) != address(0),
            "The token address may not be address zero."
        );
        require(
            _token.transfer(_to, _value),
            "EIP20Token transfer returned false."
        );
    }

    /**
     * @notice Destroys this contract. Make sure that you use `transferToken`
     *         to transfer all remaining token balance of this contract before
     *         calling this method.
     */
    function selfDestruct() external onlyComposer {
        selfdestruct(owner);
    }


    /* Private Functions */

    /**
     * @notice Approves the transfer of the amount and bounty from this
     *         contract to the gateway.
     *
     * @param _gateway The gateway to approve the transfer for.
     * @param _amount The amount to stake.
     */
    function approveTransfers(
        EIP20GatewayInterface _gateway,
        uint256 _amount
    )
        private
    {
        EIP20Interface valueToken = _gateway.token();
<<<<<<< HEAD
        valueToken.approve(address(_gateway), _amount);

        uint256 bounty = _gateway.bounty();
=======
>>>>>>> 45023774
        EIP20Interface baseToken = _gateway.baseToken();
        uint256 bounty = _gateway.bounty();

        /*
         * When valueToken and baseToken addresses are same, then the second
         * approval will override the first approval. So, in this case, total
         * approval amount is sum of bounty and staked amount.
         */
        if (address(valueToken) == address(baseToken)) {
            uint256 totalAmountToBeApproved = _amount.add(bounty);
            valueToken.approve(address(_gateway), totalAmountToBeApproved);
        } else {
            valueToken.approve(address(_gateway), _amount);
            baseToken.approve(address(_gateway), bounty);
        }
    }
}<|MERGE_RESOLUTION|>--- conflicted
+++ resolved
@@ -185,12 +185,6 @@
         private
     {
         EIP20Interface valueToken = _gateway.token();
-<<<<<<< HEAD
-        valueToken.approve(address(_gateway), _amount);
-
-        uint256 bounty = _gateway.bounty();
-=======
->>>>>>> 45023774
         EIP20Interface baseToken = _gateway.baseToken();
         uint256 bounty = _gateway.bounty();
 
