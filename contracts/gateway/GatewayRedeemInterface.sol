<<<<<<< HEAD
pragma solidity ^0.4.23;
// Copyright 2018 OpenST Ltd.
//
// Licensed under the Apache License, Version 2.0 (the "License");
// you may not use this file except in compliance with the License.
// You may obtain a copy of the License at
//
//    http://www.apache.org/licenses/LICENSE-2.0
//
// Unless required by applicable law or agreed to in writing, software
// distributed under the License is distributed on an "AS IS" BASIS,
// WITHOUT WARRANTIES OR CONDITIONS OF ANY KIND, either express or implied.
// See the License for the specific language governing permissions and
// limitations under the License.
//
// ----------------------------------------------------------------------------
// Auxiliary Chain: CoGateway Contract
//
// http://www.simpletoken.org/
//
// ----------------------------------------------------------------------------
=======
pragma solidity ^0.5.0;
>>>>>>> cd4dfc39

/**
 *  @title GatewayRedeemInterface interface.
 *
 *  @notice An interface to call CoGateway redeem functions.
 */
contract GatewayRedeemInterface {

	/**
     * @notice Get the current bounty amount from CoGateway
     *
     * @return bounty_ Bounty amount.
     */
	function bounty() external returns (uint256 bounty_);

<<<<<<< HEAD
	/**
     * @notice Get the proposed bounty amount from CoGateway
     *
     * @return proposedBounty_ Proposed bounty amount.
     */
	function proposedBounty() external returns (uint256 proposedBounty_);

	/**
     * @notice Get the proposed bounty unlock height from CoGateway
     *
     * @return proposedBountyUnlockHeight_ Proposed bounty activation height.
     */
	function proposedBountyUnlockHeight()
		external
		returns (uint256 proposedBountyUnlockHeight_);

	/**
     * @notice Initiates the redeem process.
     *
     * @param _amount Redeem amount that will be transferred form redeemer
     *                account.
     * @param _beneficiary The address in the origin chain where the value
     *                     tok ens will be released.
     * @param _facilitator Facilitator address.
     * @param _gasPrice Gas price that redeemer is ready to pay to get the
     *                  redeem process done.
     * @param _gasLimit Gas limit that redeemer is ready to pay
     * @param _nonce Nonce of the redeemer address.
     * @param _hashLock Hash Lock provided by the facilitator.
     *
     * @return messageHash_ which is unique for each request.
     */
	function redeem(
		uint256 _amount,
		address _beneficiary,
		address _facilitator,
		uint256 _gasPrice,
		uint256 _gasLimit,
		uint256 _nonce,
		bytes32 _hashLock
	)
		public
		payable
		returns (bytes32 messageHash_);


	/**
	 * @notice Revert the redeem process. Only redeemer can
	 *         revert redeem by providing penalty i.e. 1.5 times of
	 *         bounty amount. On revert process, penalty and facilitator
	 *         bounty will be burned.
	 *
	 * @param _messageHash Message hash.
	 *
	 * @return redeemer_ Redeemer address
	 * @return redeemerNonce_ Redeemer nonce
	 * @return amount_ Redeem amount
	 */
	function revertRedeem(
		bytes32 _messageHash
	)
		payable
		external
		returns (
			address redeemer_,
			uint256 redeemerNonce_,
			uint256 amount_
		);
=======
    function redeem(
        uint256 _amount,
        address _beneficiary,
        address _facilitator,
        uint256 _gasPrice,
        uint256 _nonce,
        bytes32 _hashLock
    )
        public
        payable
        returns (bytes32 messageHash_);

    function processRedemption(
        bytes32 _messageHash,
        bytes32 _unlockSecret
    )
        external
        returns (uint256 redeemAmount);

    function processRedemptionWithProof(
        bytes32 _messageHash,
        bytes calldata _rlpEncodedParentNodes,
        uint256 _blockHeight,
        uint256 _messageStatus
    )
        external
        returns (uint256 redeemAmount);

    function revertRedemption(
        bytes32 _messageHash
    )
        external
        returns (
            address redeemer_,
            bytes32 intentHash_,
            uint256 nonce_,
            uint256 gasPrice_
        );

    function processRevertRedemption(
        bytes32 _messageHash,
        uint256 _blockHeight,
        bytes calldata _rlpEncodedParentNodes
    )
        external
        returns (bool /*TBD*/);
>>>>>>> cd4dfc39

}<|MERGE_RESOLUTION|>--- conflicted
+++ resolved
@@ -1,5 +1,4 @@
-<<<<<<< HEAD
-pragma solidity ^0.4.23;
+pragma solidity ^0.5.0;
 // Copyright 2018 OpenST Ltd.
 //
 // Licensed under the Apache License, Version 2.0 (the "License");
@@ -20,9 +19,6 @@
 // http://www.simpletoken.org/
 //
 // ----------------------------------------------------------------------------
-=======
-pragma solidity ^0.5.0;
->>>>>>> cd4dfc39
 
 /**
  *  @title GatewayRedeemInterface interface.
@@ -38,7 +34,6 @@
      */
 	function bounty() external returns (uint256 bounty_);
 
-<<<<<<< HEAD
 	/**
      * @notice Get the proposed bounty amount from CoGateway
      *
@@ -107,53 +102,5 @@
 			uint256 redeemerNonce_,
 			uint256 amount_
 		);
-=======
-    function redeem(
-        uint256 _amount,
-        address _beneficiary,
-        address _facilitator,
-        uint256 _gasPrice,
-        uint256 _nonce,
-        bytes32 _hashLock
-    )
-        public
-        payable
-        returns (bytes32 messageHash_);
-
-    function processRedemption(
-        bytes32 _messageHash,
-        bytes32 _unlockSecret
-    )
-        external
-        returns (uint256 redeemAmount);
-
-    function processRedemptionWithProof(
-        bytes32 _messageHash,
-        bytes calldata _rlpEncodedParentNodes,
-        uint256 _blockHeight,
-        uint256 _messageStatus
-    )
-        external
-        returns (uint256 redeemAmount);
-
-    function revertRedemption(
-        bytes32 _messageHash
-    )
-        external
-        returns (
-            address redeemer_,
-            bytes32 intentHash_,
-            uint256 nonce_,
-            uint256 gasPrice_
-        );
-
-    function processRevertRedemption(
-        bytes32 _messageHash,
-        uint256 _blockHeight,
-        bytes calldata _rlpEncodedParentNodes
-    )
-        external
-        returns (bool /*TBD*/);
->>>>>>> cd4dfc39
 
 }