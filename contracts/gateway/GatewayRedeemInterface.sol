--- conflicted
+++ resolved
@@ -21,39 +21,13 @@
 // ----------------------------------------------------------------------------
 
 /**
-<<<<<<< HEAD
- *  @title GatewayRedeemInterface interface.
- *
- *  @notice An interface to call CoGateway redeem functions.
-=======
  * @title GatewayRedeemInterface interface.
  *
  * @notice An interface to call CoGateway redeem functions.
->>>>>>> c9836079
  */
 contract GatewayRedeemInterface {
 
 	/**
-<<<<<<< HEAD
-     * @notice Get the current bounty amount from CoGateway
-     *
-     * @return bounty_ Bounty amount.
-     */
-	function bounty() external returns (uint256 bounty_);
-
-	/**
-     * @notice Get the proposed bounty amount from CoGateway
-     *
-     * @return proposedBounty_ Proposed bounty amount.
-     */
-	function proposedBounty() external returns (uint256 proposedBounty_);
-
-	/**
-     * @notice Get the proposed bounty unlock height from CoGateway
-     *
-     * @return proposedBountyUnlockHeight_ Proposed bounty activation height.
-     */
-=======
 	 * @notice Get the current bounty amount.
 	 *
 	 * @return bounty_ Bounty amount.
@@ -72,29 +46,11 @@
 	 *
 	 * @return proposedBountyUnlockHeight_ Proposed bounty activation height.
 	 */
->>>>>>> c9836079
 	function proposedBountyUnlockHeight()
 		external
 		returns (uint256 proposedBountyUnlockHeight_);
 
 	/**
-<<<<<<< HEAD
-     * @notice Initiates the redeem process.
-     *
-     * @param _amount Redeem amount that will be transferred form redeemer
-     *                account.
-     * @param _beneficiary The address in the origin chain where the value
-     *                     tok ens will be released.
-     * @param _facilitator Facilitator address.
-     * @param _gasPrice Gas price that redeemer is ready to pay to get the
-     *                  redeem process done.
-     * @param _gasLimit Gas limit that redeemer is ready to pay
-     * @param _nonce Nonce of the redeemer address.
-     * @param _hashLock Hash Lock provided by the facilitator.
-     *
-     * @return messageHash_ which is unique for each request.
-     */
-=======
 	 * @notice Initiates the redeem process.
 	 *
 	 * @param _amount Redeem amount that will be transferred from redeemer
@@ -110,7 +66,6 @@
 	 *
 	 * @return messageHash_ which is unique for each request.
 	 */
->>>>>>> c9836079
 	function redeem(
 		uint256 _amount,
 		address _beneficiary,
@@ -126,14 +81,7 @@
 
 
 	/**
-<<<<<<< HEAD
-	 * @notice Revert the redeem process. Only redeemer can
-	 *         revert redeem by providing penalty i.e. 1.5 times of
-	 *         bounty amount. On revert process, penalty and facilitator
-	 *         bounty will be burned.
-=======
 	 * @notice Revert the redeem process.
->>>>>>> c9836079
 	 *
 	 * @param _messageHash Message hash.
 	 *
