--- conflicted
+++ resolved
@@ -27,56 +27,6 @@
  */
 contract GatewayRedeemInterface {
 
-<<<<<<< HEAD
-    function isActivated() external returns (bool);
-    function bounty() external returns (uint256);
-
-    function redeem(
-        uint256 _amount,
-        address _beneficiary,
-        uint256 _gasPrice,
-        uint256 _nonce,
-        bytes32 _hashLock
-    )
-        public
-        payable
-        returns (bytes32 messageHash_);
-
-    function processRedemption(
-        bytes32 _messageHash,
-        bytes32 _unlockSecret
-    )
-        external
-        returns (uint256 redeemAmount);
-
-    function processRedemptionWithProof(
-        bytes32 _messageHash,
-        bytes calldata _rlpEncodedParentNodes,
-        uint256 _blockHeight,
-        uint256 _messageStatus
-    )
-        external
-        returns (uint256 redeemAmount);
-
-    function revertRedemption(
-        bytes32 _messageHash
-    )
-        external
-        returns (
-            address redeemer_,
-            bytes32 intentHash_,
-            uint256 nonce_,
-            uint256 gasPrice_
-        );
-
-    function processRevertRedemption(
-        bytes32 _messageHash,
-        uint256 _blockHeight,
-        bytes calldata _rlpEncodedParentNodes
-    )
-        external
-        returns (bool /*TBD*/);
-=======
 	/**
 	 * @notice Get the current bounty amount.
 	 *
@@ -149,6 +99,5 @@
 			uint256 redeemerNonce_,
 			uint256 amount_
 		);
->>>>>>> c9836079
 
 }