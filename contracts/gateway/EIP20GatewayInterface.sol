pragma solidity ^0.5.0;

// Copyright 2019 OpenST Ltd.
//
// Licensed under the Apache License, Version 2.0 (the "License");
// you may not use this file except in compliance with the License.
// You may obtain a copy of the License at
//
//    http://www.apache.org/licenses/LICENSE-2.0
//
// Unless required by applicable law or agreed to in writing, software
// distributed under the License is distributed on an "AS IS" BASIS,
// WITHOUT WARRANTIES OR CONDITIONS OF ANY KIND, either express or implied.
// See the License for the specific language governing permissions and
// limitations under the License.
//
// ----------------------------------------------------------------------------
//
// http://www.simpletoken.org/
//
// ----------------------------------------------------------------------------

import "../lib/EIP20Interface.sol";


interface EIP20GatewayInterface {

    /**
     * @notice Initiates the stake process. In order to stake the staker
     *         needs to approve Gateway contract for stake amount.
     *         Staked amount is transferred from staker address to
     *         Gateway contract. Bounty amount is also transferred from staker.
     *
     * @param _amount Stake amount that will be transferred from the staker
     *                account.
     * @param _beneficiary The address in the auxiliary chain where the utility
     *                     tokens will be minted.
     * @param _gasPrice Gas price that staker is ready to pay to get the stake
     *                  and mint process done.
     * @param _gasLimit Gas limit that staker is ready to pay.
     * @param _nonce Nonce of the staker address.
     * @param _hashLock Hash Lock provided by the facilitator.
     *
     * @return messageHash_ Message hash is unique for each request.
     */
    function stake(
        uint256 _amount,
        address _beneficiary,
        uint256 _gasPrice,
        uint256 _gasLimit,
        uint256 _nonce,
        bytes32 _hashLock
    )
        external
        returns (bytes32 messageHash_);

    /**
     * @notice Get the nonce for the given account address.
     *
     * @param _account Account address for which the nonce is to be fetched.
     *
     * @return The nonce.
     */
    function getNonce(address _account)
        external
        view
        returns (uint256);

    /**
     * @notice Amount of EIP20 which is staked by facilitator.
     *
     * @return The amount.
     */
    function bounty() external view returns (uint256);

    /**
     * @notice Get the value token of this gateway.
     *
     * @return The address of the value token.
     */
    function token() external view returns (EIP20Interface);
<<<<<<< HEAD

    /**
     * @notice Get the value token of this gateway.
     *
     * @return The address of the value token.
     */
    function valueToken() external view returns (EIP20Interface);
=======
>>>>>>> 45023774

    /**
     * @notice Get the base token of this gateway.
     *
     * @return The address of the base token.
     */
    function baseToken() external view returns (EIP20Interface);
}<|MERGE_RESOLUTION|>--- conflicted
+++ resolved
@@ -79,16 +79,6 @@
      * @return The address of the value token.
      */
     function token() external view returns (EIP20Interface);
-<<<<<<< HEAD
-
-    /**
-     * @notice Get the value token of this gateway.
-     *
-     * @return The address of the value token.
-     */
-    function valueToken() external view returns (EIP20Interface);
-=======
->>>>>>> 45023774
 
     /**
      * @notice Get the base token of this gateway.
