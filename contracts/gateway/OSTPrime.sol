pragma solidity ^0.5.0;

// Copyright 2019 OpenST Ltd.
//
// Licensed under the Apache License, Version 2.0 (the "License");
// you may not use this file except in compliance with the License.
// You may obtain a copy of the License at
//
//    http://www.apache.org/licenses/LICENSE-2.0
//
// Unless required by applicable law or agreed to in writing, software
// distributed under the License is distributed on an "AS IS" BASIS,
// WITHOUT WARRANTIES OR CONDITIONS OF ANY KIND, either express or implied.
// See the License for the specific language governing permissions and
// limitations under the License.
//
// ----------------------------------------------------------------------------
//
// http://www.simpletoken.org/
//
// ----------------------------------------------------------------------------

/*
 * Simple Token Prime [OST'] is equivalently staked for with Simple Token
 * on the value chain and is the base token that pays for gas on the auxiliary
 * chain. The gasprice on auxiliary chains is set in [OST'-Wei/gas] (like
 * Ether pays for gas on Ethereum mainnet) when sending a transaction on
 * the auxiliary chain.
 */
import "./OSTPrimeConfig.sol";
import "./UtilityToken.sol";
import "../lib/Mutex.sol";
import "../lib/OrganizationInterface.sol";
import "../lib/SafeMath.sol";

/**
 *  @title OSTPrime contract implements UtilityToken and
 *         OSTPrimeConfig.
 *
 *  @notice A freely tradable equivalent representation of Simple Token [OST]
 *          on Ethereum mainnet on the auxiliary chain.
 *
 *  @dev OSTPrime functions as the base token to pay for gas consumption on the
 *       utility chain.
 */
contract OSTPrime is UtilityToken, OSTPrimeConfig, Mutex {

    /* Usings */

    using SafeMath for uint256;

    /** Emitted whenever OST Prime token is converted to OST Prime base token. */
    event TokenUnwrapped(
        address indexed _account,
        uint256 _amount
    );

    /** Emitted whenever OST Prime base token is converted to OST Prime token. */
    event TokenWrapped(
        address indexed _account,
        uint256 _amount
    );

    /**
     * Set when OST Prime has received TOKENS_MAX tokens;
     * when uninitialized wrap and unwrap is not allowed.
     */
    bool public initialized;


    /*  Modifiers */

    /**
     *  @notice Modifier onlyInitialized.
     *
     *  @dev Checks if initialized is set to `true` to proceed.
     */
    modifier onlyInitialized() {
        require(
            initialized == true,
            "Contract is not initialized."
        );
        _;
    }


    /* Constructor */

    /**
     * @notice Contract constructor.
     *
     * @dev This contract should be deployed with zero gas.
     *
     * @param _valueToken ERC20 token address in origin chain.
     * @param _organization Address of a contract that manages organization.
     */
    constructor(
        EIP20Interface _valueToken,
        OrganizationInterface _organization
    )
        public
        UtilityToken(
            _valueToken,
            TOKEN_SYMBOL,
            TOKEN_NAME,
            TOKEN_DECIMALS,
            _organization
        )
    {}


    /* Public functions. */

    /**
     * @notice Public function initialize.
     *
     * @dev It must verify that the genesis exactly specified TOKENS_MAX
     *      so that all base tokens are held by OSTPrime.
     *      On setup of the auxiliary chain the base tokens need to be
     *      transferred in full to OSTPrime for the base tokens to be
     *      minted as OST Prime.
     *
     * @return success_ `true` if initialize was successful.
     */    
    function initialize()
        external
        payable
        returns (bool success_)
    {
        require(
            initialized == false,
            "Contract is already initialized."
        );

        require(
            msg.value == TOKENS_MAX,
            "Payable amount must be equal to total supply of token."
        );

        initialized = true;

        success_ = true;
    }


    /* External functions. */

    /**
     * @notice Convert the OST Prime token to OST Prime base token.
     *
     * @param _amount Amount of OST Prime token to convert to base token.
     *
     * @return success_ `true` if unwrap was successful.
     */
    function unwrap(
        uint256 _amount
    )
        external
        onlyInitialized
        returns (bool success_)
    {
        require(
            _amount > 0,
            "Amount must not be zero."
        );

        require(
            _amount <= balances[msg.sender],
            "Insufficient balance."
        );

        /*
         * The OST Prime base token balance of contract should always be
         * greater than the amount if the above conditions are satisfied
         * received payable amount.
         */
        assert(address(this).balance >= _amount);

        transferBalance(msg.sender, address(this), _amount);

        msg.sender.transfer(_amount);

        emit TokenUnwrapped(msg.sender, _amount);

        success_ = true;
    }

    /**
     * @notice Convert OST Prime base token to OST Prime token.
     *
     * @return success_ `true` if claim was successfully progressed.
     */
    function wrap()
        external
        onlyInitialized
        payable
        returns (bool success_)
    {
        uint256 amount = msg.value;
        address account = msg.sender;

        require(
            amount > 0,
            "Payable amount should not be zero."
        );

        /*
         * The OST Prime balance of contract should always be greater than the
         * received payable amount.
         */
        assert(balances[address(this)] >= amount);

        transferBalance(address(this), account, amount);

        emit TokenWrapped(account, amount);

        success_ = true;
    }

    /**
     * @notice This method performs following operations:
     *          - Adds number of OST Prime EIP20 tokens to this contract address.
     *          - Increases the total token supply.
     *          - Transfers base token to the beneficiary address.
     *          It can be called by CoGateway address and when contract is
     *          initialized.
     *
     * @param _account Account address for which the OST Prime balance will be
     *                 increased. This is payable so that base token can be
     *                 transferred to the account.
     * @param _amount Amount of tokens.
     *
     * @return success_ `true` if increase supply is successful, false otherwise.
     */
    function increaseSupply(
        address payable _account,
        uint256 _amount
    )
        external
        onlyInitialized
        onlyCoGateway
        mutex
        returns (bool success_)
    {
<<<<<<< HEAD
        /*
         * Acquire lock for msg.sender so that this function can only be
         * executed once in a transaction.
         */
        MutexAddress.acquire(msg.sender);
=======
        require(
            _account != address(0),
            "Account address should not be zero."
        );
>>>>>>> 808a7f72

        success_ = increaseSupplyInternal(address(this), _amount);
        _account.transfer(_amount);
    }

    /**
     * @notice Decreases the OST Prime token balance from the msg.sender
     *         address and decreases the total token supply count. Can be
     *         called only when contract is initialized and only by CoGateway
     *         address.
     *
     * @param _amount Amount of tokens.
     *
     * @return success_ `true` if decrease supply is successful, false otherwise.
     */
    function decreaseSupply(
        uint256 _amount
    )
        external
        onlyInitialized
        onlyCoGateway
        returns (bool success_)
    {
        success_ = decreaseSupplyInternal(_amount);
    }
}<|MERGE_RESOLUTION|>--- conflicted
+++ resolved
@@ -242,19 +242,6 @@
         mutex
         returns (bool success_)
     {
-<<<<<<< HEAD
-        /*
-         * Acquire lock for msg.sender so that this function can only be
-         * executed once in a transaction.
-         */
-        MutexAddress.acquire(msg.sender);
-=======
-        require(
-            _account != address(0),
-            "Account address should not be zero."
-        );
->>>>>>> 808a7f72
-
         success_ = increaseSupplyInternal(address(this), _amount);
         _account.transfer(_amount);
     }
