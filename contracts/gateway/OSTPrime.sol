pragma solidity ^0.5.0;

// Copyright 2018 OpenST Ltd.
//
// Licensed under the Apache License, Version 2.0 (the "License");
// you may not use this file except in compliance with the License.
// You may obtain a copy of the License at
//
//    http://www.apache.org/licenses/LICENSE-2.0
//
// Unless required by applicable law or agreed to in writing, software
// distributed under the License is distributed on an "AS IS" BASIS,
// WITHOUT WARRANTIES OR CONDITIONS OF ANY KIND, either express or implied.
// See the License for the specific language governing permissions and
// limitations under the License.
//
// ----------------------------------------------------------------------------
//
// http://www.simpletoken.org/
//
// ----------------------------------------------------------------------------

/*
 * Simple Token Prime [OST'] is equivalently staked for with Simple Token
 * on the value chain and is the base token that pays for gas on the auxiliary
 * chain. The gasprice on auxiliary chains is set in [OST'-Wei/gas] (like
 * Ether pays for gas on Ethereum mainnet) when sending a transaction on
 * the auxiliary chain.
 */
import "./UtilityToken.sol";
import "./OSTPrimeConfig.sol";
<<<<<<< HEAD
import "../lib/OrganizationInterface.sol";
import "../lib/SafeMath.sol";
=======
import "../lib/IsMemberInterface.sol";
import "../lib/MutexAddress.sol";
>>>>>>> 37870e6c

/**
 *  @title OSTPrime contract implements UtilityToken and
 *         OSTPrimeConfig.
 *
 *  @notice A freely tradable equivalent representation of Simple Token [OST]
 *          on Ethereum mainnet on the auxiliary chain.
 *
 *  @dev OSTPrime functions as the base token to pay for gas consumption on the
 *       utility chain.
 */
contract OSTPrime is UtilityToken, OSTPrimeConfig, MutexAddress {

    /* Usings */

    using SafeMath for uint256;

    /** Emitted whenever OST Prime token is converted to OST Prime base token. */
    event TokenUnwrapped(
        address indexed _account,
        uint256 _amount
    );

    /** Emitted whenever OST Prime base token is converted to OST Prime token. */
    event TokenWrapped(
        address indexed _account,
        uint256 _amount
    );

    /**
     * Set when OST Prime has received TOKENS_MAX tokens;
     * when uninitialized wrap and unwrap is not allowed.
     */
    bool public initialized;


    /*  Modifiers */

    /**
     *  @notice Modifier onlyInitialized.
     *
     *  @dev Checks if initialized is set to `true` to proceed.
     */
    modifier onlyInitialized() {
        require(
            initialized == true,
            "Contract is not initialized."
        );
        _;
    }


    /* Constructor */

    /**
     * @notice Contract constructor.
     *
     * @dev This contract should be deployed with zero gas.
     *
     * @param _valueToken ERC20 token address in origin chain.
     * @param _organization Address of a contract that manages organization.
     */
    constructor(
        EIP20Interface _valueToken,
        OrganizationInterface _organization
    )
        public
        UtilityToken(
            _valueToken,
            TOKEN_SYMBOL,
            TOKEN_NAME,
            TOKEN_DECIMALS,
            _organization
        )
    {}


    /* Public functions. */

    /**
     * @notice Public function initialize.
     *
     * @dev It must verify that the genesis exactly specified TOKENS_MAX
     *      so that all base tokens are held by OSTPrime.
     *      On setup of the auxiliary chain the base tokens need to be
     *      transferred in full to OSTPrime for the base tokens to be
     *      minted as OST Prime.
     *
     * @return success_ `true` if initialize was successful.
     */    
    function initialize()
        external
        payable
        returns (bool success_)
    {
        require(
            initialized == false,
            "Contract is already initialized."
        );

        require(
            msg.value == TOKENS_MAX,
            "Payable amount must be equal to total supply of token."
        );

        initialized = true;

        success_ = true;
    }


    /* External functions. */

    /**
     * @notice Convert the OST Prime token to OST Prime base token.
     *
     * @param _amount Amount of OST Prime token to convert to base token.
     *
     * @return success_ `true` if unwrap was successful.
     */
    function unwrap(
        uint256 _amount
    )
        external
        onlyInitialized
        returns (bool success_)
    {
        require(
            _amount > 0,
            "Amount must not be zero."
        );

        require(
            _amount <= balances[msg.sender],
            "Insufficient balance."
        );

        /*
         * The OST Prime base token balance of contract should always be
         * greater than the amount if the above conditions are satisfied
         * received payable amount.
         */
        assert(address(this).balance >= _amount);

        transferBalance(msg.sender, address(this), _amount);

        msg.sender.transfer(_amount);

        emit TokenUnwrapped(msg.sender, _amount);

        success_ = true;
    }

    /**
     * @notice Convert OST Prime base token to OST Prime token.
     *
     * @return success_ `true` if claim was successfully progressed.
     */
    function wrap()
        external
        onlyInitialized
        payable
        returns (bool success_)
    {
        uint256 amount = msg.value;
        address account = msg.sender;

        require(
            amount > 0,
            "Payable amount should not be zero."
        );

        /*
         * The OST Prime balance of contract should always be greater than the
         * received payable amount.
         */
        assert(balances[address(this)] >= amount);

        transferBalance(address(this), account, amount);

        emit TokenWrapped(account, amount);

        success_ = true;
    }

    /**
     * @notice This method performs following operations:
     *          - Adds number of OST Prime EIP20 tokens to this contract address.
     *          - Increases the total token supply.
     *          - Transfers base token to the beneficiary address.
     *          It can be called by CoGateway address and when contract is
     *          initialized.
     *
     * @dev The parameter _amount should not be zero. This check
     *      is added in function increaseSupplyInternal.
     *
     * @param _account Account address for which the OST Prime balance will be
     *                 increased. This is payable so that base token can be
     *                 transferred to the account.
     * @param _amount Amount of tokens.
     *
     * @return success_ `true` if increase supply is successful, false otherwise.
     */
    function increaseSupply(
        address payable _account,
        uint256 _amount
    )
        external
        onlyInitialized
        onlyCoGateway
        returns (bool success_)
    {
        require(
            _account != address(0),
            "Account address should not be zero."
        );

        /*
         * Acquire lock for msg.sender so that this function can only be
         * executed once in a transaction.
         */
        MutexAddress.acquire(msg.sender);

        success_ = increaseSupplyInternal(address(this), _amount);
        _account.transfer(_amount);

        MutexAddress.release(msg.sender);
    }

    /**
     * @notice Decreases the OST Prime token balance from the msg.sender
     *         address and decreases the total token supply count. Can be
     *         called only when contract is initialized and only by CoGateway
     *         address.
     *
     * @dev The parameters _amount should not be zero. This check is added in
     *      function decreaseSupplyInternal.
     *
     * @param _amount Amount of tokens.
     *
     * @return success_ `true` if decrease supply is successful, false otherwise.
     */
    function decreaseSupply(
        uint256 _amount
    )
        external
        onlyInitialized
        onlyCoGateway
        returns (bool success_)
    {
        success_ = decreaseSupplyInternal(_amount);
    }
}<|MERGE_RESOLUTION|>--- conflicted
+++ resolved
@@ -27,15 +27,11 @@
  * Ether pays for gas on Ethereum mainnet) when sending a transaction on
  * the auxiliary chain.
  */
+import "./OSTPrimeConfig.sol";
 import "./UtilityToken.sol";
-import "./OSTPrimeConfig.sol";
-<<<<<<< HEAD
+import "../lib/MutexAddress.sol";
 import "../lib/OrganizationInterface.sol";
 import "../lib/SafeMath.sol";
-=======
-import "../lib/IsMemberInterface.sol";
-import "../lib/MutexAddress.sol";
->>>>>>> 37870e6c
 
 /**
  *  @title OSTPrime contract implements UtilityToken and
