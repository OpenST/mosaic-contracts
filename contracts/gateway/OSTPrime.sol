--- conflicted
+++ resolved
@@ -93,22 +93,13 @@
     constructor(address _valueToken)
         public
         UtilityToken(
-<<<<<<< HEAD
             _valueToken,
             TOKEN_SYMBOL,
             TOKEN_NAME,
             TOKEN_DECIMALS,
             IsMemberInterface(address(0))
         )
-    {
-=======
-            TOKEN_SYMBOL,
-            TOKEN_NAME,
-            TOKEN_DECIMALS,
-            _valueToken
-        )
     {}
->>>>>>> d4c345f2
 
 
     /* Public functions. */
