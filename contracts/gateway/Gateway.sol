--- conflicted
+++ resolved
@@ -202,7 +202,7 @@
 		require(_hashLock != bytes32(0));
 		require(_signature.length != 0);
 
-		require(cleanProcessedStake(_staker));
+		require(cleanProcessedStakeRequest(_staker));
 
         //TODO: Move the hashing code in to hasher library
 		bytes32 intentHash = hashStakingIntent(_amount, _beneficiary, _staker, _gasPrice);
@@ -515,7 +515,7 @@
 
 	function processUnstakeWithProof(
 		bytes32 _messageHash,
-		bytes memory _rlpEncodedParentNodes,
+		bytes _rlpEncodedParentNodes,
 		uint256 _blockHeight,
 		uint256 _messageStatus
 	)
@@ -619,20 +619,6 @@
 		return true;
 	}
 
-	function getNonce(address _account)
-	external
-	view
-	returns (uint256 /* nonce */)
-	{
-		bytes32 messageHash = activeRequests[_account];
-		if (messageHash == bytes32(0)) {
-			return 0;
-		}
-
-		MessageBus.Message storage message = stakeRequests[messageHash].message;
-		return message.nonce;
-	}
-
 	/*private functions*/
 	function executeConfirmRedemptionIntent(
 		MessageBus.Message storage _message,
@@ -673,34 +659,7 @@
 			});
 	}
 
-<<<<<<< HEAD
 	function cleanProcessedStakeRequest(address staker)
-=======
-
-	function getMessage(
-		address _redeemer,
-		uint256 _redeemerNonce,
-		uint256 _gasPrice,
-		bytes32 _intentHash,
-		bytes32 _hashLock
-	)
-	private
-	pure
-	returns (MessageBus.Message)
-	{
-		return MessageBus.Message({
-			intentHash : _intentHash,
-			nonce : _redeemerNonce,
-			gasPrice : _gasPrice,
-			sender : _redeemer,
-			hashLock : _hashLock,
-            gasConsumed: 0
-			});
-
-	}
-
-	function cleanProcessedStake(address staker)
->>>>>>> 09516bf9
 	private
 	returns (bool /*success*/)
 	{
@@ -735,8 +694,6 @@
 		}
 	}
 
-<<<<<<< HEAD
-=======
 	function getNonce(address _account)
 	external
 	view
@@ -751,7 +708,6 @@
 		return message.nonce.add(1);
 	}
 
->>>>>>> 09516bf9
 }
 
 
