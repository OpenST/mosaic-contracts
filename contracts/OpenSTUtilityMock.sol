pragma solidity ^0.4.23;

// Copyright 2017 OpenST Ltd.
//
// Licensed under the Apache License, Version 2.0 (the "License");
// you may not use this file except in compliance with the License.
// You may obtain a copy of the License at
//
//    http://www.apache.org/licenses/LICENSE-2.0
//
// Unless required by applicable law or agreed to in writing, software
// distributed under the License is distributed on an "AS IS" BASIS,
// WITHOUT WARRANTIES OR CONDITIONS OF ANY KIND, either express or implied.
// See the License for the specific language governing permissions and
// limitations under the License.
// 
// ----------------------------------------------------------------------------
// Utility chain: OpenSTUtilityMock.sol
//
// http://www.simpletoken.org/
//
// ----------------------------------------------------------------------------

import "./OpenSTUtility.sol";

/// @title OpenSTUtilityMock
/// @dev Overrides certain durational constants and getters to ease testing OpenSTUtility
contract OpenSTUtilityMock is OpenSTUtility {

	uint256 private constant TIME_TO_WAIT_LONG = 220;
	uint256 private constant TIME_TO_WAIT_SHORT = 20;

	/*
	 *  Public functions
	 */
	constructor(
		uint256 _chainIdValue,
		uint256 _chainIdUtility,
		address _registrar,
		CoreInterface _core,
		uint256 _blockTime)
		OpenSTUtility(_chainIdValue, _chainIdUtility, _registrar, _core, _blockTime)
		public
	{

		blocksToWaitShort = TIME_TO_WAIT_SHORT.div(_blockTime);
		blocksToWaitLong = TIME_TO_WAIT_LONG.div(_blockTime);

	}

	// mock function for testing only to verify storage proof
	function merkleVerificationOfStake(
		address ,
		uint256 ,
		bytes32 ,
		bytes rlpParentNodes,
<<<<<<< HEAD
		bytes32 )
	    private
		pure
	    returns(bool /* MerkleProofStatus*/)
=======
		bytes32 storageRoot)
		private
		returns(bool /* MerkleProofStatus*/)
>>>>>>> 53bb7b41
	{
		bytes memory mockedValidValue = OpenSTHelper.bytes32ToBytes(keccak256(abi.encodePacked(uint8(1))));
		return (keccak256(abi.encodePacked(mockedValidValue)) == keccak256(abi.encodePacked(rlpParentNodes)));
	}

	// mock function for testing only to get parent nodes
	function getMockRLPParentNodes(
		bool isValid)
		external
		pure
		returns (bytes /* mock RLP encoded parent nodes*/)
	{
		if(isValid) {
			bytes memory mockedValidValue = OpenSTHelper.bytes32ToBytes(keccak256(abi.encodePacked(uint8(1))));
			return mockedValidValue;
		}
		bytes memory mockedInvalidValue = OpenSTHelper.bytes32ToBytes(keccak256(abi.encodePacked(uint8(0))));
		return mockedInvalidValue;
	}


}<|MERGE_RESOLUTION|>--- conflicted
+++ resolved
@@ -54,16 +54,10 @@
 		uint256 ,
 		bytes32 ,
 		bytes rlpParentNodes,
-<<<<<<< HEAD
-		bytes32 )
-	    private
-		pure
-	    returns(bool /* MerkleProofStatus*/)
-=======
 		bytes32 storageRoot)
 		private
+		pure
 		returns(bool /* MerkleProofStatus*/)
->>>>>>> 53bb7b41
 	{
 		bytes memory mockedValidValue = OpenSTHelper.bytes32ToBytes(keccak256(abi.encodePacked(uint8(1))));
 		return (keccak256(abi.encodePacked(mockedValidValue)) == keccak256(abi.encodePacked(rlpParentNodes)));
