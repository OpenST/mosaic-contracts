/* solhint-disable-next-line compiler-fixed */
pragma solidity ^0.4.23;

// Copyright 2017 OpenST Ltd.
//
// Licensed under the Apache License, Version 2.0 (the "License");
// you may not use this file except in compliance with the License.
// You may obtain a copy of the License at
//
//    http://www.apache.org/licenses/LICENSE-2.0
//
// Unless required by applicable law or agreed to in writing, software
// distributed under the License is distributed on an "AS IS" BASIS,
// WITHOUT WARRANTIES OR CONDITIONS OF ANY KIND, either express or implied.
// See the License for the specific language governing permissions and
// limitations under the License.
//
// ----------------------------------------------------------------------------
// Utility chain: OpenSTUtility
//
// http://www.simpletoken.org/
//
// ----------------------------------------------------------------------------

import "./SafeMath.sol";
import "./Hasher.sol";
import "./OpsManaged.sol";

// utility chain contracts
import "./STPrime.sol";
import "./STPrimeConfig.sol";
import "./BrandedToken.sol";
import "./UtilityTokenInterface.sol";
import "./ProtocolVersioned.sol";
import "./CoreInterface.sol";
import "./MerklePatriciaProof.sol";
import "./OpenSTHelper.sol";

/// @title OpenST Utility
contract OpenSTUtility is Hasher, OpsManaged, STPrimeConfig {
    using SafeMath for uint256;

    /*
     *    Events
     */
    event ProposedBrandedToken(address indexed _requester, address indexed _token,
        bytes32 _uuid, string _symbol, string _name, uint256 _conversionRate, uint8 _conversionRateDecimals);

    event RegisteredBrandedToken(address indexed _registrar, address indexed _token,
        bytes32 _uuid, string _symbol, string _name, uint256 _conversionRate,
        uint8 _conversionRateDecimals, address _requester);

    event StakingIntentConfirmed(bytes32 indexed _uuid, bytes32 indexed _stakingIntentHash,
        address _staker, address _beneficiary, uint256 _amountST, uint256 _amountUT, uint256 _expirationHeight,uint256 blockHeight,bytes32 storageRoot);

    event ProcessedMint(bytes32 indexed _uuid, bytes32 indexed _stakingIntentHash, address _token,
        address _staker, address _beneficiary, uint256 _amount, bytes32 _unlockSecret);

    event RevertedMint(bytes32 indexed _uuid, bytes32 indexed _stakingIntentHash, address _staker,
        address _beneficiary, uint256 _amountUT);

    event RedemptionIntentDeclared(bytes32 indexed _uuid, bytes32 indexed _redemptionIntentHash,
        address _token, address _redeemer, uint256 _nonce, address _beneficiary, uint256 _amount, uint256 _unlockHeight,
        uint256 _chainIdValue);

    event ProcessedRedemption(bytes32 indexed _uuid, bytes32 indexed _redemptionIntentHash, address _token,
        address _redeemer, address _beneficiary, uint256 _amount, bytes32 _unlockSecret);

    event RevertedRedemption(bytes32 indexed _uuid, bytes32 indexed _redemptionIntentHash,
        address _redeemer, address _beneficiary, uint256 _amountUT);


    /* Constants */
    // ~2 weeks in seconds
    uint256 private constant TIME_TO_WAIT_LONG = 1209600;
    // ~1hour in seconds
    uint256 private constant TIME_TO_WAIT_SHORT = 3600;

    /* Storage */

    // storage for redemption intent hash
    mapping(bytes32 /* hashIntentKey */ => bytes32 /* redemptionIntentHash */) public redemptionIntents;

    /// store the ongoing mints and redemptions
    mapping(bytes32 /* stakingIntentHash */ => Mint) public mints;
    mapping(bytes32 /* redemptionIntentHash */ => Redemption) public redemptions;
    mapping(bytes32 /* uuid */ => RegisteredToken) public registeredTokens;
    /// name reservation is first come, first serve
    mapping(bytes32 /* hashName */ => address /* requester */) public nameReservation;
    /// symbol reserved for unique API routes
    /// and resolves to address
    mapping(bytes32 /* hashSymbol */ => address /* UtilityToken */) public symbolRoute;
    /// nonce makes the staking process atomic across the two-phased process
    /// and protects against replay attack on (un)staking proofs during the process.
    /// On the value chain nonces need to strictly increase by one; on the utility
    /// chain the nonce need to strictly increase (as one value chain can have multiple
    /// utility chains)
    mapping(address /* (un)staker */ => uint256) internal nonces;

    /// store address of Simple Token Prime
    address public simpleTokenPrime;
    bytes32 public uuidSTPrime;
    /// restrict (for now) to a single value chain
    uint256 public chainIdValue;
    /// chainId of the current utility chain
    uint256 public chainIdUtility;
    address public registrar;

    uint256 public blocksToWaitShort;
    uint256 public blocksToWaitLong;

    CoreInterface public core;

    bytes32[] public uuids;
    /// registered branded tokens
    /*
     *  Structures
     */
    struct RegisteredToken {
        UtilityTokenInterface token;
        address registrar;
    }

    struct Mint {
        bytes32 uuid;
        address staker;
        address beneficiary;
        uint256 amount;
        uint256 expirationHeight;
        bytes32 hashLock;
    }

    struct Redemption {
        bytes32 uuid;
        address redeemer;
        uint256 nonce;
        address beneficiary;
        uint256 amountUT;
        uint256 unlockHeight;
        bytes32 hashLock;
    }
    /*
     *  Modifiers
     */
    modifier onlyRegistrar() {
        // for now keep unique registrar
        require(msg.sender == registrar);
        _;
    }

    constructor(
        uint256 _chainIdValue,
        uint256 _chainIdUtility,
        address _registrar,
        CoreInterface _core,
        uint256 _blockTime)
        public
        OpsManaged()
    {
        require(_chainIdValue != 0);
        require(_chainIdUtility != 0);
        require(_registrar != address(0));
<<<<<<< HEAD
        require(_core != address(0), "Core address cannot be null");
        require(_blockTime != 0, "Block time cannot be 0");

        blocksToWaitShort = TIME_TO_WAIT_SHORT.div(_blockTime);
        blocksToWaitLong = TIME_TO_WAIT_LONG.div(_blockTime);

=======
        require(_core != address(0), "CoreInterface address cannot be null");
>>>>>>> 62cc0b59
        chainIdValue = _chainIdValue;
        chainIdUtility = _chainIdUtility;
        registrar = _registrar;
        core = _core;

        uuidSTPrime = hashUuid(
            STPRIME_SYMBOL,
            STPRIME_NAME,
            _chainIdValue,
            _chainIdUtility,
            address(this),
            STPRIME_CONVERSION_RATE,
            STPRIME_CONVERSION_RATE_TOKEN_DECIMALS);

        simpleTokenPrime = new STPrime(
            uuidSTPrime,
            _chainIdValue,
            _chainIdUtility,
            STPRIME_CONVERSION_RATE,
            STPRIME_CONVERSION_RATE_TOKEN_DECIMALS);

        registeredTokens[uuidSTPrime] = RegisteredToken({
            token:          UtilityTokenInterface(simpleTokenPrime),
            registrar:      registrar
        });

        uuids.push(uuidSTPrime);
        // lock name and symbol route for ST'
        bytes32 hashName = keccak256(abi.encodePacked(STPRIME_NAME));
        nameReservation[hashName] = registrar;
        bytes32 hashSymbol = keccak256(abi.encodePacked(STPRIME_SYMBOL));
        symbolRoute[hashSymbol] = simpleTokenPrime;

        // @dev read STPrime address and uuid from contract
    }

    /*
     *  @notice Confirm staking intent on utility chain
     *
     *  @dev  StakingIntentHash is generated in value chain, the parameters that were used for hash generation is passed
     *        in this function along with rpl encoded parent nodes of merkle pactritia tree proof.
     *
     *  @param _uuid UUID of utility token
     *  @param _staker address of the account whose resources will be staked
     *  @param _stakerNonce nonce of staker address
     *  @param _beneficiary address where the branded tokens will be transferred
     *  @param _amountST amount to be stake
     *  @param _amountUT utility token amount
     *  @param _stakingUnlockHeight  height till which stake will be locked at Value chain.
     *  @param _hashLock hash lock
     *  @param rlpParentNodes RLP encoded parent nodes for proof verification.
     *
     *	@return uint256 expiration height
     */
    function confirmStakingIntent(
        bytes32 _uuid,
        address _staker,
        uint256 _stakerNonce,
        address _beneficiary,
        uint256 _amountST,
        uint256 _amountUT,
        uint256 _stakingUnlockHeight,
        bytes32 _hashLock,
        uint256 _blockHeight,
        bytes _rlpParentNodes)
        external
        returns (uint256 expirationHeight)
    {
        require(address(registeredTokens[_uuid].token) != address(0));

        require(nonces[_staker] < _stakerNonce);
        require(_amountST > 0);
        require(_amountUT > 0);
        // stakingUnlockheight needs to be checked against the core that tracks the value chain
        require(_stakingUnlockHeight > 0);

        require(core.safeUnlockHeight() < _stakingUnlockHeight);

        expirationHeight = block.number + blocksToWaitShort;
        nonces[_staker] = _stakerNonce;

        bytes32 stakingIntentHash = hashStakingIntent(
            _uuid,
            _staker,
            _stakerNonce,
            _beneficiary,
            _amountST,
            _amountUT,
            _stakingUnlockHeight,
            _hashLock
        );
        require(merkleVerificationOfStake(
                _staker,
                _stakerNonce,
                stakingIntentHash,
                _rlpParentNodes,
                core.getStorageRoot(_blockHeight)));

        mints[stakingIntentHash] = Mint({
            uuid:             _uuid,
            staker:           _staker,
            beneficiary:      _beneficiary,
            amount:           _amountUT,
            expirationHeight: expirationHeight,
            hashLock:         _hashLock
        });

        emit StakingIntentConfirmed(_uuid, stakingIntentHash, _staker, _beneficiary, _amountST,
                _amountUT, expirationHeight, _blockHeight ,core.getStorageRoot(_blockHeight));

        return expirationHeight;
    }

    /*
     * @notice Verify storage of staking intent hash.
     *
     * @param _staker staker account address
     * @param _stakerNonce nonce of the staker address.
     * @param stakingIntentHash staking intent hash
     * @param rlpParentNodes RLP encoded parent nodes for proof verification
     * @param storageRoot storage root for proof verification
     *
     *	@return bool status if the storage of intent hash was verified
     */
    function merkleVerificationOfStake(
        address _staker,
        uint256 _stakerNonce,
        bytes32 stakingIntentHash,
        bytes rlpParentNodes,
        bytes32 storageRoot)
        private
        returns(bool /* MerkleProofStatus*/)
    {
        bytes memory encodedPathInMerkle = OpenSTHelper.bytes32ToBytes(
            OpenSTHelper.storageVariablePath(5, keccak256(_staker,_stakerNonce)));

        return MerklePatriciaProof.verify(
            keccak256(stakingIntentHash),
            encodedPathInMerkle,
            rlpParentNodes,
            storageRoot);
    }

    function processMinting(
        bytes32 _stakingIntentHash,
        bytes32 _unlockSecret)
        external
        returns (address tokenAddress)
    {
        require(_stakingIntentHash != "");

        Mint storage mint = mints[_stakingIntentHash];

        // present secret to unlock hashlock and continue process
        require(mint.hashLock == keccak256(abi.encodePacked(_unlockSecret)));

        // as process minting results in a gain it needs to expire well before
        // the escrow on the cost unlocks in OpenSTValue.processStake
        require(mint.expirationHeight > block.number);

        UtilityTokenInterface token = registeredTokens[mint.uuid].token;
        tokenAddress = address(token);
        require(tokenAddress != address(0));

        require(token.mint(mint.beneficiary, mint.amount));

        emit ProcessedMint(mint.uuid, _stakingIntentHash, tokenAddress, mint.staker,
            mint.beneficiary, mint.amount, _unlockSecret);

        delete mints[_stakingIntentHash];

        return tokenAddress;
    }

    function revertMinting(
        bytes32 _stakingIntentHash)
        external
        returns (
        bytes32 uuid,
        address staker,
        address beneficiary,
        uint256 amount)
    {
        require(_stakingIntentHash != "");

        Mint storage mint = mints[_stakingIntentHash];

        // require that the mint has expired and that the staker has not
        // processed the minting, ie mint has not been deleted
        require(mint.expirationHeight > 0);
        require(mint.expirationHeight <= block.number);

        uuid = mint.uuid;
        amount = mint.amount;
        staker = mint.staker;
        beneficiary = mint.beneficiary;

        delete mints[_stakingIntentHash];

        emit RevertedMint(uuid, _stakingIntentHash, staker, beneficiary, amount);

        return (uuid, staker, beneficiary, amount);
    }

    /// @dev redeemer must set an allowance for the branded token with OpenSTUtility
    ///      as the spender so that the branded token can be taken into escrow by OpenSTUtility
    ///      note: for STPrime, call OpenSTUtility.redeemSTPrime as a payable function
    ///      note: nonce must be queried from OpenSTValue contract
    ///      note: Redemption will be done to beneficiary address
    function redeem(
        bytes32 _uuid,
        uint256 _amountBT,
        uint256 _nonce,
        address _beneficiary,
        bytes32 _hashLock)
        external
        returns (
        uint256 unlockHeight,
        bytes32 redemptionIntentHash)
    {
        require(_uuid != "");
        require(_amountBT > 0);
        require(_beneficiary != address(0));
        // on redemption allow the nonce to be re-used to cover for an unsuccessful
        // previous redemption previously; as the nonce is strictly increasing plus
        // one on the value chain; there is no gain on redeeming with the same nonce,
        // only self-inflicted cost.
        require(_nonce >= nonces[msg.sender]);
        nonces[msg.sender] = _nonce;

        // to redeem ST' one needs to send value to payable
        // function redeemSTPrime
        require(_uuid != uuidSTPrime);

        BrandedToken token = BrandedToken(registeredTokens[_uuid].token);

        require(token.allowance(msg.sender, address(this)) >= _amountBT);
        require(token.transferFrom(msg.sender, address(this), _amountBT));

        unlockHeight = block.number + blocksToWaitLong;

        redemptionIntentHash = hashRedemptionIntent(
                _uuid,
                msg.sender,
                _nonce,
                _beneficiary,
                _amountBT,
                unlockHeight,
                _hashLock
        );

        redemptions[redemptionIntentHash] = Redemption({
            uuid:         _uuid,
            redeemer:     msg.sender,
            nonce:        _nonce,
            beneficiary:  _beneficiary,
            amountUT:     _amountBT,
            unlockHeight: unlockHeight,
            hashLock:     _hashLock
        });

        // store the Redemption intent hash directly in storage of OpenSTUtility
        // so that a Merkle proof can be generated for active redemption intents
        redemptionIntents[hashIntentKey(msg.sender, _nonce)] = redemptionIntentHash;

        emit RedemptionIntentDeclared(_uuid, redemptionIntentHash, address(token),
            msg.sender, _nonce, _beneficiary, _amountBT, unlockHeight, chainIdValue);

        return (unlockHeight, redemptionIntentHash);
    }

    /// @dev redeemer must send as value the amount STP to redeem
    ///      note: nonce must be queried from OpenSTValue contract
    ///      note: redemption will be done to beneficiary address
    function redeemSTPrime(
        uint256 _nonce,
        address _beneficiary,
        bytes32 _hashLock)
        external
        payable
        returns (
        uint256 amountSTP,
        uint256 unlockHeight,
        bytes32 redemptionIntentHash)
    {
        require(msg.value > 0);
        require(_beneficiary != address(0));
        // on redemption allow the nonce to be re-used to cover for an unsuccessful
        // previous redemption previously; as the nonce is strictly increasing plus
        // one on the value chain; there is no gain on redeeming with the same nonce,
        // only self-inflicted cost.
        require(_nonce >= nonces[msg.sender]);
        nonces[msg.sender] = _nonce;

        amountSTP = msg.value;
        unlockHeight = block.number + blocksToWaitLong;

        redemptionIntentHash = hashRedemptionIntent(
                uuidSTPrime,
                msg.sender,
                _nonce,
                _beneficiary,
                amountSTP,
                unlockHeight,
                _hashLock
        );

        redemptions[redemptionIntentHash] = Redemption({
            uuid:         uuidSTPrime,
            redeemer:     msg.sender,
            nonce:        _nonce,
            beneficiary:  _beneficiary,
            amountUT:     amountSTP,
            unlockHeight: unlockHeight,
            hashLock:     _hashLock
        });

        // store the Redemption intent hash directly in storage of OpenSTUtility
        // so that a Merkle proof can be generated for active redemption intents
        redemptionIntents[hashIntentKey(msg.sender, _nonce)] = redemptionIntentHash;

        emit RedemptionIntentDeclared(uuidSTPrime, redemptionIntentHash, simpleTokenPrime,
            msg.sender, _nonce, _beneficiary, amountSTP, unlockHeight, chainIdValue);

        return (amountSTP, unlockHeight, redemptionIntentHash);
    }

    function processRedeeming(
        bytes32 _redemptionIntentHash,
        bytes32 _unlockSecret)
        external
        returns (
        address tokenAddress)
    {
        require(_redemptionIntentHash != "");

        Redemption storage redemption = redemptions[_redemptionIntentHash];

        // present the secret to unlock the hashlock and continue process
        require(redemption.hashLock == keccak256(abi.encodePacked(_unlockSecret)));

        // as process redemption bears the cost there is no need to require
        // the unlockHeight is not past, the same way as we do require for
        // the expiration height on the unstake to not have expired yet.

        UtilityTokenInterface token = registeredTokens[redemption.uuid].token;
        tokenAddress = address(token);
        require(tokenAddress != address(0));

        uint256 value = 0;
        if (redemption.uuid == uuidSTPrime) value = redemption.amountUT;

        require(token.burn.value(value)(redemption.redeemer, redemption.amountUT));

        emit ProcessedRedemption(redemption.uuid, _redemptionIntentHash, token,
            redemption.redeemer, redemption.beneficiary, redemption.amountUT, _unlockSecret);

        delete redemptions[_redemptionIntentHash];

        // remove from redemptionIntents mapping
        delete redemptionIntents[hashIntentKey(redemption.redeemer, redemption.nonce)];

        return tokenAddress;
    }

    function revertRedemption(
        bytes32 _redemptionIntentHash)
        external
        returns (
        bytes32 uuid,
        address redeemer,
        address beneficiary,
        uint256 amountUT)
    {
        require(_redemptionIntentHash != "");

        Redemption storage redemption = redemptions[_redemptionIntentHash];

        // require that the redemption is unlocked and exists
        require(redemption.unlockHeight > 0);
        require(redemption.unlockHeight <= block.number);

        uuid = redemption.uuid;
        amountUT = redemption.amountUT;
        redeemer = redemption.redeemer;
        beneficiary = redemption.beneficiary;

        if (redemption.uuid == uuidSTPrime) {
            // transfer throws if insufficient funds
            redeemer.transfer(amountUT);
        } else {
            EIP20Interface token = EIP20Interface(registeredTokens[redemption.uuid].token);

            require(token.transfer(redemption.redeemer, redemption.amountUT));
        }

        delete redemptions[_redemptionIntentHash];
        // remove from redemptionIntents mapping
        delete redemptionIntents[hashIntentKey(redemption.redeemer, redemption.nonce)];

        // fire event
        emit RevertedRedemption(uuid, _redemptionIntentHash, redeemer, beneficiary, amountUT);

        return (uuid, redeemer, beneficiary, amountUT);
    }

    /*
     *  Public functions
     */
    /// @dev Congratulations on looking under the hood and obtaining ST' to call proposeBrandedToken;
    ///      however, OpenSTFoundation is not yet actively listening to these events
    ///      because to automate it we will build a web UI where you can authenticate
    ///      with your msg.sender = _requester key;
    ///      until that time please drop us a line on partners(at)simpletoken.org and we can
    ///      work with you to register for your branded token
    function proposeBrandedToken(
        string _symbol,
        string _name,
        uint256 _conversionRate,
        uint8 _conversionRateDecimals)
        public
        returns (bytes32)
    {
        require(bytes(_symbol).length > 0);
        require(bytes(_name).length > 0);
        require(_conversionRate > 0);
        require(_conversionRateDecimals <= 5);

        bytes32 hashSymbol = keccak256(abi.encodePacked(_symbol));
        bytes32 hashName = keccak256(abi.encodePacked(_name));
        require(checkAvailability(hashSymbol, hashName, msg.sender));

        bytes32 btUuid = hashUuid(
            _symbol,
            _name,
            chainIdValue,
            chainIdUtility,
            address(this),
            _conversionRate,
            _conversionRateDecimals);

        BrandedToken proposedBT = new BrandedToken(
            btUuid,
            _symbol,
            _name,
            TOKEN_DECIMALS,
            chainIdValue,
            chainIdUtility,
            _conversionRate,
            _conversionRateDecimals);
        // reserve name for sender under opt-in discretion of
        // registrar
        nameReservation[hashName] = msg.sender;

        emit ProposedBrandedToken(msg.sender, address(proposedBT), btUuid,
            _symbol, _name, _conversionRate, _conversionRateDecimals);

        return btUuid;
    }

    function checkAvailability(
        bytes32 _hashSymbol,
        bytes32 _hashName,
        address _requester)
        public
        view
        returns (bool /* success */)
    {
        // a reserved symbol means the route is already chosen
        address token = symbolRoute[_hashSymbol];
        if (token != address(0)) return false;

        // a name can have been reserved during the Simple Token sale
        // in which case must come from same address
        // otherwise proposals are first come, first serve
        // under opt-in discretion of registrar
        address requester = nameReservation[_hashName];
        if ((requester == address(0) ||
            requester == _requester)) {
            return true;
        }
        return false;
    }

    /// @dev Returns size of uuids
    /// @return size
    function getUuidsSize() public view returns (uint256) {
        return uuids.length;
    }


    /* solhint-disable-next-line separate-by-one-line-in-contract */
    function registerBrandedToken(
        string _symbol,
        string _name,
        uint256 _conversionRate,
        uint8 _conversionRateDecimals,
        address _requester,
        UtilityTokenInterface _brandedToken,
        bytes32 _checkUuid)
        public
        onlyRegistrar
        returns (bytes32 registeredUuid)
    {
        require(bytes(_symbol).length > 0);
        require(bytes(_name).length > 0);
        require(_conversionRate > 0);
        require(_conversionRateDecimals <= 5);

        bytes32 hashSymbol = keccak256(abi.encodePacked(_symbol));
        bytes32 hashName = keccak256(abi.encodePacked(_name));
        require(checkAvailability(hashSymbol, hashName, _requester));

        registeredUuid = hashUuid(
            _symbol,
            _name,
            chainIdValue,
            chainIdUtility,
            address(this),
            _conversionRate,
            _conversionRateDecimals);

        require(registeredUuid == _checkUuid);
        require(_brandedToken.uuid() == _checkUuid);

        assert(address(registeredTokens[registeredUuid].token) == address(0));

        registeredTokens[registeredUuid] = RegisteredToken({
            token:          _brandedToken,
            registrar:      registrar
        });

        // register name to registrar
        nameReservation[hashName] = registrar;
        // register symbol
        symbolRoute[hashSymbol] = _brandedToken;
        uuids.push(registeredUuid);

        emit RegisteredBrandedToken(registrar, _brandedToken, registeredUuid, _symbol, _name,
            _conversionRate, _conversionRateDecimals, _requester);

        return registeredUuid;
    }

    /*
     *  Administrative functions
     */
    function initiateProtocolTransfer(
        ProtocolVersioned _token,
        address _proposedProtocol)
        public
        onlyAdmin
        returns (bool)
    {
        _token.initiateProtocolTransfer(_proposedProtocol);

        return true;
    }

    // on the very first released version v0.9.1 there is no need
    // to completeProtocolTransfer from a previous version

    /* solhint-disable-next-line separate-by-one-line-in-contract */
    function revokeProtocolTransfer(
        ProtocolVersioned _token)
        public
        onlyAdmin
        returns (bool)
    {
        _token.revokeProtocolTransfer();

        return true;
    }

}<|MERGE_RESOLUTION|>--- conflicted
+++ resolved
@@ -160,16 +160,12 @@
         require(_chainIdValue != 0);
         require(_chainIdUtility != 0);
         require(_registrar != address(0));
-<<<<<<< HEAD
         require(_core != address(0), "Core address cannot be null");
         require(_blockTime != 0, "Block time cannot be 0");
 
         blocksToWaitShort = TIME_TO_WAIT_SHORT.div(_blockTime);
         blocksToWaitLong = TIME_TO_WAIT_LONG.div(_blockTime);
 
-=======
-        require(_core != address(0), "CoreInterface address cannot be null");
->>>>>>> 62cc0b59
         chainIdValue = _chainIdValue;
         chainIdUtility = _chainIdUtility;
         registrar = _registrar;
