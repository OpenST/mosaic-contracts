--- conflicted
+++ resolved
@@ -33,12 +33,8 @@
 import "./UtilityTokenInterface.sol";
 import "./ProtocolVersioned.sol";
 import "./CoreInterface.sol";
-<<<<<<< HEAD
-
-=======
 import "./MerklePatriciaProof.sol";
 import "./OpenSTUtils.sol";
->>>>>>> fd171c76
 
 /// @title OpenST Utility
 contract OpenSTUtility is Hasher, OpsManaged, STPrimeConfig {
@@ -109,7 +105,7 @@
     /// chainId of the current utility chain
     uint256 public chainIdUtility;
     address public registrar;
-    CoreInterface public core;
+
     uint256 public blocksToWaitShort;
     uint256 public blocksToWaitLong;
 
@@ -157,28 +153,20 @@
         uint256 _chainIdValue,
         uint256 _chainIdUtility,
         address _registrar,
-<<<<<<< HEAD
         CoreInterface _core,
         uint256 _blockTime)
-=======
-        CoreInterface _core )
->>>>>>> fd171c76
         public
         OpsManaged()
     {
         require(_chainIdValue != 0);
         require(_chainIdUtility != 0);
         require(_registrar != address(0));
-<<<<<<< HEAD
         require(_core != address(0), "Core address cannot be null");
-        require(_blockTime != 0);
+        require(_blockTime != 0, "Block time cannot be 0");
 
         blocksToWaitShort = TIME_TO_WAIT_SHORT.div(_blockTime);
         blocksToWaitLong = TIME_TO_WAIT_LONG.div(_blockTime);
 
-=======
-        require(_core != address(0),"CoreInterface address cannot be null");
->>>>>>> fd171c76
         chainIdValue = _chainIdValue;
         chainIdUtility = _chainIdUtility;
         registrar = _registrar;
