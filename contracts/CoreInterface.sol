--- conflicted
+++ resolved
@@ -33,9 +33,6 @@
 	function chainIdRemote() public view returns (uint256 /* chainIdRemote */);
 
 	function openSTRemote() public view returns (address /* OpenSTRemote */);
-<<<<<<< HEAD
-	function getStorageRoots(uint256 _blockHeight) public view returns (bytes32);
-=======
 
 	/** commitStateRoot external function to be called by game process */
 	function commitStateRoot(uint256 _blockHeight, bytes32 _stateRoot) external returns (bytes32 /* stateRoot */);
@@ -50,5 +47,4 @@
 
 	function getStorageRoot(uint256 _blockHeight) public view returns (bytes32 /* storage root */);
 
->>>>>>> d46ffc0c
 }