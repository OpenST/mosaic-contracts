--- conflicted
+++ resolved
@@ -53,8 +53,6 @@
      */
     mapping(bytes32 => bytes32) public originBlockHashes;
 
-    /** A mapping of auxiliary block hash to the kernel hash */
-    mapping(bytes32 => bytes32) public kernelHashes;
 
     /** The corresponding origin block store that tracks the origin chain. */
     BlockStore public originBlockStore;
@@ -212,17 +210,6 @@
     }
 
     /**
-<<<<<<< HEAD
-     * @notice Get the transition hash for the given block hash.
-     *
-     * @dev The block hash should be for the checkpoints.
-     *
-     * @param _blockHash The auxiliary block hash
-     *
-     * @return transitionHash_ The transition hash
-     */
-    function getTransitionHash(
-=======
      * @notice Returns auxiliary transition object at the checkpoint defined
      *         at given block hash.
      *
@@ -247,15 +234,10 @@
                                 store from the transaction roots of all blocks.
      */
     function  auxiliaryTransitionObjectAtBlock(
->>>>>>> 3f292d94
         bytes32 _blockHash
     )
         external
         view
-<<<<<<< HEAD
-        returns (bytes32 transitionHash_)
-    {
-=======
         returns(
             bytes20 coreIdentifier_,
             bytes32 kernelHash_,
@@ -306,16 +288,11 @@
             "Checkpoint not defined for given block hash."
         );
 
->>>>>>> 3f292d94
         transitionHash_ = MetaBlock.hashAuxiliaryTransition(
             coreIdentifier,
             kernelHashes[_blockHash],
             checkpoints[_blockHash].dynasty,
-<<<<<<< HEAD
-            _blockHash,
-=======
             checkpoints[_blockHash].blockHash,
->>>>>>> 3f292d94
             accumulatedGases[_blockHash],
             originDynasties[_blockHash],
             originBlockHashes[_blockHash],
