--- conflicted
+++ resolved
@@ -428,17 +428,6 @@
     }
 
     /**
-<<<<<<< HEAD
-     * @notice Get the transition hash for the given block hash.
-     *
-     * @dev The block hash should be for the checkpoints.
-     *
-     * @param _blockHash The block hash
-     *
-     * @return transitionHash_ The transition hash
-     */
-    function getTransitionHash(
-=======
      * @notice Returns transition object at the checkpoint defined at given
      *         block hash.
      *
@@ -455,15 +444,10 @@
      * @return blockHash_ Hash of the block at checkpoint.
      */
     function transitionObjectAtBlock(
->>>>>>> 3f292d94
         bytes32 _blockHash
     )
         external
         view
-<<<<<<< HEAD
-        returns (bytes32 transitionHash_)
-    {
-=======
         returns(bytes20 coreIdentifier_, uint256  dynasty_, bytes32 blockHash_)
     {
         require(
@@ -500,7 +484,6 @@
             "Checkpoint not defined for given block hash."
         );
 
->>>>>>> 3f292d94
         transitionHash_ = MetaBlock.hashOriginTransition(
             checkpoints[_blockHash].dynasty,
             _blockHash,
@@ -614,8 +597,6 @@
         valid_ = _transitionHash == expectedHash;
     }
 
-<<<<<<< HEAD
-=======
     /**
      * @notice Checks whether the given block hash represents a justified
      *         checkpoint.
@@ -635,9 +616,6 @@
         isCheckpoint_ = checkpoints[_blockHash].blockHash == _blockHash;
     }
 
-    /* Private Functions */
-
->>>>>>> 3f292d94
     /**
      * @notice Finalises the checkpoint at the given block hash. Updates the
      *         current head and dynasty if it is above the old head.
