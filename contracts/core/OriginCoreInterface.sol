pragma solidity ^0.4.23;

// Copyright 2018 OpenST Ltd.
//
// Licensed under the Apache License, Version 2.0 (the "License");
// you may not use this file except in compliance with the License.
// You may obtain a copy of the License at
//
//    http://www.apache.org/licenses/LICENSE-2.0
//
// Unless required by applicable law or agreed to in writing, software
// distributed under the License is distributed on an "AS IS" BASIS,
// WITHOUT WARRANTIES OR CONDITIONS OF ANY KIND, either express or implied.
// See the License for the specific language governing permissions and
// limitations under the License.

/** @title Interface for the origin core contract on origin. */
interface OriginCoreInterface {

    /**
     * @notice Proposes a new meta-block. The block is stored if the proposal
     *         succeeds, but its votes still need to be verified in order for
     *         it to be committed.
     *
<<<<<<< HEAD
     * @param _height Height of the OSTblock in the chain of OSTblocks.
     * @param _parent The hash of the parent OSTblock.
     * @param _updatedValidators The array of addresses of the validators that
     *                           are updated within this block. Updated weights
     *                           at the same index relate to the address in
     *                           this array.
     * @param _updatedWeights The array of weights that corresponds to the
     *                        updated validators. Updated validators at the
     *                        same index relate to the weight in this array.
     *                        Weights of existing validators can only decrease.
     * @param _coreIdentifier A unique identifier that identifies what chain
     *                        this vote is about.
     * @param _auxiliaryBlockHash The hash of the last finalised checkpoint
     *                            that is part of this OSTblock.
     * @param _gas The total consumed gas on auxiliary within this meta-block.
     * @param _transactionRoot The transaction root of the OSTblock. A trie
     *                         created by the auxiliary block store from the
     *                         transaction roots of all blocks.
     * @param _auxiliaryDynasty The dynasty number where the meta-block closes
     *                          on the auxiliary chain.
=======
     * @param _height Height of the meta-block in the chain of meta-blocks.
     * @param _parent The hash of the parent meta-block.
     * @param _gas The total consumed gas on auxiliary within this meta-block.
     * @param _auxiliaryBlockHash The hash of the last finalised checkpoint
     *                            that is part of this meta-block.
     * @param _auxiliaryDynasty The dynasty number where the meta-block closes
     *                          on the auxiliary chain.
     * @param _stateRoot The state root of the last finalised checkpoint that
     *                   is part of this meta-block.
     * @param _transactionRoot The transaction root of the meta-block. A trie
     *                         created by the auxiliary block store from the
     *                         transaction roots of all blocks.
     * @param _signatureRoot The root of the trie of votes from the last
     *                       finalised checkpoint to its direct child
     *                       checkpoint.
     * @param _depositedValidators Auxiliary addresses of the validators that
     *                             deposited during the previous meta-block.
     * @param _loggedOutValidators  Auxiliary addresses of the validators that
     *                              logged out during the previous meta-block.
>>>>>>> 3c3fdcce
     *
     * @return `true` if the proposal succeeds.
     */
    function proposeBlock(
        uint256 _height,
        bytes32 _parent,
        address[] _updatedValidators,
        uint256[] _updatedWeights,
        bytes20 _coreIdentifier,
        bytes32 _auxiliaryBlockHash,
        uint256 _gas,
        bytes32 _transactionRoot,
        uint256 _auxiliaryDynasty
    )
        external
        returns (bool success_);

    /**
<<<<<<< HEAD
     * @notice Verifies a vote that justified the direct child checkpoint of
     *         the last justified auxiliary checkpoint in the meta-block. A
     *         supermajority of such votes finalise the last auxiliary
     *         checkpoint of this meta-block.
=======
     * @notice Verifies two of the votes that justified the direct child
     *         checkpoint of the last justified auxiliary checkpoint in the
     *         meta-block. A supermajority of such votes finalise the last
     *         auxiliary checkpoint of this meta-block.
>>>>>>> 3c3fdcce
     *
     * @dev Must track which votes have already been verified so that the same
     *      vote never gets verified more than once.
     *
     * @param _metaBlockHash The block hash of the meta-block for which the
     *                       votes shall be verified.
<<<<<<< HEAD
     * @param _coreIdentifier A unique identifier that identifies what chain
     *                        this vote is about.
     * @param _transition The hash of the transition part of the meta-block
     *                    header at the source block.
     * @param _source The hash of the source block.
     * @param _target The hash of the target blokc.
     * @param _sourceHeight The height of the source block.
     * @param _targetHeight The height of the target block.
     * @param _v V of the signature.
     * @param _r R of the signature.
     * @param _s S of the signature.
=======
     * @param _voteTrieBranchRlp The trie branch of the trie of votes from the
     *                           last finalised checkpoint to its direct child
     *                           checkpoint.
>>>>>>> 3c3fdcce
     *
     * @return `true` if the verification succeeded.
     */
    function verifyVote(
        bytes32 _metaBlockHash,
<<<<<<< HEAD
        bytes20 _coreIdentifier,
        bytes32 _transition,
        bytes32 _source,
        bytes32 _target,
        uint256 _sourceHeight,
        uint256 _targetHeight,
        uint8 _v,
        bytes32 _r,
        bytes32 _s
=======
        bytes _voteTrieBranchRlp
>>>>>>> 3c3fdcce
    )
        external
        returns (bool success_);

    /**
     * @notice Returns the chain id of the auxiliary chain that this core is
     *         tracking.
     *
     * @return The id of the remote chain.
     */
    function chainIdAuxiliary()
        external
        view
        returns (uint256);

    /**
     * @notice Returns the block height of the latest meta-block that has been
     *         committed.
     *
     * @dev A meta-block has been committed if it has been proposed and the
     *      votes have been verified.
     *
     * @return The height of the latest committed meta-block.
     */
    function latestBlockHeight()
        external
        view
        returns (uint256);

    /**
     * @notice Get the state root of a meta-block.
     *
     * @param _blockHeight For which block height to get the state root.
     *
     * @return The state root of the meta-block.
     */
    function getStateRoot(
        uint256 _blockHeight
    )
        external
        view
        returns (bytes32 stateRoot_);
}<|MERGE_RESOLUTION|>--- conflicted
+++ resolved
@@ -22,9 +22,8 @@
      *         succeeds, but its votes still need to be verified in order for
      *         it to be committed.
      *
-<<<<<<< HEAD
-     * @param _height Height of the OSTblock in the chain of OSTblocks.
-     * @param _parent The hash of the parent OSTblock.
+     * @param _height Height of the meta-block in the chain of meta-blocks.
+     * @param _parent The hash of the parent meta-block.
      * @param _updatedValidators The array of addresses of the validators that
      *                           are updated within this block. Updated weights
      *                           at the same index relate to the address in
@@ -36,34 +35,13 @@
      * @param _coreIdentifier A unique identifier that identifies what chain
      *                        this vote is about.
      * @param _auxiliaryBlockHash The hash of the last finalised checkpoint
-     *                            that is part of this OSTblock.
+     *                            that is part of this meta-block.
      * @param _gas The total consumed gas on auxiliary within this meta-block.
-     * @param _transactionRoot The transaction root of the OSTblock. A trie
+     * @param _transactionRoot The transaction root of the meta-block. A trie
      *                         created by the auxiliary block store from the
      *                         transaction roots of all blocks.
      * @param _auxiliaryDynasty The dynasty number where the meta-block closes
      *                          on the auxiliary chain.
-=======
-     * @param _height Height of the meta-block in the chain of meta-blocks.
-     * @param _parent The hash of the parent meta-block.
-     * @param _gas The total consumed gas on auxiliary within this meta-block.
-     * @param _auxiliaryBlockHash The hash of the last finalised checkpoint
-     *                            that is part of this meta-block.
-     * @param _auxiliaryDynasty The dynasty number where the meta-block closes
-     *                          on the auxiliary chain.
-     * @param _stateRoot The state root of the last finalised checkpoint that
-     *                   is part of this meta-block.
-     * @param _transactionRoot The transaction root of the meta-block. A trie
-     *                         created by the auxiliary block store from the
-     *                         transaction roots of all blocks.
-     * @param _signatureRoot The root of the trie of votes from the last
-     *                       finalised checkpoint to its direct child
-     *                       checkpoint.
-     * @param _depositedValidators Auxiliary addresses of the validators that
-     *                             deposited during the previous meta-block.
-     * @param _loggedOutValidators  Auxiliary addresses of the validators that
-     *                              logged out during the previous meta-block.
->>>>>>> 3c3fdcce
      *
      * @return `true` if the proposal succeeds.
      */
@@ -82,24 +60,16 @@
         returns (bool success_);
 
     /**
-<<<<<<< HEAD
      * @notice Verifies a vote that justified the direct child checkpoint of
      *         the last justified auxiliary checkpoint in the meta-block. A
      *         supermajority of such votes finalise the last auxiliary
      *         checkpoint of this meta-block.
-=======
-     * @notice Verifies two of the votes that justified the direct child
-     *         checkpoint of the last justified auxiliary checkpoint in the
-     *         meta-block. A supermajority of such votes finalise the last
-     *         auxiliary checkpoint of this meta-block.
->>>>>>> 3c3fdcce
      *
      * @dev Must track which votes have already been verified so that the same
      *      vote never gets verified more than once.
      *
      * @param _metaBlockHash The block hash of the meta-block for which the
      *                       votes shall be verified.
-<<<<<<< HEAD
      * @param _coreIdentifier A unique identifier that identifies what chain
      *                        this vote is about.
      * @param _transition The hash of the transition part of the meta-block
@@ -111,17 +81,11 @@
      * @param _v V of the signature.
      * @param _r R of the signature.
      * @param _s S of the signature.
-=======
-     * @param _voteTrieBranchRlp The trie branch of the trie of votes from the
-     *                           last finalised checkpoint to its direct child
-     *                           checkpoint.
->>>>>>> 3c3fdcce
      *
      * @return `true` if the verification succeeded.
      */
     function verifyVote(
         bytes32 _metaBlockHash,
-<<<<<<< HEAD
         bytes20 _coreIdentifier,
         bytes32 _transition,
         bytes32 _source,
@@ -131,9 +95,6 @@
         uint8 _v,
         bytes32 _r,
         bytes32 _s
-=======
-        bytes _voteTrieBranchRlp
->>>>>>> 3c3fdcce
     )
         external
         returns (bool success_);
