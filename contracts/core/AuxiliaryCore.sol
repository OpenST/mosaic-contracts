--- conflicted
+++ resolved
@@ -106,15 +106,10 @@
             "The given state root has already been reported at the same height."
         );
         
-<<<<<<< HEAD
         reportedOriginBlocks[_stateRoot] = reportedBlock;
         emit OriginBlockReported(_height, _stateRoot);
-=======
-        reportedOriginBlocks[_stateRootHash] = reportedBlock;
-        emit OriginBlockReported(_height, _stateRootHash);
 
         success_ = true;
->>>>>>> ed4b2aac
     }
 
     /* Private Functions */
