pragma solidity ^0.4.23;

// Copyright 2018 OpenST Ltd.
//
// Licensed under the Apache License, Version 2.0 (the "License");
// you may not use this file except in compliance with the License.
// You may obtain a copy of the License at
//
//    http://www.apache.org/licenses/LICENSE-2.0
//
// Unless required by applicable law or agreed to in writing, software
// distributed under the License is distributed on an "AS IS" BASIS,
// WITHOUT WARRANTIES OR CONDITIONS OF ANY KIND, either express or implied.
// See the License for the specific language governing permissions and
// limitations under the License.

import "../OstInterface.sol";
import "./OriginCoreConfig.sol";
import "./OriginCoreInterface.sol";

/**
 * @title OriginCore is a meta-blockchain with staked validators on Ethereum.
 */
contract OriginCore is OriginCoreInterface, OriginCoreConfig {

    /* Events */

    /** Emitted whenever a block is successfully reported. */
    event BlockReported(
        uint256 indexed height,
        bytes32 indexed blockHash
    );

    /* Structs */

    /** The header of a meta-block. */
    struct Header {

        Kernel kernel;
        Transition transition;
    }

    /** The kernel of a meta-block header. */
    struct Kernel {

        /** The height of this header's block in the chain. */
        uint256 height;

        /** The hash of this block's parent. */
        bytes32 parent;

        /**
         * The array of addresses of the validators that are updated within
         * this block. Updated weights at the same index relate to the address
         * in this array.
         */
        address[] _updatedValidators;

        /**
         * The array of weights that corresponds to the updated validators.
         * Updated validators at the same index relate to the weight in this
         * array. Weights of existing validators can only decrease.
         */
        uint256[] _updatedWeights;
    }

    /** The transition of a meta-block header. */
    struct Transition {

        /** A unique identifier that identifies what chain this vote is about. */
        bytes20 _coreIdentifier;

        /**
         * The block hash of the last finalised checkpoint on auxiliary thot is
         * contained within this meta-block. This block hash may be used to
         * proove state.
         */
        bytes32 _auxiliaryBlockHash;

        /**
         * The total gas that has been consumed on auxiliary for all blocks
         * that are inside this meta-block.
         */
        uint256 gas;

        /**
<<<<<<< HEAD
         * The transaction root of the meta-block. A trie created by the
         * auxiliary block store from the transaction roots of all blocks.
=======
         * The root hash of the trie of signatures of votes on the highest
         * finalised auxiliary checkpoint that is contained within this
         * meta-block.
>>>>>>> 3c3fdcce
         */
        bytes32 _transactionRoot;

<<<<<<< HEAD
        /** The dynasty of the auxiliary block with the above block hash. */
        uint256 _auxiliaryDynasty;
=======
        /**
         * The root hash of the state trie of the latest finalised checkpoint
         * on auxiliary that is part of this meta-block.
         */
        bytes32 stateRoot;
>>>>>>> 3c3fdcce
    }

    /* Public Variables */

    OstInterface public Ost;

    uint256 public chainIdAuxiliary;

    /** Height of the open block. */
    uint256 public height;

    /** head is the block header hash of the latest committed block. */
    bytes32 public head;

    /**
     * Mapping of block hashes to block headers that were reported with the
     * respective hash.
     */
    mapping (bytes32 => Header) public reportedHeaders;

    /* Constructor */

    /**
     * @param _chainIdAuxiliary The id of the auxiliary chain that this core
     *                          contract tracks.
     * @param _ost The address of the OST ERC-20 token.
     */
    constructor(
        uint256 _chainIdAuxiliary,
        address _ost
    )
        public
    {
        require(_ost != address(0), "Address for OST should not be zero.");

        chainIdAuxiliary = _chainIdAuxiliary;
        Ost = OstInterface(_ost);
    }

    /* External Functions */

    /**
<<<<<<< HEAD
     * @notice Proposes a new OSTblock. The block is stored if the proposal
     *         succeeds, but its votes still need to be verified in order for
     *         it to be committed.
     *
     * @param _height Height of the OSTblock in the chain of OSTblocks.
     * @param _parent The hash of the parent OSTblock.
     * @param _updatedValidators The array of addresses of the validators that
     *                           are updated within this block. Updated weights
     *                           at the same index relate to the address in
     *                           this array.
     * @param _updatedWeights The array of weights that corresponds to the
     *                        updated validators. Updated validators at the
     *                        same index relate to the weight in this array.
     *                        Weights of existing validators can only decrease.
     * @param _coreIdentifier A unique identifier that identifies what chain
     *                        this vote is about.
     * @param _auxiliaryBlockHash The hash of the last finalised checkpoint
     *                            that is part of this OSTblock.
     * @param _gas The total consumed gas on auxiliary within this meta-block.
     * @param _transactionRoot The transaction root of the OSTblock. A trie
     *                         created by the auxiliary block store from the
     *                         transaction roots of all blocks.
     * @param _auxiliaryDynasty The dynasty number where the meta-block closes
     *                          on the auxiliary chain.
=======
     * @notice Report a meta-block. A reported meta-block can be committed by
     *         receiving a majority vote from the validators.
     *
     * @dev The core contract must be approved for the `COST_REPORT_BLOCK`.
     *
     * @param _blockHash The hash of the header of the block.
     * @param _height The meta-block height of the reported block.
     * @param _gas The amount of gas consumed on the auxiliary system within
     *             this block.
     * @param _signatureRoot The root hash of the trie of validator signatures
     *                       of votes on the highest finalised auxiliary
     *                       checkpoint that is contained within this
     *                       meta-block.
     * @param _stateRoot The root hash of the state trie of the highest
     *                   finalised auxiliary checkpoint that is contained
     *                   within this meta-block.
     *
     * @return success_ Indicates whether the block report was processed
     *                  successfully.
     */
    function reportBlock (
        bytes32 _blockHash,
        uint256 _height,
        uint256 _gas,
        bytes32 _signatureRoot,
        bytes32 _stateRoot
    )
        external
        returns (bool success_)
    {
        require(
            height == _height,
            "Cannot report a block at a height different from the open block height."
        );

        Header memory header = Header(
            height,
            head,
            _gas,
            _signatureRoot,
            _stateRoot
        );
        require(
            _blockHash == hashHeader(header),
            "The reported block hash must match the reported data."
        );
        require(
            !blockHasBeenReported(_blockHash),
            "The given header has already been reported at the given height."
        );

        require(
            Ost.transferFrom(msg.sender, address(this), COST_REPORT_BLOCK),
            "It must be possible to transfer the cost of the report."
        );

        reportedHeaders[_blockHash] = header;
        emit BlockReported(height, _blockHash);

        success_ = true;
    }

    /**
     * @notice Proposes a new meta-block. The block is stored if the proposal
     *         succeeds, but its votes still need to be verified in order for
     *         it to be committed.
     *
     * @param _height Height of the meta-block in the chain of meta-blocks.
     * @param _parent The hash of the parent meta-block.
     * @param _gas The total consumed gas on auxiliary within this meta-block.
     * @param _auxiliaryBlockHash The hash of the last finalised checkpoint
     *                            that is part of this meta-block.
     * @param _auxiliaryDynasty The dynasty number where the meta-block closes
     *                          on the auxiliary chain.
     * @param _stateRoot The state root of the last finalised checkpoint that
     *                   is part of this meta-block.
     * @param _transactionRoot The transaction root of the meta-block. A trie
     *                         created by the auxiliary block store from the
     *                         transaction roots of all blocks.
     * @param _signatureRoot The root of the trie of votes from the last
     *                       finalised checkpoint to its direct child
     *                       checkpoint.
     * @param _depositedValidators Auxiliary addresses of the validators that
     *                             deposited during the previous meta-block.
     * @param _loggedOutValidators  Auxiliary addresses of the validators that
     *                              logged out during the previous meta-block.
>>>>>>> 3c3fdcce
     *
     * @return `true` if the proposal succeeds.
     */
    function proposeBlock(
        uint256 _height,
        bytes32 _parent,
        address[] _updatedValidators,
        uint256[] _updatedWeights,
        bytes20 _coreIdentifier,
        bytes32 _auxiliaryBlockHash,
        uint256 _gas,
        bytes32 _transactionRoot,
        uint256 _auxiliaryDynasty
    )
        external
        returns (bool success_)
    {
        revert("Method not implemented.");
    }

    /**
<<<<<<< HEAD
     * @notice Verifies a vote that justified the direct child checkpoint of
     *         the last justified auxiliary checkpoint in the meta-block. A
     *         supermajority of such votes finalise the last auxiliary
     *         checkpoint of this meta-block.
=======
     * @notice Verifies two of the votes that justified the direct child
     *         checkpoint of the last justified auxiliary checkpoint in the
     *         meta-block. A supermajority of such votes finalise the last
     *         auxiliary checkpoint of this meta-block.
>>>>>>> 3c3fdcce
     *
     * @dev Must track which votes have already been verified so that the same
     *      vote never gets verified more than once.
     *
     * @param _metaBlockHash The block hash of the meta-block for which the
     *                       votes shall be verified.
<<<<<<< HEAD
     * @param _coreIdentifier A unique identifier that identifies what chain
     *                        this vote is about.
     * @param _transition The hash of the transition part of the meta-block
     *                    header at the source block.
     * @param _source The hash of the source block.
     * @param _target The hash of the target blokc.
     * @param _sourceHeight The height of the source block.
     * @param _targetHeight The height of the target block.
     * @param _v V of the signature.
     * @param _r R of the signature.
     * @param _s S of the signature.
=======
     * @param _voteTrieBranchRlp The trie branch of the trie of votes from the
     *                           last finalised checkpoint to its direct child
     *                           checkpoint.
>>>>>>> 3c3fdcce
     *
     * @return `true` if the verification succeeded.
     */
    function verifyVote(
        bytes32 _metaBlockHash,
<<<<<<< HEAD
        bytes20 _coreIdentifier,
        bytes32 _transition,
        bytes32 _source,
        bytes32 _target,
        uint256 _sourceHeight,
        uint256 _targetHeight,
        uint8 _v,
        bytes32 _r,
        bytes32 _s
=======
        bytes _voteTrieBranchRlp
>>>>>>> 3c3fdcce
    )
        external
        returns (bool success_)
    {
        revert("Method not implemented.");
    }

    /**
     * @notice The id of the remote chain that is tracked by this core.
     *
     * @return The id of the remote chain.
     */
    function chainIdAuxiliary()
        external
        view
        returns (uint256)
    {
        return chainIdAuxiliary;
    }

    /**
     * @notice Returns the block height of the latest meta-block that has been
     *         committed.
     *
     * @dev A meta-block has been committed if it has been proposed and the
     *      votes have been verified.
     *
     * @return The height of the latest committed meta-block.
     */
    function latestBlockHeight()
        external
        view
        returns (uint256)
    {
        /*
         * `height` is the current open meta-block. The latest committed block
         * is therefore at `height - 1`.
         */
        return height - 1;
    }

    /**
     * @notice Get the state root of a meta-block.
     *
     * @param _blockHeight For which blockheight to get the state root.
     *
     * @return The state root of the meta-block.
     */
    function getStateRoot(
        uint256 _blockHeight
    )
        external
        view
        returns (bytes32 stateRoot_)
    {
        revert("Method not implemented.");
    }
}<|MERGE_RESOLUTION|>--- conflicted
+++ resolved
@@ -84,27 +84,18 @@
         uint256 gas;
 
         /**
-<<<<<<< HEAD
          * The transaction root of the meta-block. A trie created by the
          * auxiliary block store from the transaction roots of all blocks.
-=======
-         * The root hash of the trie of signatures of votes on the highest
-         * finalised auxiliary checkpoint that is contained within this
-         * meta-block.
->>>>>>> 3c3fdcce
          */
         bytes32 _transactionRoot;
 
-<<<<<<< HEAD
         /** The dynasty of the auxiliary block with the above block hash. */
         uint256 _auxiliaryDynasty;
-=======
         /**
          * The root hash of the state trie of the latest finalised checkpoint
          * on auxiliary that is part of this meta-block.
          */
         bytes32 stateRoot;
->>>>>>> 3c3fdcce
     }
 
     /* Public Variables */
@@ -147,13 +138,12 @@
     /* External Functions */
 
     /**
-<<<<<<< HEAD
-     * @notice Proposes a new OSTblock. The block is stored if the proposal
+     * @notice Proposes a new meta-block. The block is stored if the proposal
      *         succeeds, but its votes still need to be verified in order for
      *         it to be committed.
      *
-     * @param _height Height of the OSTblock in the chain of OSTblocks.
-     * @param _parent The hash of the parent OSTblock.
+     * @param _height Height of the meta-block in the chain of meta-blocks.
+     * @param _parent The hash of the parent meta-block.
      * @param _updatedValidators The array of addresses of the validators that
      *                           are updated within this block. Updated weights
      *                           at the same index relate to the address in
@@ -165,101 +155,13 @@
      * @param _coreIdentifier A unique identifier that identifies what chain
      *                        this vote is about.
      * @param _auxiliaryBlockHash The hash of the last finalised checkpoint
-     *                            that is part of this OSTblock.
+     *                            that is part of this meta-block.
      * @param _gas The total consumed gas on auxiliary within this meta-block.
-     * @param _transactionRoot The transaction root of the OSTblock. A trie
+     * @param _transactionRoot The transaction root of the meta-block. A trie
      *                         created by the auxiliary block store from the
      *                         transaction roots of all blocks.
      * @param _auxiliaryDynasty The dynasty number where the meta-block closes
      *                          on the auxiliary chain.
-=======
-     * @notice Report a meta-block. A reported meta-block can be committed by
-     *         receiving a majority vote from the validators.
-     *
-     * @dev The core contract must be approved for the `COST_REPORT_BLOCK`.
-     *
-     * @param _blockHash The hash of the header of the block.
-     * @param _height The meta-block height of the reported block.
-     * @param _gas The amount of gas consumed on the auxiliary system within
-     *             this block.
-     * @param _signatureRoot The root hash of the trie of validator signatures
-     *                       of votes on the highest finalised auxiliary
-     *                       checkpoint that is contained within this
-     *                       meta-block.
-     * @param _stateRoot The root hash of the state trie of the highest
-     *                   finalised auxiliary checkpoint that is contained
-     *                   within this meta-block.
-     *
-     * @return success_ Indicates whether the block report was processed
-     *                  successfully.
-     */
-    function reportBlock (
-        bytes32 _blockHash,
-        uint256 _height,
-        uint256 _gas,
-        bytes32 _signatureRoot,
-        bytes32 _stateRoot
-    )
-        external
-        returns (bool success_)
-    {
-        require(
-            height == _height,
-            "Cannot report a block at a height different from the open block height."
-        );
-
-        Header memory header = Header(
-            height,
-            head,
-            _gas,
-            _signatureRoot,
-            _stateRoot
-        );
-        require(
-            _blockHash == hashHeader(header),
-            "The reported block hash must match the reported data."
-        );
-        require(
-            !blockHasBeenReported(_blockHash),
-            "The given header has already been reported at the given height."
-        );
-
-        require(
-            Ost.transferFrom(msg.sender, address(this), COST_REPORT_BLOCK),
-            "It must be possible to transfer the cost of the report."
-        );
-
-        reportedHeaders[_blockHash] = header;
-        emit BlockReported(height, _blockHash);
-
-        success_ = true;
-    }
-
-    /**
-     * @notice Proposes a new meta-block. The block is stored if the proposal
-     *         succeeds, but its votes still need to be verified in order for
-     *         it to be committed.
-     *
-     * @param _height Height of the meta-block in the chain of meta-blocks.
-     * @param _parent The hash of the parent meta-block.
-     * @param _gas The total consumed gas on auxiliary within this meta-block.
-     * @param _auxiliaryBlockHash The hash of the last finalised checkpoint
-     *                            that is part of this meta-block.
-     * @param _auxiliaryDynasty The dynasty number where the meta-block closes
-     *                          on the auxiliary chain.
-     * @param _stateRoot The state root of the last finalised checkpoint that
-     *                   is part of this meta-block.
-     * @param _transactionRoot The transaction root of the meta-block. A trie
-     *                         created by the auxiliary block store from the
-     *                         transaction roots of all blocks.
-     * @param _signatureRoot The root of the trie of votes from the last
-     *                       finalised checkpoint to its direct child
-     *                       checkpoint.
-     * @param _depositedValidators Auxiliary addresses of the validators that
-     *                             deposited during the previous meta-block.
-     * @param _loggedOutValidators  Auxiliary addresses of the validators that
-     *                              logged out during the previous meta-block.
->>>>>>> 3c3fdcce
      *
      * @return `true` if the proposal succeeds.
      */
@@ -281,24 +183,16 @@
     }
 
     /**
-<<<<<<< HEAD
      * @notice Verifies a vote that justified the direct child checkpoint of
      *         the last justified auxiliary checkpoint in the meta-block. A
      *         supermajority of such votes finalise the last auxiliary
      *         checkpoint of this meta-block.
-=======
-     * @notice Verifies two of the votes that justified the direct child
-     *         checkpoint of the last justified auxiliary checkpoint in the
-     *         meta-block. A supermajority of such votes finalise the last
-     *         auxiliary checkpoint of this meta-block.
->>>>>>> 3c3fdcce
      *
      * @dev Must track which votes have already been verified so that the same
      *      vote never gets verified more than once.
      *
      * @param _metaBlockHash The block hash of the meta-block for which the
      *                       votes shall be verified.
-<<<<<<< HEAD
      * @param _coreIdentifier A unique identifier that identifies what chain
      *                        this vote is about.
      * @param _transition The hash of the transition part of the meta-block
@@ -310,17 +204,11 @@
      * @param _v V of the signature.
      * @param _r R of the signature.
      * @param _s S of the signature.
-=======
-     * @param _voteTrieBranchRlp The trie branch of the trie of votes from the
-     *                           last finalised checkpoint to its direct child
-     *                           checkpoint.
->>>>>>> 3c3fdcce
      *
      * @return `true` if the verification succeeded.
      */
     function verifyVote(
         bytes32 _metaBlockHash,
-<<<<<<< HEAD
         bytes20 _coreIdentifier,
         bytes32 _transition,
         bytes32 _source,
@@ -330,9 +218,6 @@
         uint8 _v,
         bytes32 _r,
         bytes32 _s
-=======
-        bytes _voteTrieBranchRlp
->>>>>>> 3c3fdcce
     )
         external
         returns (bool success_)
