--- conflicted
+++ resolved
@@ -74,17 +74,11 @@
 
     /**
      * @notice Validates a given vote. For a vote to be valid:
-<<<<<<< HEAD
      *         - The transition object must be correct and
      *         - The hashes must exist and
      *         - The blocks of the hashes must be at checkpoint heights and
      *         - The source checkpoint must be justified and
      *         - The target must be higher than the current head.
-=======
-     *         - The hashes must exist and
-     *         - The blocks of the hashes must be at checkpoint heights and
-     *         - The source checkpoint must be justified
->>>>>>> 8e81454a
      *
      * @param _transitionHash The hash of the transition object of the related
      *                        meta-block. Depends on the source block.
@@ -102,7 +96,6 @@
         external
         view
         returns (bool valid_);
-<<<<<<< HEAD
 
     /**
      * @notice Check, whether a block with a given block hash has been reported
@@ -118,6 +111,4 @@
         external
         view
         returns (bool reported_);
-=======
->>>>>>> 8e81454a
 }