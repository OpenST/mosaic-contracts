pragma solidity ^0.4.23;

// Copyright 2017 OpenST Ltd.
//
// Licensed under the Apache License, Version 2.0 (the "License");
// you may not use this file except in compliance with the License.
// You may obtain a copy of the License at
//
//    http://www.apache.org/licenses/LICENSE-2.0
//
// Unless required by applicable law or agreed to in writing, software
// distributed under the License is distributed on an "AS IS" BASIS,
// WITHOUT WARRANTIES OR CONDITIONS OF ANY KIND, either express or implied.
// See the License for the specific language governing permissions and
// limitations under the License.
//
// ----------------------------------------------------------------------------
// Common: Core
//
// http://www.simpletoken.org/
//
// ----------------------------------------------------------------------------

import "./CoreInterface.sol";
import "./MerklePatriciaProof.sol";
import "./util.sol";
import "./WorkersInterface.sol";
import "./RLP.sol";

/**
 *	@title Core contract which implements CoreInterface
 *
 *	@notice Core is a minimal stub that will become the anchoring and consensus point for
 *      the utility chain to validate itself against
 */
contract Core is CoreInterface, Util {

	/* Events */

	event StateRootCommitted(uint256 blockHeight, bytes32 stateRoot);

	event OpenSTProven(uint256 blockHeight, bytes32 storageRoot, bytes32 hashedAccount);

	/** Below event emitted to differentiate replay call of proveOpenST function for same block height */
	event ProofVerificationSkipped(uint256 blockHeight, bytes32 storageRoot);

	/*  Storage */

	mapping (uint256 /* block height */ => bytes32) private stateRoots;

	mapping (uint256 /* block height */ => bytes32) private storageRoots;

	/** chainIdOrigin is the origin chain id where core contract is deployed  */
	uint256 public coreChainIdOrigin;

	/** chainIdRemote is the remote chain id where core contract is deployed */
	uint256 private coreChainIdRemote;

	/** It is the address of the openSTUtility/openSTValue contract on the remote chain */
	address private coreOpenSTRemote;

	address private coreRegistrar;

	/** Latest block height of block for which state root was committed. */
	uint256 private latestStateRootBlockHeight;

	/** Workers contract address */
	WorkersInterface public workers;

	/**
	 *  OpenSTRemote encoded path. Constructed with below flow:
	 *  coreOpenSTRemote => sha3 => bytes32 => bytes
	 */
	bytes private encodedOpenSTRemotePath;

	/* Modifiers */

	/** only worker modifier */
	modifier onlyWorker() {
		// msg.sender should be worker only
		require(workers.isWorker(msg.sender), "Worker address is not whitelisted");
		_;
	}

	/*  Public functions */

<<<<<<< HEAD
	// ~5Days
	uint256 private constant TIME_TO_WAIT_MEDIUM = 432000;

	uint256 public remoteBlockTime;

	uint256 public blocksToWaitMedium;

	/*
	 *  Public functions
=======
	/**
	 * @notice Contract constructor
	 *
	 * @dev bytes32ToBytes is util contract method
	 *
	 * @param _registrar registrar address
	 * @param _chainIdOrigin origin chain id
	 * @param _chainIdRemote remote chain id
	 * @param _openSTRemote remote openSTUtility/openSTValue contract address
>>>>>>> a31c8989
	 */
	constructor(
		address _registrar,
		uint256 _chainIdOrigin,
		uint256 _chainIdRemote,
		address _openSTRemote,
		WorkersInterface _workers)
		public
	{
		require(_registrar != address(0), "Registrar address is 0");
		require(_chainIdOrigin != 0, "Origin chain Id is 0");
		require(_chainIdRemote != 0, "Remote chain Id is 0");
		require(_openSTRemote != address(0), "OpenSTRemote address is 0");
		require(_workers != address(0), "Workers contract address is 0");
		coreRegistrar = _registrar;
		coreChainIdOrigin = _chainIdOrigin;
		coreChainIdRemote = _chainIdRemote;
		coreOpenSTRemote = _openSTRemote;
		workers = _workers;
		// Encoded remote path.
		encodedOpenSTRemotePath = bytes32ToBytes(keccak256(coreOpenSTRemote));
	}

	/**
	 *	@notice public view function registrar
	 *
	 *	@return address coreRegistrar
	 */
	function registrar()
		public
		view
		returns (address /* registrar */)
	{
		return coreRegistrar;
	}

	/**
	 *	@notice public view function chainIdRemote
	 *
	 *	@return uint256 coreChainIdRemote
	 */
	function chainIdRemote()
		public
		view
		returns (uint256 /* chainIdRemote */)
	{
		return coreChainIdRemote;
	}

	/**
	 *	@notice public view function openSTRemote
	 *
	 *	@return address coreOpenSTRemote
	 */
	function openSTRemote()
		public
		view
		returns (address /* OpenSTRemote */)
	{
		return coreOpenSTRemote;
	}

<<<<<<< HEAD
	function safeUnlockTime()
		external
		view
		returns (uint256 unlockTime)
	{
		return blocksToWaitMedium + block.number;
	}
=======
	/**
	 *	@notice Commit new state root for a block height
	 *
	 *  @dev commitStateRoot called from game process
	 *
	 *	@param _blockHeight block height for which stateRoots mapping needs to update
	 *	@param _stateRoot state root of input block height
	 *
	 *	@return bytes32 stateRoot
	 */
	function commitStateRoot(
		uint256 _blockHeight,
		bytes32 _stateRoot)
		external
		onlyWorker
		returns(bytes32 /* stateRoot */)
	{
		// State root should be valid
		require(_stateRoot != bytes32(0), "State root is 0");
		// Input block height should be valid
		require(_blockHeight > latestStateRootBlockHeight, "Given block height is lower or equal to highest committed state root block height.");

		stateRoots[_blockHeight] = _stateRoot;
		latestStateRootBlockHeight = _blockHeight;

		emit StateRootCommitted(_blockHeight, _stateRoot);

		return _stateRoot;
	}

	/**
	 *	@notice Verify account proof of OpenSTRemote and commit storage root at given block height
	 *
	 *  @dev ProofVerificationSkipped event needed to identify replay calls for same block height
	 *
	 *	@param _blockHeight block height at which OpenST is to be proven
	 *	@param _rlpEncodedAccount rlpencoded account node object
	 *	@param _rlpParentNodes RLP encoded value of account proof parent nodes
	 *
	 *	@return bool status
	 */
	function proveOpenST(
		uint256 _blockHeight,
		bytes _rlpEncodedAccount,
		bytes _rlpParentNodes)
		external
		returns(bool /* success */)
	{
		// Check for block height
		require(_blockHeight != 0, "Given block height is 0");
		// Storage root should be valid
		require(_rlpEncodedAccount.length != 0, "Length of RLP encoded account is 0");

		bytes32 stateRoot = stateRoots[_blockHeight];
		// State root should be present for the block height
		require(stateRoot != bytes32(0), "State root is 0");

		// Decode RLP encoded account value
		RLP.RLPItem memory accountItem = RLP.toRLPItem(_rlpEncodedAccount);
		// Convert to list
		RLP.RLPItem[] memory accountArray = RLP.toList(accountItem);
		// Array 3rd position is storage root
		bytes32 storageRoot = RLP.toBytes32(accountArray[2]);
		// Hash the rlpEncodedValue value
		bytes32 hashedAccount = keccak256(_rlpEncodedAccount);

		// If account already proven for block height
		bytes32 provenStorageRoot = storageRoots[_blockHeight];
		if (provenStorageRoot != bytes32(0)) {
			// Check extracted storage root is matching with existing stored storage root
			require(provenStorageRoot == storageRoot, "Storage root mismatch when account is already proven");
			emit OpenSTProven(_blockHeight, storageRoot, hashedAccount);
			// Below event needed to differentiate single call VS multiple call of proveOpenST function for same block height
			emit ProofVerificationSkipped(_blockHeight, storageRoot);
			// return true
			return true;
		}

		// Verify the remote OpenST contract against the committed state root with the state trie Merkle proof
		require(MerklePatriciaProof.verify(hashedAccount, encodedOpenSTRemotePath, _rlpParentNodes, stateRoot), "Account proof is not verified.");

		// After verification update storageRoots mapping
		storageRoots[_blockHeight] = storageRoot;
		// Emit event
		emit OpenSTProven(_blockHeight, storageRoot, hashedAccount);

		return true;
	}

	/**
	 *	@notice public view function getStateRoot
	 *
	 *	@param _blockHeight block height for which state root is needed
	 *
	 *	@return bytes32 state root
	 */
	function getStateRoot(
		uint256 _blockHeight)
		public
		view
		returns (bytes32 /* state root */)
	{
		return stateRoots[_blockHeight];
	}

	/**
	 *	@notice public view function getStorageRoot
	 *
	 *	@param _blockHeight block height for which storage root is needed
	 *
	 *	@return bytes32 storage root
	 */
	function getStorageRoot(
		uint256 _blockHeight)
		public
		view
		returns (bytes32 /* storage root */)
	{
		return storageRoots[_blockHeight];
	}

	/**
	 *	@notice public function getLatestStateRootBlockHeight
	 *
	 *	@return uint256 latest state root block height
	 */
	function getLatestStateRootBlockHeight()
		public
		view
		returns (uint256 /* block height */)
	{
		return latestStateRootBlockHeight;
	}

>>>>>>> a31c8989
}<|MERGE_RESOLUTION|>--- conflicted
+++ resolved
@@ -82,9 +82,6 @@
 		_;
 	}
 
-	/*  Public functions */
-
-<<<<<<< HEAD
 	// ~5Days
 	uint256 private constant TIME_TO_WAIT_MEDIUM = 432000;
 
@@ -94,7 +91,8 @@
 
 	/*
 	 *  Public functions
-=======
+	 */
+
 	/**
 	 * @notice Contract constructor
 	 *
@@ -104,7 +102,6 @@
 	 * @param _chainIdOrigin origin chain id
 	 * @param _chainIdRemote remote chain id
 	 * @param _openSTRemote remote openSTUtility/openSTValue contract address
->>>>>>> a31c8989
 	 */
 	constructor(
 		address _registrar,
@@ -167,7 +164,6 @@
 		return coreOpenSTRemote;
 	}
 
-<<<<<<< HEAD
 	function safeUnlockTime()
 		external
 		view
@@ -175,7 +171,7 @@
 	{
 		return blocksToWaitMedium + block.number;
 	}
-=======
+
 	/**
 	 *	@notice Commit new state root for a block height
 	 *
@@ -310,5 +306,4 @@
 		return latestStateRootBlockHeight;
 	}
 
->>>>>>> a31c8989
 }