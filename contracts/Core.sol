pragma solidity ^0.4.23;

// Copyright 2017 OpenST Ltd.
//
// Licensed under the Apache License, Version 2.0 (the "License");
// you may not use this file except in compliance with the License.
// You may obtain a copy of the License at
//
//    http://www.apache.org/licenses/LICENSE-2.0
//
// Unless required by applicable law or agreed to in writing, software
// distributed under the License is distributed on an "AS IS" BASIS,
// WITHOUT WARRANTIES OR CONDITIONS OF ANY KIND, either express or implied.
// See the License for the specific language governing permissions and
// limitations under the License.
//
// ----------------------------------------------------------------------------
// Common: Core
//
// http://www.simpletoken.org/
//
// ----------------------------------------------------------------------------

import "./CoreInterface.sol";
import "./MerklePatriciaProof.sol";
import "./util.sol";
import "./WorkersInterface.sol";
import "./RLP.sol";

/**
 *  @title Core contract which implements CoreInterface.
 *
 *  @notice Core is a minimal stub that will become the anchoring and consensus point for
 *          the utility chain to validate itself against.
 */
contract Core is CoreInterface, Util {

	/** Events */

	event StateRootCommitted(uint256 blockHeight, bytes32 stateRoot);
	/** wasAlreadyProved parameter differentiates between first call and replay call of proveOpenST method for same block height */
	event OpenSTProven(uint256 blockHeight, bytes32 storageRoot, bool wasAlreadyProved);

	/** Storage */

	mapping (uint256 /* block height */ => bytes32) private stateRoots;
	mapping (uint256 /* block height */ => bytes32) private storageRoots;

	/** chainIdOrigin is the origin chain id where core contract is deployed.  */
	uint256 public coreChainIdOrigin;
	/** chainIdRemote is the remote chain id where core contract is deployed. */
	uint256 private coreChainIdRemote;
	/** It is the address of the openSTUtility/openSTValue contract on the remote chain. */
	address private coreOpenSTRemote;
	address private coreRegistrar;
	/** Latest block height of block for which state root was committed. */
	uint256 private latestStateRootBlockHeight;

	/** Workers contract address. */
	WorkersInterface public workers;

	/**
	 *  OpenSTRemote encoded path. Constructed with below flow:
	 *  coreOpenSTRemote => sha3 => bytes32 => bytes
	 */
	bytes private encodedOpenSTRemotePath;

	/** Modifiers */

    /**
     *  @notice Modifier onlyWorker.
     *
     *  @dev Checks if msg.sender is whitelisted worker address to proceed.
     */
	modifier onlyWorker() {
		// msg.sender should be worker only
		require(workers.isWorker(msg.sender), "Worker address is not whitelisted");
		_;
	}

	/**
	 *  @notice Contract constructor.
	 *
	 *  @dev bytes32ToBytes is util contract method.
	 *
<<<<<<< HEAD
	 *  @param _registrar Address of the registrar which registers for utility tokens.
	 *  @param _chainIdOrigin Chain id where current core contract is deployed since core contract can be deployed on remote chain also.
	 *  @param _chainIdRemote If current chain is value then _chainIdRemote is chain id of utility chain.
	 *  @param _openSTRemote If current chain is value then _openSTRemote is address of openSTUtility contract address.
	 *  @param _blockHeight Block height at which _stateRoot needs to store.
	 *  @param _stateRoot State root hash of given _blockHeight.
=======
	 * @param _registrar address of the registrar which registers for utility tokens
	 * @param _chainIdOrigin chain id where current core contract is deployed since core contract can be deployed on remote chain also
	 * @param _chainIdRemote if current chain is value then _chainIdRemote is chain id of utility chain
	 * @param _openSTRemote if current chain is value then _openSTRemote is address of openSTUtility contract address
	 * @param _blockHeight block height at which _stateRoot needs to store
	 * @param _stateRoot state root hash of given _blockHeight
	 * @param _workers Workers contract address
>>>>>>> 53bb7b41
	 */
	constructor(
		address _registrar,
		uint256 _chainIdOrigin,
		uint256 _chainIdRemote,
		address _openSTRemote,
		uint256 _blockHeight,
		bytes32 _stateRoot,
		WorkersInterface _workers)
		public
	{
		require(_registrar != address(0), "Registrar address is 0");
		require(_chainIdOrigin != 0, "Origin chain Id is 0");
		require(_chainIdRemote != 0, "Remote chain Id is 0");
		require(_openSTRemote != address(0), "OpenSTRemote address is 0");
		require(_workers != address(0), "Workers contract address is 0");
		coreRegistrar = _registrar;
		coreChainIdOrigin = _chainIdOrigin;
		coreChainIdRemote = _chainIdRemote;
		coreOpenSTRemote = _openSTRemote;
		workers = _workers;
		// Encoded remote path.
		encodedOpenSTRemotePath = bytes32ToBytes(keccak256(abi.encodePacked(coreOpenSTRemote)));
		latestStateRootBlockHeight = _blockHeight;
		stateRoots[latestStateRootBlockHeight] = _stateRoot;
	}

	/** Public functions */

	/**
	 *  @notice Public view function registrar.
	 *
	 *  @return address coreRegistrar.
	 */
	function registrar()
		public
		view
		returns (address /* registrar */)
	{
		return coreRegistrar;
	}

	/**
	 *  @notice Public view function chainIdRemote.
	 *
	 *  @return uint256 coreChainIdRemote.
	 */
	function chainIdRemote()
		public
		view
		returns (uint256 /* chainIdRemote */)
	{
		return coreChainIdRemote;
	}

	/**
	 *  @notice Public view function openSTRemote.
	 *
	 *  @return address coreOpenSTRemote.
	 */
	function openSTRemote()
		public
		view
		returns (address /* OpenSTRemote */)
	{
		return coreOpenSTRemote;
	}

	/**
	 *  @notice Public view function getStateRoot.
	 *
	 *  @param _blockHeight Block height for which state root is needed.
	 *
	 *  @return bytes32 State root.
	 */
	function getStateRoot(
		uint256 _blockHeight)
		public
		view
		returns (bytes32 /* state root */)
	{
		return stateRoots[_blockHeight];
	}

	/**
	 *  @notice Public view function getStorageRoot.
	 *
	 *  @param _blockHeight Block height for which storage root is needed.
	 *
	 *  @return bytes32 Storage root.
	 */
	function getStorageRoot(
		uint256 _blockHeight)
		public
		view
		returns (bytes32 /* storage root */)
	{
		return storageRoots[_blockHeight];
	}

	/**
	 *  @notice Public function getLatestStateRootBlockHeight.
	 *
	 *  @return uint256 Latest state root block height.
	 */
	function getLatestStateRootBlockHeight()
		public
		view
		returns (uint256 /* block height */)
	{
		return latestStateRootBlockHeight;
	}


	/** External functions */

	/**
	 *  @notice External function commitStateRoot.
	 *
	 *  @dev commitStateRoot Called from game process.
	 *       Commit new state root for a block height.
	 *
	 *  @param _blockHeight Block height for which stateRoots mapping needs to update.
	 *  @param _stateRoot State root of input block height.
	 *
	 *  @return bytes32 stateRoot
	 */
	function commitStateRoot(
		uint256 _blockHeight,
		bytes32 _stateRoot)
		external
		onlyWorker
		returns(bytes32 /* stateRoot */)
	{
		// State root should be valid
		require(_stateRoot != bytes32(0), "State root is 0");
		// Input block height should be valid
		require(_blockHeight > latestStateRootBlockHeight, "Given block height is lower or equal to highest committed state root block height.");

		stateRoots[_blockHeight] = _stateRoot;
		latestStateRootBlockHeight = _blockHeight;

		emit StateRootCommitted(_blockHeight, _stateRoot);

		return _stateRoot;
	}

	/**
	 *  @notice External function proveOpenST.
	 *
	 *  @dev proveOpenST can be called by anyone to verify merkle proof of OpenSTRemote contract address. OpenSTRemote is OpenSTUtility
	 *		   contract address on utility chain and OpenSTValue contract address on value chain.
	 *		   Trust factor is brought by stateRoots mapping. stateRoot is committed in commitStateRoot function by mosaic process
	 *		   which is a trusted decentralized system running separately.
	 * 		   It's important to note that in replay calls of proveOpenST bytes _rlpParentNodes variable is not validated. In this case
	 *		   input storage root derived from merkle proof account nodes is verified with stored storage root of given blockHeight.
	 *		   OpenSTProven event has parameter wasAlreadyProved to differentiate between first call and replay calls.
	 *
	 *  @param _blockHeight Block height at which OpenST is to be proven.
	 *  @param _rlpEncodedAccount RLP encoded account node object.
	 *  @param _rlpParentNodes RLP encoded value of account proof parent nodes.
	 *
	 *  @return bool Status.
	 */
	function proveOpenST(
		uint256 _blockHeight,
		bytes _rlpEncodedAccount,
		bytes _rlpParentNodes)
		external
		returns(bool /* success */)
	{
		// _rlpEncodedAccount should be valid
		require(_rlpEncodedAccount.length != 0, "Length of RLP encoded account is 0");
		// _rlpParentNodes should be valid
		require(_rlpParentNodes.length != 0, "Length of RLP parent nodes is 0");

		bytes32 stateRoot = stateRoots[_blockHeight];
		// State root should be present for the block height
		require(stateRoot != bytes32(0), "State root is 0");

		// Decode RLP encoded account value
		RLP.RLPItem memory accountItem = RLP.toRLPItem(_rlpEncodedAccount);
		// Convert to list
		RLP.RLPItem[] memory accountArray = RLP.toList(accountItem);
		// Array 3rd position is storage root
		bytes32 storageRoot = RLP.toBytes32(accountArray[2]);
		// Hash the rlpEncodedValue value
		bytes32 hashedAccount = keccak256(abi.encodePacked(_rlpEncodedAccount));

		// If account already proven for block height
		bytes32 provenStorageRoot = storageRoots[_blockHeight];

		if (provenStorageRoot != bytes32(0)) {
			// Check extracted storage root is matching with existing stored storage root
			require(provenStorageRoot == storageRoot, "Storage root mismatch when account is already proven");
			// wasAlreadyProved is true here since proveOpenST is replay call for same block height
			emit OpenSTProven(_blockHeight, storageRoot, true);
			// return true
			return true;
		}

		// Verify the remote OpenST contract against the committed state root with the state trie Merkle proof
		require(MerklePatriciaProof.verify(hashedAccount, encodedOpenSTRemotePath, _rlpParentNodes, stateRoot), "Account proof is not verified.");

		// After verification update storageRoots mapping
		storageRoots[_blockHeight] = storageRoot;
		// wasAlreadyProved is false since proveOpenST is called for the first time for a block height
		emit OpenSTProven(_blockHeight, storageRoot, false);

		return true;
	}
}<|MERGE_RESOLUTION|>--- conflicted
+++ resolved
@@ -67,7 +67,7 @@
 
 	/** Modifiers */
 
-    /**
+	/**
      *  @notice Modifier onlyWorker.
      *
      *  @dev Checks if msg.sender is whitelisted worker address to proceed.
@@ -83,22 +83,13 @@
 	 *
 	 *  @dev bytes32ToBytes is util contract method.
 	 *
-<<<<<<< HEAD
 	 *  @param _registrar Address of the registrar which registers for utility tokens.
 	 *  @param _chainIdOrigin Chain id where current core contract is deployed since core contract can be deployed on remote chain also.
 	 *  @param _chainIdRemote If current chain is value then _chainIdRemote is chain id of utility chain.
 	 *  @param _openSTRemote If current chain is value then _openSTRemote is address of openSTUtility contract address.
 	 *  @param _blockHeight Block height at which _stateRoot needs to store.
 	 *  @param _stateRoot State root hash of given _blockHeight.
-=======
-	 * @param _registrar address of the registrar which registers for utility tokens
-	 * @param _chainIdOrigin chain id where current core contract is deployed since core contract can be deployed on remote chain also
-	 * @param _chainIdRemote if current chain is value then _chainIdRemote is chain id of utility chain
-	 * @param _openSTRemote if current chain is value then _openSTRemote is address of openSTUtility contract address
-	 * @param _blockHeight block height at which _stateRoot needs to store
-	 * @param _stateRoot state root hash of given _blockHeight
-	 * @param _workers Workers contract address
->>>>>>> 53bb7b41
+	 *  @param _workers Workers contract address.
 	 */
 	constructor(
 		address _registrar,
