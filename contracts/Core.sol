pragma solidity ^0.4.23;

// Copyright 2017 OpenST Ltd.
//
// Licensed under the Apache License, Version 2.0 (the "License");
// you may not use this file except in compliance with the License.
// You may obtain a copy of the License at
//
//    http://www.apache.org/licenses/LICENSE-2.0
//
// Unless required by applicable law or agreed to in writing, software
// distributed under the License is distributed on an "AS IS" BASIS,
// WITHOUT WARRANTIES OR CONDITIONS OF ANY KIND, either express or implied.
// See the License for the specific language governing permissions and
// limitations under the License.
//
// ----------------------------------------------------------------------------
// Common: Core
//
// http://www.simpletoken.org/
//
// ----------------------------------------------------------------------------

import "./CoreInterface.sol";
import "./MerklePatriciaProof.sol";
import "./util.sol";
import "./WorkersInterface.sol";
import "./RLP.sol";

/**
 *  @title Core contract which implements CoreInterface.
 *
 *  @notice Core is a minimal stub that will become the anchoring and consensus point for
 *          the utility chain to validate itself against.
 */
contract Core is CoreInterface, Util {

	/** Events */

	event StateRootCommitted(uint256 blockHeight, bytes32 stateRoot);
	/** wasAlreadyProved parameter differentiates between first call and replay call of proveOpenST method for same block height */
	event OpenSTProven(uint256 blockHeight, bytes32 storageRoot, bool wasAlreadyProved);

	/** Storage */

	mapping (uint256 /* block height */ => bytes32) private stateRoots;
	mapping (uint256 /* block height */ => bytes32) private storageRoots;

	/** chainIdOrigin is the origin chain id where core contract is deployed.  */
	uint256 public coreChainIdOrigin;
	/** chainIdRemote is the remote chain id where core contract is deployed. */
	uint256 private coreChainIdRemote;
	/** It is the address of the openSTUtility/openSTValue contract on the remote chain. */
	address private coreOpenSTRemote;
	address private coreRegistrar;
	/** Latest block height of block for which state root was committed. */
	uint256 private latestStateRootBlockHeight;

	/** Workers contract address. */
	WorkersInterface public workers;

	/**
	 *  OpenSTRemote encoded path. Constructed with below flow:
	 *  coreOpenSTRemote => sha3 => bytes32 => bytes
	 */
	bytes private encodedOpenSTRemotePath;

	/** Modifiers */

    /**
     *  @notice Modifier onlyWorker.
     *
     *  @dev Checks if msg.sender is whitelisted worker address to proceed.
     */
	modifier onlyWorker() {
		// msg.sender should be worker only
		require(workers.isWorker(msg.sender), "Worker address is not whitelisted");
		_;
	}

	/**
	 *  @notice Contract constructor.
	 *
	 *  @dev bytes32ToBytes is util contract method.
	 *
<<<<<<< HEAD
	 *  @param _registrar Address of Registrar.
	 *  @param _chainIdOrigin Origin chain id.
	 *  @param _chainIdRemote Remote chain id.
	 *  @param _openSTRemote Remote openSTUtility/openSTValue contract address.
=======
	 * @param _registrar address of the registrar which registers for utility tokens
	 * @param _chainIdOrigin chain id where current core contract is deployed since core contract can be deployed on remote chain also
	 * @param _chainIdRemote if current chain is value then _chainIdRemote is chain id of utility chain
	 * @param _openSTRemote if current chain is value then _openSTRemote is address of openSTUtility contract address
	 * @param _blockHeight block height at which _stateRoot needs to store
	 * @param _stateRoot state root hash of given _blockHeight
>>>>>>> 073c6537
	 */
	constructor(
		address _registrar,
		uint256 _chainIdOrigin,
		uint256 _chainIdRemote,
		address _openSTRemote,
		uint256 _blockHeight,
		bytes32 _stateRoot,
		WorkersInterface _workers)
		public
	{
		require(_registrar != address(0), "Registrar address is 0");
		require(_chainIdOrigin != 0, "Origin chain Id is 0");
		require(_chainIdRemote != 0, "Remote chain Id is 0");
		require(_openSTRemote != address(0), "OpenSTRemote address is 0");
		require(_workers != address(0), "Workers contract address is 0");
		coreRegistrar = _registrar;
		coreChainIdOrigin = _chainIdOrigin;
		coreChainIdRemote = _chainIdRemote;
		coreOpenSTRemote = _openSTRemote;
		workers = _workers;
		// Encoded remote path.
		encodedOpenSTRemotePath = bytes32ToBytes(keccak256(abi.encodePacked(coreOpenSTRemote)));
		latestStateRootBlockHeight = _blockHeight;
		stateRoots[latestStateRootBlockHeight] = _stateRoot;
	}

	/** Public functions */

	/**
	 *  @notice Public view function registrar.
	 *
	 *  @return address coreRegistrar.
	 */
	function registrar()
		public
		view
		returns (address /* registrar */)
	{
		return coreRegistrar;
	}

	/**
	 *  @notice Public view function chainIdRemote.
	 *
	 *  @return uint256 coreChainIdRemote.
	 */
	function chainIdRemote()
		public
		view
		returns (uint256 /* chainIdRemote */)
	{
		return coreChainIdRemote;
	}

	/**
	 *  @notice Public view function openSTRemote.
	 *
	 *  @return address coreOpenSTRemote.
	 */
	function openSTRemote()
		public
		view
		returns (address /* OpenSTRemote */)
	{
		return coreOpenSTRemote;
	}

	/**
	 *  @notice Public view function getStateRoot.
	 *
	 *  @param _blockHeight Block height for which state root is needed.
	 *
	 *  @return bytes32 State root.
	 */
	function getStateRoot(
		uint256 _blockHeight)
		public
		view
		returns (bytes32 /* state root */)
	{
		return stateRoots[_blockHeight];
	}

	/**
	 *  @notice Public view function getStorageRoot.
	 *
	 *  @param _blockHeight Block height for which storage root is needed.
	 *
	 *  @return bytes32 Storage root.
	 */
	function getStorageRoot(
		uint256 _blockHeight)
		public
		view
		returns (bytes32 /* storage root */)
	{
		return storageRoots[_blockHeight];
	}

	/**
	 *  @notice Public function getLatestStateRootBlockHeight.
	 *
	 *  @return uint256 Latest state root block height.
	 */
	function getLatestStateRootBlockHeight()
		public
		view
		returns (uint256 /* block height */)
	{
		return latestStateRootBlockHeight;
	}


	/** External functions */

	/**
	 *  @notice External function commitStateRoot.
	 *
	 *  @dev commitStateRoot Called from game process.
	 *       Commit new state root for a block height.
	 *
	 *  @param _blockHeight Block height for which stateRoots mapping needs to update.
	 *  @param _stateRoot State root of input block height.
	 *
	 *  @return bytes32 stateRoot
	 */
	function commitStateRoot(
		uint256 _blockHeight,
		bytes32 _stateRoot)
		external
		onlyWorker
		returns(bytes32 /* stateRoot */)
	{
		// State root should be valid
		require(_stateRoot != bytes32(0), "State root is 0");
		// Input block height should be valid
		require(_blockHeight > latestStateRootBlockHeight, "Given block height is lower or equal to highest committed state root block height.");

		stateRoots[_blockHeight] = _stateRoot;
		latestStateRootBlockHeight = _blockHeight;

		emit StateRootCommitted(_blockHeight, _stateRoot);

		return _stateRoot;
	}

	/**
	 *  @notice External function proveOpenST.
	 *
<<<<<<< HEAD
	 *  @dev ProofVerificationSkipped event needed to identify replay calls for same block height.
	 *       Verify account proof of OpenSTRemote and commit storage root at given block height.
=======
	 *  @dev proveOpenST can be called by anyone to verify merkle proof of OpenSTRemote contract address. OpenSTRemote is OpenSTUtility
	 *		 contract address on utility chain and OpenSTValue contract address on value chain.
	 *		 Trust factor is brought by stateRoots mapping. stateRoot is committed in commitStateRoot function by mosaic process
	 *		 which is a trusted decentralized system running separately.
	 * 		 It's important to note that in replay calls of proveOpenST bytes _rlpParentNodes variable is not validated. In this case
	 *		 input storage root derived from merkle proof account nodes is verified with stored storage root of given blockHeight.
	 *		 OpenSTProven event has parameter wasAlreadyProved to differentiate between first call and replay calls.
>>>>>>> 073c6537
	 *
	 *  @param _blockHeight Block height at which OpenST is to be proven
	 *  @param _rlpEncodedAccount RLP encoded account node object.
	 *  @param _rlpParentNodes RLP encoded value of account proof parent nodes.
	 *
	 *  @return bool Status.
	 */
	function proveOpenST(
		uint256 _blockHeight,
		bytes _rlpEncodedAccount,
		bytes _rlpParentNodes)
		external
		returns(bool /* success */)
	{
		// _rlpEncodedAccount should be valid
		require(_rlpEncodedAccount.length != 0, "Length of RLP encoded account is 0");
		// _rlpParentNodes should be valid
		require(_rlpParentNodes.length != 0, "Length of RLP parent nodes is 0");

		bytes32 stateRoot = stateRoots[_blockHeight];
		// State root should be present for the block height
		require(stateRoot != bytes32(0), "State root is 0");

		// Decode RLP encoded account value
		RLP.RLPItem memory accountItem = RLP.toRLPItem(_rlpEncodedAccount);
		// Convert to list
		RLP.RLPItem[] memory accountArray = RLP.toList(accountItem);
		// Array 3rd position is storage root
		bytes32 storageRoot = RLP.toBytes32(accountArray[2]);
		// Hash the rlpEncodedValue value
		bytes32 hashedAccount = keccak256(abi.encodePacked(_rlpEncodedAccount));

		// If account already proven for block height
		bytes32 provenStorageRoot = storageRoots[_blockHeight];

		if (provenStorageRoot != bytes32(0)) {
			// Check extracted storage root is matching with existing stored storage root
			require(provenStorageRoot == storageRoot, "Storage root mismatch when account is already proven");
			// wasAlreadyProved is true here since proveOpenST is replay call for same block height
			emit OpenSTProven(_blockHeight, storageRoot, true);
			// return true
			return true;
		}

		// Verify the remote OpenST contract against the committed state root with the state trie Merkle proof
		require(MerklePatriciaProof.verify(hashedAccount, encodedOpenSTRemotePath, _rlpParentNodes, stateRoot), "Account proof is not verified.");

		// After verification update storageRoots mapping
		storageRoots[_blockHeight] = storageRoot;

		return true;
	}
}<|MERGE_RESOLUTION|>--- conflicted
+++ resolved
@@ -83,19 +83,12 @@
 	 *
 	 *  @dev bytes32ToBytes is util contract method.
 	 *
-<<<<<<< HEAD
-	 *  @param _registrar Address of Registrar.
-	 *  @param _chainIdOrigin Origin chain id.
-	 *  @param _chainIdRemote Remote chain id.
-	 *  @param _openSTRemote Remote openSTUtility/openSTValue contract address.
-=======
-	 * @param _registrar address of the registrar which registers for utility tokens
-	 * @param _chainIdOrigin chain id where current core contract is deployed since core contract can be deployed on remote chain also
-	 * @param _chainIdRemote if current chain is value then _chainIdRemote is chain id of utility chain
-	 * @param _openSTRemote if current chain is value then _openSTRemote is address of openSTUtility contract address
-	 * @param _blockHeight block height at which _stateRoot needs to store
-	 * @param _stateRoot state root hash of given _blockHeight
->>>>>>> 073c6537
+	 *  @param _registrar Address of the registrar which registers for utility tokens.
+	 *  @param _chainIdOrigin Chain id where current core contract is deployed since core contract can be deployed on remote chain also.
+	 *  @param _chainIdRemote If current chain is value then _chainIdRemote is chain id of utility chain.
+	 *  @param _openSTRemote If current chain is value then _openSTRemote is address of openSTUtility contract address.
+	 *  @param _blockHeight Block height at which _stateRoot needs to store.
+	 *  @param _stateRoot State root hash of given _blockHeight.
 	 */
 	constructor(
 		address _registrar,
@@ -246,20 +239,15 @@
 	/**
 	 *  @notice External function proveOpenST.
 	 *
-<<<<<<< HEAD
-	 *  @dev ProofVerificationSkipped event needed to identify replay calls for same block height.
-	 *       Verify account proof of OpenSTRemote and commit storage root at given block height.
-=======
 	 *  @dev proveOpenST can be called by anyone to verify merkle proof of OpenSTRemote contract address. OpenSTRemote is OpenSTUtility
-	 *		 contract address on utility chain and OpenSTValue contract address on value chain.
-	 *		 Trust factor is brought by stateRoots mapping. stateRoot is committed in commitStateRoot function by mosaic process
-	 *		 which is a trusted decentralized system running separately.
-	 * 		 It's important to note that in replay calls of proveOpenST bytes _rlpParentNodes variable is not validated. In this case
-	 *		 input storage root derived from merkle proof account nodes is verified with stored storage root of given blockHeight.
-	 *		 OpenSTProven event has parameter wasAlreadyProved to differentiate between first call and replay calls.
->>>>>>> 073c6537
-	 *
-	 *  @param _blockHeight Block height at which OpenST is to be proven
+	 *		   contract address on utility chain and OpenSTValue contract address on value chain.
+	 *		   Trust factor is brought by stateRoots mapping. stateRoot is committed in commitStateRoot function by mosaic process
+	 *		   which is a trusted decentralized system running separately.
+	 * 		   It's important to note that in replay calls of proveOpenST bytes _rlpParentNodes variable is not validated. In this case
+	 *		   input storage root derived from merkle proof account nodes is verified with stored storage root of given blockHeight.
+	 *		   OpenSTProven event has parameter wasAlreadyProved to differentiate between first call and replay calls.
+	 *
+	 *  @param _blockHeight Block height at which OpenST is to be proven.
 	 *  @param _rlpEncodedAccount RLP encoded account node object.
 	 *  @param _rlpParentNodes RLP encoded value of account proof parent nodes.
 	 *
@@ -307,6 +295,8 @@
 
 		// After verification update storageRoots mapping
 		storageRoots[_blockHeight] = storageRoot;
+		// wasAlreadyProved is false since proveOpenST is called for the first time for a block height
+		emit OpenSTProven(_blockHeight, storageRoot, false);
 
 		return true;
 	}
