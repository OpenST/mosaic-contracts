--- conflicted
+++ resolved
@@ -33,7 +33,7 @@
  *
  *	@notice Gate contract is staking gate that seperates the concerns of staker and staking processor.
  *      Stake process is executed through Gate contract rather than directly with the protocol contract.
- *      The Gate contract will server the role of staking account rather than an external account.
+ *      The Gate contract will serve the role of staking account rather than an external account.
  */
 contract Gate is ProtocolVersioned, Owned {
 
@@ -57,7 +57,6 @@
       uint256 _unlockHeight,
       bytes32 _stakingIntentHash);
 
-
     /*  Storage */
 
     /** Storing stake requests */
@@ -73,6 +72,7 @@
     bytes32 public uuid;
 
     /* Structures */
+
     struct StakeRequest {
         uint256 amount;
         uint256 unlockHeight;
@@ -83,7 +83,7 @@
     /* Public functions */
 
     /**
-      * @notice Contract constructor.
+      * @notice Contract constructor
       *
       * @param _workers worker contract address.
       * @param _bounty bounty amount that worker address stakes while accepting stake request.
@@ -112,7 +112,6 @@
       * @notice external function requestStake
       *
       * @dev In order to request stake the staker needs to approve gate contract for stake amount.
-      *      This can be called by staker
       *      Staked amount is transferred from staker address to Gate contract
       *
       * @param _amount staking amount.
@@ -219,10 +218,9 @@
     /**
       * @notice external function to accept requested stake.
       *
-      * @dev In order to accept stake the staker needs to approve gate contract for bounty amount.
-      *      This can be called only by whitelisted worker address
-      *      OpenSTProtocol is approved for staking amount by Gate contract.
+      * @dev This can be called only by whitelisted worker address
       *      Bounty amount is transferred from msg.sender to Gate contract
+      *      openSTProtocol is approved for staking amount by Gate contract.
       *
       * @param _staker staker address.
       * @param _hashLock hash lock.
@@ -254,7 +252,7 @@
         // check if _hashLock is not 0
         require(_hashLock != bytes32(0));
 
-        // Transfer bounty amount form worker to gate contract
+        // Transfer bounty amount from worker to gate contract
         require(OpenSTValueInterface(openSTProtocol).valueToken().transferFrom(msg.sender, address(this), bounty));
 
         // Approve OpenSTValue contract for stake amount
@@ -282,41 +280,22 @@
     /**
       * @notice external function to process staking.
       *
-      * @dev Bounty amount is to msg.sender if its not whitelisted worker
-      *      Bounty amount is to workers contract if msg.sender is whitelisted worker
+      * @dev Bounty amount is transferred to msg.sender if it's not whitelisted worker
+      *      Bounty amount is transferred to workers contract if msg.sender is whitelisted worker
       *
       * @param _stakingIntentHash staking intent hash.
       * @param _unlockSecret unlock secret.
       *
       * @return stakeRequestAmount stake amount.
       */
-    function processStaking(
+
+      function processStaking(
         bytes32 _stakingIntentHash,
         bytes32 _unlockSecret)
         external
         returns (uint256 stakeRequestAmount)
       {
-        // check if the caller is whitelisted worker
-        require(workers.isWorker(msg.sender));
-
-<<<<<<< HEAD
         require(_stakingIntentHash != bytes32(0));
-=======
-  function processStaking(
-    bytes32 _stakingIntentHash,
-    bytes32 _unlockSecret)
-    external
-    returns (uint256 stakeRequestAmount)
-  {
-    require(_stakingIntentHash != bytes32(0));
-
-    //the hash timelock for staking and bounty are respectively in the openstvalue contract and gate contract in v0.9.3;
-    //but all staking stateful information will move to the gate contract in v0.9.4 (making OpenST a library call)
-    //and making this call obsolete
-    address staker = OpenSTValueInterface(openSTProtocol).getStakerAddress(_stakingIntentHash);
-
-    StakeRequest storage stakeRequest = stakeRequests[staker];
->>>>>>> 905b08a9
 
         //the hash timelock for staking and bounty are respectively in the openstvalue contract and gate contract in v0.9.3;
         //but all staking stateful information will move to the gate contract in v0.9.4 (making OpenST a library call)
@@ -325,19 +304,11 @@
 
         StakeRequest storage stakeRequest = stakeRequests[staker];
 
-<<<<<<< HEAD
         // check if the stake request exists
         require(stakeRequest.beneficiary != address(0));
 
         // check if the stake request was accepted
         require(stakeRequest.hashLock != bytes32(0));
-=======
-    // we call processStaking for OpenSTValue and get the stakeAddress on success.
-    address stakeAddress = OpenSTValueInterface(openSTProtocol).processStaking(_stakingIntentHash, _unlockSecret);
-
-    // check if the stake address is not 0
-    require(stakeAddress != address(0));
->>>>>>> 905b08a9
 
         // we call processStaking for OpenSTValue and get the stakeAddress on success.
         address stakerAddress = OpenSTValueInterface(openSTProtocol).processStaking(_stakingIntentHash, _unlockSecret);
@@ -365,8 +336,8 @@
       * @notice external function to revert staking.
       *
       * @dev Caller must be the whitelisted worker.
-      *      Staked amount is transferred the staker address.
-      *      Bounty amount is to workers contract.
+      *      Staked amount is transferred to the staker address.
+      *      Bounty amount is transferred to workers contract.
       *
       * @param _stakingIntentHash staking intent hash.
       *
