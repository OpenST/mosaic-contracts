--- conflicted
+++ resolved
@@ -56,10 +56,8 @@
 
     // utility token UUID
     bytes32 public uuid;
-
-<<<<<<< HEAD
     AddressArrayLib.AddressArray stakers;
-=======
+
     /*
      *  Structures
      */
@@ -69,7 +67,6 @@
         address beneficiary;
         bytes32 hashLock;
     }
->>>>>>> af030953
     /*
      *  Public functions
      */
