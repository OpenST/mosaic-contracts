pragma solidity ^0.4.23;

// Copyright 2017 OpenST Ltd.
//
// Licensed under the Apache License, Version 2.0 (the "License");
// you may not use this file except in compliance with the License.
// You may obtain a copy of the License at
//
//    http://www.apache.org/licenses/LICENSE-2.0
//
// Unless required by applicable law or agreed to in writing, software
// distributed under the License is distributed on an "AS IS" BASIS,
// WITHOUT WARRANTIES OR CONDITIONS OF ANY KIND, either express or implied.
// See the License for the specific language governing permissions and
// limitations under the License.
//
// ----------------------------------------------------------------------------
// Common: Registrar
//
// http://www.simpletoken.org/
//
// ----------------------------------------------------------------------------

import "./OpsManaged.sol";
// import "./CoreInterface.sol";
import "./OpenSTValueInterface.sol";
import "./OpenSTUtilityInterface.sol";

/// @title Registrar - registers for utility tokens
contract Registrar is OpsManaged {

    /*
     *  Storage
     */
    // mapping(uint256 /* chainId */ => CoreInterface) cores;

    /*
     *  Public functions
     */
    constructor() public
        OpsManaged()
    {
    }

    /*
     *  OpenSTValue
     */
    function confirmRedemptionIntent(
    	// address of OpenSTValue registry:
    	OpenSTValueInterface _registry,
    	// OpenSTValue function:
    	bytes32 _uuid,
    	address _redeemer,
    	uint256 _redeemerNonce,
    	address _beneficiary,
    	uint256 _amountUT,
    	uint256 _redemptionUnlockHeight,
    	bytes32 _hashLock,
    	uint256 _blockHeight,
<<<<<<< HEAD
		bytes _rlpParentNodes)
=======
    	bytes _rlpParentNodes)
>>>>>>> de128633
    	external
    	onlyOps
    	returns (
    	uint256 amountST,
    	uint256 expirationHeight)
    {
    	(amountST, expirationHeight) = _registry.confirmRedemptionIntent(
    		_uuid,
	    	_redeemer,
	    	_redeemerNonce,
	    	_beneficiary,
	    	_amountUT,
	    	_redemptionUnlockHeight,
	    	_hashLock,
<<<<<<< HEAD
			_blockHeight,
			_rlpParentNodes);
=======
	    	_blockHeight,
	    	_rlpParentNodes);
>>>>>>> de128633

    	return (amountST, expirationHeight);
    }

    function addCore(
    	// address of OpenSTValue registry:
    	OpenSTValueInterface _registry,
    	// OpenSTValue function:
   		CoreInterface _core)
		public
		onlyAdminOrOps
		returns (
		bool /* success */)
	{
		return _registry.addCore(_core);
	}

	function registerUtilityToken(
    	// address of OpenSTValue registry:
    	OpenSTValueInterface _registry,
    	// OpenSTValue function:
   		string _symbol,
		string _name,
		uint256 _conversionRate,
    uint8 _conversionRateDecimals,
		uint256 _chainIdUtility,
		address _stakingAccount,
		bytes32 _checkUuid)
		public
		onlyAdminOrOps
		returns ( 
		bytes32 /* uuid */)
	{
		return _registry.registerUtilityToken(
			_symbol,
			_name,
			_conversionRate,
      _conversionRateDecimals,
			_chainIdUtility,
			_stakingAccount,
			_checkUuid);
	}

	// @dev this can be deprecated as anyone with the unlockSecret
	//  can now call the processRedeeming function
	function processStaking(
		// address of OpenSTValue registry:
		OpenSTValueInterface _registry,
    	// OpenSTValue function:
		bytes32 _stakingIntentHash,
		bytes32 _unlockSecret)
		external
		onlyAdmin
		returns (
		address stakeAddress)
	{
		return _registry.processStaking(
			_stakingIntentHash, _unlockSecret);
	}

	/*
	 *  OpenSTUtility
	 */
	function confirmStakingIntent(
    	// address of OpenSTUtility registry:
    	OpenSTUtilityInterface _registry,
    	// OpenSTUtility function:
		bytes32 _uuid,
		address _staker,
		uint256 _stakerNonce,
		address _beneficiary,
		uint256 _amountST,
		uint256 _amountUT,
		uint256 _stakingUnlockHeight,
		bytes32 _hashLock,
		uint256 _blockHeight,
		bytes _rlpParentNodes)
		external
		onlyOps
		returns (
		uint256 /* expirationHeight */)
	{
		return _registry.confirmStakingIntent(
			_uuid,
			_staker,
			_stakerNonce,
			_beneficiary,
			_amountST,
			_amountUT,
			_stakingUnlockHeight,
			_hashLock,
			_blockHeight,
			_rlpParentNodes);
	}

	function registerBrandedToken(
    	// address of OpenSTUtility registry:
    	OpenSTUtilityInterface _registry,
    	// OpenSTUtility function:
		string _symbol,
		string _name,
    uint256 _conversionRate,
    uint8 _conversionRateDecimals,
    address _requester,
		UtilityTokenInterface _brandedToken,
		bytes32 _checkUuid)
		public
		onlyAdminOrOps
		returns (
		bytes32 /* registeredUuid */)
	{
		return _registry.registerBrandedToken(
			_symbol,
			_name,
			_conversionRate,
      _conversionRateDecimals,
      _requester,
			_brandedToken,
			_checkUuid);
	}

	// @dev this can be deprecated as anyone with the unlockSecret
	//  can now call the processRedeeming function
    function processRedeeming(
    	// address of OpenSTUtility registry:
    	OpenSTUtilityInterface _registry,
    	// OpenSTUtility function:
    	bytes32 _redemptionIntentHash,
    	bytes32 _unlockSecret)
    	external
    	onlyAdmin
    	returns (
    	address tokenAddress)
    {
    	return _registry.processRedeeming(
    		_redemptionIntentHash, _unlockSecret);
    }
}<|MERGE_RESOLUTION|>--- conflicted
+++ resolved
@@ -57,11 +57,7 @@
     	uint256 _redemptionUnlockHeight,
     	bytes32 _hashLock,
     	uint256 _blockHeight,
-<<<<<<< HEAD
-		bytes _rlpParentNodes)
-=======
     	bytes _rlpParentNodes)
->>>>>>> de128633
     	external
     	onlyOps
     	returns (
@@ -76,13 +72,8 @@
 	    	_amountUT,
 	    	_redemptionUnlockHeight,
 	    	_hashLock,
-<<<<<<< HEAD
-			_blockHeight,
-			_rlpParentNodes);
-=======
 	    	_blockHeight,
 	    	_rlpParentNodes);
->>>>>>> de128633
 
     	return (amountST, expirationHeight);
     }
