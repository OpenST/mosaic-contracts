--- conflicted
+++ resolved
@@ -47,7 +47,7 @@
 	 	OpsManaged()
 	 	{ }
 
-<<<<<<< HEAD
+
 	/**
 	 *  @notice External function confirmRedemptionIntent.
 	 *
@@ -60,42 +60,12 @@
 	 *  @param _amountUT Amount of utility tokens to redeem.
 	 *  @param _redemptionUnlockHeight Block height upto which redemption is locked.
 	 *  @param _hashLock Hash lock for the redeem request.
-	 *  @param _redemptionIntentHash Hash of the redemption intent. 
+	 *  @param _blockHeight Current block height.
+     *  @param _rlpParentNodes Rlp encoded parent nodes.
 	 *
 	 *  @return uint256 amountST Amount of utility token equivalent OST redeemed.
 	 *  @return uint256 expirationHeight Block height upto which redemption intent is valid. 
 	 */
-	 function confirmRedemptionIntent(
-		// address of OpenSTValue registry:
-		OpenSTValueInterface _registry,
-		// OpenSTValue function:
-		bytes32 _uuid,
-		address _redeemer,
-		uint256 _redeemerNonce,
-		address _beneficiary,
-		uint256 _amountUT,
-		uint256 _redemptionUnlockHeight,
-		bytes32 _hashLock,
-		bytes32 _redemptionIntentHash)
-		external
-		onlyOps
-		returns (
-		uint256 amountST,
-		uint256 expirationHeight)
-    {
-		(amountST, expirationHeight) = _registry.confirmRedemptionIntent(
-			_uuid,
-			_redeemer,
-			_redeemerNonce,
-			_beneficiary,
-			_amountUT,
-			_redemptionUnlockHeight,
-			_hashLock,
-			_redemptionIntentHash);
-=======
-    /*
-     *  OpenSTValue
-     */
     function confirmRedemptionIntent(
     	// address of OpenSTValue registry:
     	OpenSTValueInterface _registry,
@@ -125,7 +95,6 @@
 	    	_hashLock,
 	    	_blockHeight,
 	    	_rlpParentNodes);
->>>>>>> 53bb7b41
 
 		return (amountST, expirationHeight);
     }
@@ -233,7 +202,8 @@
 	 *  @param _amountUT Amount utility tokens to be minted.
 	 *  @param _stakingUnlockHeight Height upto which stake is locked.
 	 *  @param _hashLock Hash lock for the staking intent.
-	 *  @param _stakingIntentHash Keccak256 hash of the staking intent variables.
+	 *  @param _blockHeight Current block height.
+	 *  @param _rlpParentNodes Rlp encoded parent nodes. 
 	 *
 	 *  @return uint256 Expiration height Block height upto which staking intent is valid.
 	 */
