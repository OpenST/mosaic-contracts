pragma solidity ^0.4.23;

// Copyright 2017 OpenST Ltd.
//
// Licensed under the Apache License, Version 2.0 (the "License");
// you may not use this file except in compliance with the License.
// You may obtain a copy of the License at
//
//    http://www.apache.org/licenses/LICENSE-2.0
//
// Unless required by applicable law or agreed to in writing, software
// distributed under the License is distributed on an "AS IS" BASIS,
// WITHOUT WARRANTIES OR CONDITIONS OF ANY KIND, either express or implied.
// See the License for the specific language governing permissions and
// limitations under the License.
// 
// ----------------------------------------------------------------------------
// Value chain: OpenSTValueMock.sol
//
// http://www.simpletoken.org/
//
// ----------------------------------------------------------------------------

import "./OpenSTValue.sol";
import "./TestUtils.sol";

/**
 *	@title OpenSTValueMock which implements the OpenSTValue contract
 *
 *	@notice Overrides certain durational constants, getters
 *			and creates temp variables to ease testing OpenSTValue
 */

contract OpenSTValueMock is OpenSTValue {
	using TestUtils for bytes32;

	uint256 private constant BLOCKS_TO_WAIT_LONG = 8;
	uint256 private constant BLOCKS_TO_WAIT_SHORT = 5;
	// test staker nonce required for confirming the intents mapping index position
	uint256 private constant testStakerNonce = 1;
	// test staker address required for confirming the intents mapping index position
	address private constant testStakerAddress = 0x87FCA9F4CC0D439163235c2C33abe8e4bA203580;
	// test staking intent hash required for confirming the intents mapping index position
	bytes32 private constant testStakingIntentHash = 0xf61ea4fb6316d5ecdd2299b49ef9f07c49077c8a7d105fecc100e453742e0727;
	
	// the following public state variables do not alter the index position of intents mapping
	// as storage in a contract if filled with inherited contract's variables first, ordered left to right 
	// test intents key calculated to store the test staking intent hash in intents mapping
	bytes32 public testIntentsKey = hashIntentKey(testStakerAddress, testStakerNonce);
	// storage path to the test staking intent hash in the intents mapping
	// calculated from the intentsMappingStorageIndexPosition constant in OpenSTValue
	bytes32 public testStoragePath = TestUtils.getStoragePath(testIntentsKey,intentsMappingStorageIndexPosition);
		
	/* Public functions */

	constructor(
		uint256 _chainIdValue,
		EIP20Interface _eip20token,
		address _registrar)
		OpenSTValue(_chainIdValue, _eip20token, _registrar)
		public 
	{
		//inserting the intents mapping with the test staking intent hash against calculated testIntentsKey
		stakingIntents[testIntentsKey] = testStakingIntentHash;
	}

	function blocksToWaitLong() public pure returns (uint256) {
		return BLOCKS_TO_WAIT_LONG;
	}

	function blocksToWaitShort() public pure returns (uint256) {
		return BLOCKS_TO_WAIT_SHORT;
	}

<<<<<<< HEAD
	// mocked verifyRedemptionIntentHashStorage function for testing only
	function verifyRedemptionIntentHashStorage(
=======
	// mocked verifyRedemptionIntent function for testing only
	function verifyRedemptionIntent(
>>>>>>> de128633
		bytes32 _uuid,
		address _redeemer,
		uint256 _redeemerNonce,
		uint256 _blockHeight,
		bytes32 _redemptionIntentHash,
		bytes _rlpParentNodes)
		internal
		view
		returns (bool)
	{
<<<<<<< HEAD
		bytes memory mockedValidValue = OpenSTUtils.bytes32ToBytes(keccak256(uint8(1)));
=======
		bytes memory mockedValidValue = OpenSTHelper.bytes32ToBytes(keccak256(uint8(1)));
>>>>>>> de128633
		return (keccak256(mockedValidValue) == keccak256(_rlpParentNodes));
	}

	// mock function for testing only to get parent nodes
	function getMockRLPParentNodes(
		bool isValid)
		external
		view
		returns (bytes /* mock RLP encoded parent nodes*/)
	{
		if(isValid) {
<<<<<<< HEAD
			bytes memory mockedValidValue = OpenSTUtils.bytes32ToBytes(keccak256(uint8(1)));
			return mockedValidValue;
		}
		bytes memory mockedInvalidValue = OpenSTUtils.bytes32ToBytes(keccak256(uint8(0)));
=======
			bytes memory mockedValidValue = OpenSTHelper.bytes32ToBytes(keccak256(uint8(1)));
			return mockedValidValue;
		}
		bytes memory mockedInvalidValue = OpenSTHelper.bytes32ToBytes(keccak256(uint8(0)));
>>>>>>> de128633
		return mockedInvalidValue;
	}

}<|MERGE_RESOLUTION|>--- conflicted
+++ resolved
@@ -72,13 +72,8 @@
 		return BLOCKS_TO_WAIT_SHORT;
 	}
 
-<<<<<<< HEAD
-	// mocked verifyRedemptionIntentHashStorage function for testing only
-	function verifyRedemptionIntentHashStorage(
-=======
 	// mocked verifyRedemptionIntent function for testing only
 	function verifyRedemptionIntent(
->>>>>>> de128633
 		bytes32 _uuid,
 		address _redeemer,
 		uint256 _redeemerNonce,
@@ -89,11 +84,7 @@
 		view
 		returns (bool)
 	{
-<<<<<<< HEAD
-		bytes memory mockedValidValue = OpenSTUtils.bytes32ToBytes(keccak256(uint8(1)));
-=======
 		bytes memory mockedValidValue = OpenSTHelper.bytes32ToBytes(keccak256(uint8(1)));
->>>>>>> de128633
 		return (keccak256(mockedValidValue) == keccak256(_rlpParentNodes));
 	}
 
@@ -105,17 +96,10 @@
 		returns (bytes /* mock RLP encoded parent nodes*/)
 	{
 		if(isValid) {
-<<<<<<< HEAD
-			bytes memory mockedValidValue = OpenSTUtils.bytes32ToBytes(keccak256(uint8(1)));
-			return mockedValidValue;
-		}
-		bytes memory mockedInvalidValue = OpenSTUtils.bytes32ToBytes(keccak256(uint8(0)));
-=======
 			bytes memory mockedValidValue = OpenSTHelper.bytes32ToBytes(keccak256(uint8(1)));
 			return mockedValidValue;
 		}
 		bytes memory mockedInvalidValue = OpenSTHelper.bytes32ToBytes(keccak256(uint8(0)));
->>>>>>> de128633
 		return mockedInvalidValue;
 	}
 
