--- conflicted
+++ resolved
@@ -195,8 +195,6 @@
     {
         storageRoots[_blockHeight] = _storageRoot;
     }
-<<<<<<< HEAD
-=======
 
     /**
      * @notice It sets the status of inbox.
@@ -215,5 +213,4 @@
         messageBox.inbox[_messageHash] = _status;
     }
 
->>>>>>> d3f60947
 }