pragma solidity ^0.5.0;

// Copyright 2018 OpenST Ltd.
//
// Licensed under the Apache License, Version 2.0 (the "License");
// you may not use this file except in compliance with the License.
// You may obtain a copy of the License at
//
//    http://www.apache.org/licenses/LICENSE-2.0
//
// Unless required by applicable law or agreed to in writing, software
// distributed under the License is distributed on an "AS IS" BASIS,
// WITHOUT WARRANTIES OR CONDITIONS OF ANY KIND, either express or implied.
// See the License for the specific language governing permissions and
// limitations under the License.
//
// ----------------------------------------------------------------------------
//
// http://www.simpletoken.org/
//
// ----------------------------------------------------------------------------

import "../gateway/EIP20Gateway.sol";
import "../lib/MessageBus.sol";

/**
 * @title Test EIP20 gateway is an EIP20 gateway that is activated by default.
 */
contract TestEIP20Gateway is EIP20Gateway {

    /**
     * @notice Instantiate TestEIP20Gateway for unit testing.
     *
     * @param _token The ERC20 token contract address that will be
     *               staked and corresponding utility tokens will be minted
     *               in auxiliary chain.
     * @param _baseToken The ERC20 token address that will be used for
     *                     staking bounty from the facilitators.
     * @param _stateRootProvider Contract address which implements
     *                           StateRootInterface.
     * @param _bounty The amount that facilitator will stakes to initiate the
     *                stake process.
     * @param _organization Address of an organization contract.
     * @param _burner Address where tokens will be burned.
     */
    constructor(
        EIP20Interface _token,
        EIP20Interface _baseToken,
        StateRootInterface _stateRootProvider,
        uint256 _bounty,
        OrganizationInterface _organization,
        address payable _burner
    )
        EIP20Gateway(
            _token,
            _baseToken,
            _stateRootProvider,
            _bounty,
            _organization,
            _burner
        )
        public
    {
        activated = true;
    }


    /* Public Functions */

    /**
     * @notice It is used to set a message.
     *
     * @dev This is used for testing purpose.
     *
     * @param _intentHash Intent hash.
     * @param _nonce Nonce of the message sender address.
     * @param _gasPrice Gas price that message sender is ready to pay to
     *                  transfer message.
     * @param _gasLimit Gas limit that message sender is ready to pay.
     * @param _sender Message sender address.
     * @param _hashLock Hash Lock provided by the facilitator.
     *
     * @return messageHash_ Hash unique for every request.
     */
    function setMessage(
        bytes32 _intentHash,
        uint256 _nonce,
        uint256 _gasPrice,
        uint256 _gasLimit,
        address _sender,
        bytes32 _hashLock
    )
        public
        returns (bytes32 messageHash_)
    {
        MessageBus.Message memory message = getMessage(
            _intentHash,
            _nonce,
            _gasPrice,
            _gasLimit,
            _sender,
            _hashLock
        );

        messageHash_ = MessageBus.messageDigest(
            message.intentHash,
            message.nonce,
            message.gasPrice,
            message.gasLimit,
            message.sender,
            message.hashLock
        );

        messages[messageHash_] = message;

    }

    /**
     * @notice It sets the stakes mapping with respect to the messageHash.
     *
     * @dev This is used for testing purpose.
     *
     * @param _messageHash Hash for which mints mapping is updated.
     * @param _beneficiary Beneficiary address to which the utility tokens
     *                     will be transferred after minting.
     * @param _amount Total stake amount for which the stake is initiated.
     */
    function setStake(
        bytes32 _messageHash,
        address _beneficiary,
        uint256 _amount
    )
        public
    {
        stakes[_messageHash] = Stake({
            amount : _amount,
            beneficiary : _beneficiary,
            bounty : bounty
        });
    }

    /**
     * @notice It sets the unstakes mapping with respect to the messageHash.
     *
     * @dev This is used for testing purpose.
     *
     * @param _messageHash Hash for which unstakes mapping is updated.
     * @param _beneficiary Beneficiary address to which the staked tokens
     *                     will be transferred.
     * @param _amount Total redeem amount.
     */
    function setUnstake(
        bytes32 _messageHash,
        address _beneficiary,
        uint256 _amount
    )
        public
    {
        unstakes[_messageHash] = Unstake({
            amount : _amount,
            beneficiary : _beneficiary
        });
    }

    /**
     * @notice It sets the status of outbox.
     *
     * @dev This is used for testing purpose.
     *
     * @param _messageHash MessageHash for which status is the be set.
     * @param _status Status of the message to be set.
     */
    function setOutboxStatus(
        bytes32 _messageHash,
        MessageBus.MessageStatus _status
    )
        public
    {
        messageBox.outbox[_messageHash] = _status;
    }

    /**
<<<<<<< HEAD
     * @notice It sets the bounty amount.
     *
     * @dev This is used for testing purpose.
     *
     * @param _bounty Bounty amount to be set.
     */
    function setBounty(uint256 _bounty) external {
        bounty = _bounty;
=======
     * @notice It sets the storage root for given block height.
     *
     * @dev This is used for testing purpose.
     *
     * @param _blockHeight Mocked block height for testing.
     * @param _storageRoot Mocked storage root for merkle proof testing.
    */
    function setStorageRoot(
        uint256 _blockHeight,
        bytes32 _storageRoot
    )
        public
    {
        storageRoots[_blockHeight] = _storageRoot;
    }

    /**
     * @notice It sets the status of inbox.
     *
     * @dev This is used for testing purpose.
     *
     * @param _messageHash MessageHash for which status is the be set.
     * @param _status Status of the message to be set.
     */
    function setInboxStatus(
        bytes32 _messageHash,
        MessageBus.MessageStatus _status
    )
        public
    {
        messageBox.inbox[_messageHash] = _status;
>>>>>>> d3f60947
    }

}<|MERGE_RESOLUTION|>--- conflicted
+++ resolved
@@ -180,7 +180,6 @@
     }
 
     /**
-<<<<<<< HEAD
      * @notice It sets the bounty amount.
      *
      * @dev This is used for testing purpose.
@@ -189,7 +188,9 @@
      */
     function setBounty(uint256 _bounty) external {
         bounty = _bounty;
-=======
+    }
+
+    /**
      * @notice It sets the storage root for given block height.
      *
      * @dev This is used for testing purpose.
@@ -221,7 +222,6 @@
         public
     {
         messageBox.inbox[_messageHash] = _status;
->>>>>>> d3f60947
     }
 
 }