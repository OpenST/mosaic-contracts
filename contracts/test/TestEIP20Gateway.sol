--- conflicted
+++ resolved
@@ -180,18 +180,6 @@
     }
 
     /**
-<<<<<<< HEAD
-     * @notice It sets the status of inbox.
-     *
-     * @dev This is used for testing purpose.
-     *
-     * @param _messageHash MessageHash for which status is the be set.
-     * @param _status Status of the message to be set.
-     */
-    function setInboxStatus(
-        bytes32 _messageHash,
-        MessageBus.MessageStatus _status
-=======
      * @notice It sets the bounty amount.
      *
      * @dev This is used for testing purpose.
@@ -213,7 +201,23 @@
     function setStorageRoot(
         uint256 _blockHeight,
         bytes32 _storageRoot
->>>>>>> df4a56be
+    )
+        public
+    {
+        storageRoots[_blockHeight] = _storageRoot;
+    }
+
+    /**
+     * @notice It sets the status of inbox.
+     *
+     * @dev This is used for testing purpose.
+     *
+     * @param _messageHash MessageHash for which status is the be set.
+     * @param _status Status of the message to be set.
+     */
+    function setInboxStatus(
+        bytes32 _messageHash,
+        MessageBus.MessageStatus _status
     )
         public
     {
@@ -236,6 +240,4 @@
     {
         storageRoots[_blockHeight] = _storageRoot;
     }
-
-
 }