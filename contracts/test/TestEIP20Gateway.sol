--- conflicted
+++ resolved
@@ -47,13 +47,8 @@
         EIP20Interface _baseToken,
         StateRootInterface _core,
         uint256 _bounty,
-<<<<<<< HEAD
         OrganizationInterface _organization,
-        address _burner
-=======
-        IsMemberInterface _membersManager,
         address payable _burner
->>>>>>> f50b058d
     )
         EIP20Gateway(
             _token,
