--- conflicted
+++ resolved
@@ -155,7 +155,6 @@
     }
 
     /**
-<<<<<<< HEAD
      * @notice Creates the hash of a stake intent struct based on its fields.
      *
      * @param _amount Stake amount.
@@ -163,19 +162,6 @@
      * @param _gateway The address of the  gateway where the staking took place.
      *
      * @return stakeIntentHash_ The hash that represents this stake intent.
-=======
-     * @notice Function to calculate stake intent hash.
-     *
-     * @param _amount Stake amount.
-     * @param _beneficiary Mint account.
-     * @param _staker Staker address.
-     * @param _stakerNonce Nonce of staker.
-     * @param _gasPrice Gas price used for reward calculation.
-     * @param _gasLimit Max gas limit for reward calculation.
-     * @param _token EIP20 token address used for stake.
-     *
-     * @return intentHash_ Stake intent hash.
->>>>>>> 9d336030
      */
     function hashStakeIntent(
         uint256 _amount,
@@ -184,18 +170,11 @@
     )
         external
         pure
-<<<<<<< HEAD
         returns (bytes32 stakeIntentHash_)
     {
         stakeIntentHash_ = keccak256(
             abi.encode(
                 STAKE_INTENT_TYPEHASH,
-=======
-        returns (bytes32 intentHash_)
-    {
-        intentHash_ = keccak256(
-            abi.encodePacked(
->>>>>>> 9d336030
                 _amount,
                 _beneficiary,
                 _gateway
