--- conflicted
+++ resolved
@@ -45,48 +45,6 @@
     /* External Functions */
 
     /**
-<<<<<<< HEAD
-     * @notice Calculate the fee amount which is rewarded to facilitator for
-     *         performing message transfers.
-     *
-     * @param _gasConsumed gas consumption during message confirmation.
-     * @param _gasLimit maximum amount of gas can be used for reward.
-     * @param _gasPrice price at which reward is calculated
-     * @param _initialGas initial gas at the start of the process
-     *
-     * @return fee amount
-     * @return totalGasConsumed_ total gas consumed during message transfer
-     */
-    function feeAmount(
-        uint256 _gasConsumed,
-        uint256 _gasLimit,
-        uint256 _gasPrice,
-        uint256 _initialGas
-    )
-        external
-        view
-        returns (
-            uint256 fee_,
-            uint256 totalGasConsumed_
-        )
-    {
-        totalGasConsumed_ = _initialGas.sub(
-            gasleft()
-
-        ).add(
-            _gasConsumed
-        );
-
-        if (totalGasConsumed_ < _gasLimit) {
-            fee_ = totalGasConsumed_.mul(_gasPrice);
-        } else {
-            fee_ = _gasLimit.mul(_gasPrice);
-        }
-    }
-
-    /**
-=======
->>>>>>> 826f63dd
      * @notice Get the storage path of the variable
      *
      * @param _index Index of variable
