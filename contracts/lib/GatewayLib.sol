--- conflicted
+++ resolved
@@ -136,19 +136,11 @@
     }
 
     /**
-<<<<<<< HEAD
-     * @notice  function to calculate staking intent hash.
-     *
-     * @param _amount staking amount.
-     * @param _beneficiary minting account.
-     * @param _staker staking account.
-=======
      * @notice  function to calculate stake intent hash.
      *
      * @param _amount stake amount.
      * @param _beneficiary mint account.
      * @param _staker staker address.
->>>>>>> 4a21b51c
      * @param _stakerNonce nounce of staker.
      * @param _gasPrice price used for reward calculation.
      * @param _gasLimit max limit for reward calculation.
