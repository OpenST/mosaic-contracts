pragma solidity ^0.5.0;

// Copyright 2017 OpenST Ltd.
//
// Licensed under the Apache License, Version 2.0 (the "License");
// you may not use this file except in compliance with the License.
// You may obtain a copy of the License at
//
//    http://www.apache.org/licenses/LICENSE-2.0
//
// Unless required by applicable law or agreed to in writing, software
// distributed under the License is distributed on an "AS IS" BASIS,
// WITHOUT WARRANTIES OR CONDITIONS OF ANY KIND, either express or implied.
// See the License for the specific language governing permissions and
// limitations under the License.
//
// ----------------------------------------------------------------------------
// Common: Hasher
//
// http://www.simpletoken.org/
//
// ----------------------------------------------------------------------------

/**
 *  @title Hasher contract. 
 *
 *  @notice Hasher contains functions for hashing frequently occuring state variables
 *          required for the process of stake and mint / redeem and unstake.
 */
contract Hasher {

    /*  Public functions */

    /**
     *  @notice Public pure function.
     *
     *  @param _symbol Symbol of the token.
     *  @param _name Name of the token.
     *  @param _chainIdValue Chain id of the value chain.
     *  @param _chainIdUtility Chain id of the utility chain.
     *  @param _openSTUtility Address of the openSTUtility contract.
     *  @param _conversionRate Conversion rate of the token.
     *  @param _conversionRateDecimals Decimal places of conversion rate of token.
     *
     *  @return bytes32 Keccak256 uuid hash. 
     */
    function hashUuid(
        string memory _symbol,
        string memory _name,
        uint256 _chainIdValue,
        uint256 _chainIdUtility,
        address _openSTUtility,
        uint256 _conversionRate,
        uint8 _conversionRateDecimals)
        public
        pure
        returns (bytes32)
    {
        return keccak256(
            abi.encodePacked(
                _symbol,
                _name,
                _chainIdValue,
                _chainIdUtility,
                _openSTUtility,
                _conversionRate,
                _conversionRateDecimals
            )
        );
    }

<<<<<<< HEAD
	/**
	 *  @notice Public pure function.
	 *
	 *  @param _uuid UUID of the token.
	 *  @param _account Staker address.
	 *  @param _accountNonce Nonce of the staker.
	 *  @param _beneficiary Address of the beneficiary on utility chain.
	 *  @param _amountST Amount of ST staked.
	 *  @param _amountUT Amount of UT to mint.
	 *  @param _unlockHeight Block height upto which staking is locked.
	 *  @param _hashLock Hash lock for the stake request. 
	 *
	 *  @return bytes32 Keccak256 stake intent hash.
	 */
	function hashStakeIntent(
		bytes32 _uuid,
		address _account,
		uint256 _accountNonce,
		address _beneficiary,
		uint256 _amountST,
		uint256 _amountUT,
		uint256 _unlockHeight,
		bytes32 _hashLock)
		public
		pure
		returns (bytes32)
	{
		return keccak256(
			abi.encodePacked(
				_uuid,
				_account,
				_accountNonce,
				_beneficiary,
				_amountST,
				_amountUT,
				_unlockHeight,
				_hashLock));
	}

	/**
	 *  @notice Public pure function.
	 *
	 *  @param _uuid UUID of the token.
	 *  @param _account Address of the redeeming account.
	 *  @param _accountNonce Nonce of the redeeming account.
	 *  @param _beneficiary Address of the beneficiary on value chain.
	 *  @param _amountUT Amount of UT to redeem.
	 *  @param _unlockHeight Block height up to which redeeming is locked.
	 *  @param _hashLock Hash lock for the redeem request.
	 *
	 *  @return bytes32 Keccak256 redeem intent hash.
	 */
	function hashRedeemIntent(
		bytes32 _uuid,
		address _account,
		uint256 _accountNonce,
		address _beneficiary,
		uint256 _amountUT,
		uint256 _unlockHeight,
		bytes32 _hashLock)
		public
		pure
		returns (bytes32)
	{
		return keccak256(
			abi.encodePacked(
				_uuid,
				_account,
				_accountNonce,
				_beneficiary,
				_amountUT,
				_unlockHeight,
				_hashLock));
	}
=======
    /**
     *  @notice Public pure function.
     *
     *  @param _uuid UUID of the token.
     *  @param _account Address of the staking account.
     *  @param _accountNonce Nonce of the staking account.
     *  @param _beneficiary Address of the beneficiary on utility chain.
     *  @param _amountST Amount of ST staked.
     *  @param _amountUT Amount of UT to mint.
     *  @param _unlockHeight Block height upto which staking is locked.
     *  @param _hashLock Hash lock for the stake request. 
     *
     *  @return bytes32 Keccak256 staking intent hash.
     */
    function hashStakingIntent(
        bytes32 _uuid,
        address _account,
        uint256 _accountNonce,
        address _beneficiary,
        uint256 _amountST,
        uint256 _amountUT,
        uint256 _unlockHeight,
        bytes32 _hashLock)
        public
        pure
        returns (bytes32)
    {
        return keccak256(
            abi.encodePacked(
                _uuid,
                _account,
                _accountNonce,
                _beneficiary,
                _amountST,
                _amountUT,
                _unlockHeight,
                _hashLock
            )
        );
    }

    /**
     *  @notice Public pure function.
     *
     *  @param _uuid UUID of the token.
     *  @param _account Address of the redeeming account.
     *  @param _accountNonce Nonce of the redeeming account.
     *  @param _beneficiary Address of the beneficiary on value chain.
     *  @param _amountUT Amount of UT to redeem.
     *  @param _unlockHeight Block height up to which redeeming is locked.
     *  @param _hashLock Hash lock for the redemption request. 
     *
     *  @return bytes32 Keccak256 redemption intent hash.
     */
    function hashRedemptionIntent(
        bytes32 _uuid,
        address _account,
        uint256 _accountNonce,
        address _beneficiary,
        uint256 _amountUT,
        uint256 _unlockHeight,
        bytes32 _hashLock)
        public
        pure
        returns (bytes32)
    {
        return keccak256(
            abi.encodePacked(
                _uuid,
                _account,
                _accountNonce,
                _beneficiary,
                _amountUT,
                _unlockHeight,
                _hashLock
            )
        );
    }
>>>>>>> cd4dfc39

    /**
     *  @notice Public pure function.
     *
     *  @param _account Address of the hashing account.
     *  @param _nonce Nonce of the hashing account.
     *
     *  @return bytes32 Keccak256 intent key hash.
     */
    function hashIntentKey(
        address _account,
        uint256 _nonce)
        public
        pure
        returns (bytes32)
    {
        return keccak256(
            abi.encodePacked(
                _account,
                _nonce
            )
        );
    }
}<|MERGE_RESOLUTION|>--- conflicted
+++ resolved
@@ -69,82 +69,6 @@
         );
     }
 
-<<<<<<< HEAD
-	/**
-	 *  @notice Public pure function.
-	 *
-	 *  @param _uuid UUID of the token.
-	 *  @param _account Staker address.
-	 *  @param _accountNonce Nonce of the staker.
-	 *  @param _beneficiary Address of the beneficiary on utility chain.
-	 *  @param _amountST Amount of ST staked.
-	 *  @param _amountUT Amount of UT to mint.
-	 *  @param _unlockHeight Block height upto which staking is locked.
-	 *  @param _hashLock Hash lock for the stake request. 
-	 *
-	 *  @return bytes32 Keccak256 stake intent hash.
-	 */
-	function hashStakeIntent(
-		bytes32 _uuid,
-		address _account,
-		uint256 _accountNonce,
-		address _beneficiary,
-		uint256 _amountST,
-		uint256 _amountUT,
-		uint256 _unlockHeight,
-		bytes32 _hashLock)
-		public
-		pure
-		returns (bytes32)
-	{
-		return keccak256(
-			abi.encodePacked(
-				_uuid,
-				_account,
-				_accountNonce,
-				_beneficiary,
-				_amountST,
-				_amountUT,
-				_unlockHeight,
-				_hashLock));
-	}
-
-	/**
-	 *  @notice Public pure function.
-	 *
-	 *  @param _uuid UUID of the token.
-	 *  @param _account Address of the redeeming account.
-	 *  @param _accountNonce Nonce of the redeeming account.
-	 *  @param _beneficiary Address of the beneficiary on value chain.
-	 *  @param _amountUT Amount of UT to redeem.
-	 *  @param _unlockHeight Block height up to which redeeming is locked.
-	 *  @param _hashLock Hash lock for the redeem request.
-	 *
-	 *  @return bytes32 Keccak256 redeem intent hash.
-	 */
-	function hashRedeemIntent(
-		bytes32 _uuid,
-		address _account,
-		uint256 _accountNonce,
-		address _beneficiary,
-		uint256 _amountUT,
-		uint256 _unlockHeight,
-		bytes32 _hashLock)
-		public
-		pure
-		returns (bytes32)
-	{
-		return keccak256(
-			abi.encodePacked(
-				_uuid,
-				_account,
-				_accountNonce,
-				_beneficiary,
-				_amountUT,
-				_unlockHeight,
-				_hashLock));
-	}
-=======
     /**
      *  @notice Public pure function.
      *
@@ -223,7 +147,6 @@
             )
         );
     }
->>>>>>> cd4dfc39
 
     /**
      *  @notice Public pure function.
