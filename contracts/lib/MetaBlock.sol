pragma solidity ^0.4.24;

// Copyright 2018 OpenST Ltd.
//
// Licensed under the Apache License, Version 2.0 (the "License");
// you may not use this file except in compliance with the License.
// You may obtain a copy of the License at
//
//    http://www.apache.org/licenses/LICENSE-2.0
//
// Unless required by applicable law or agreed to in writing, software
// distributed under the License is distributed on an "AS IS" BASIS,
// WITHOUT WARRANTIES OR CONDITIONS OF ANY KIND, either express or implied.
// See the License for the specific language governing permissions and
// limitations under the License.


/** @title A meta-block of the meta-chain. */
library MetaBlock {

    /** To hash structs according to EIP-712, a type hash is required. */
    bytes32 constant ORIGINTRANSITION_TYPEHASH = keccak256(
        "OriginTransition(uint256 dynasty,bytes32 blockHash,bytes20 coreIdentifier)"
    );
    /** To hash vote message according to EIP-712, a type hash is required. */
    bytes32 constant VOTEMESSAGE_TYPEHASH = keccak256(
        "VoteMessage(bytes20 coreIdentifier,bytes32 transitionHash,bytes32 source,bytes32 target,uint256 sourceHeight,uint256 targetHeight)"
    );


    /** To hash structs according to EIP-712, a type hash is required. */
    bytes32 constant AUXILIARYTRANSITION_TYPEHASH = keccak256(
        "AuxiliaryTransition(bytes20 coreIdentifier,bytes32 kernelHash,uint256 auxiliaryDynasty,bytes32 auxiliaryBlockHash,uint256 accumulatedGas,uint256 originDynasty,bytes32 originBlockHash,bytes32 transactionRoot)"
    );

    /** To hash structs according to EIP-712, a type hash is required. */
    bytes32 constant KERNEL_TYPEHASH = keccak256(
        "Kernel(uint256 height,bytes32 parent,address[] updatedValidators,uint256[] updatedWeights)"
    );

    /* Structs */

    /** The header of a meta-block. */
    struct Header {
        Kernel kernel;
        AuxiliaryTransition transition;
    }

    /** The kernel of a meta-block header. */
    struct Kernel {

        /** The height of this header's block in the chain. */
        uint256 height;

        /** The hash of this block's parent. */
        bytes32 parent;

        /**
         * The array of addresses of the validators that are updated within
         * this block. Updated weights at the same index relate to the address
         * in this array.
         */
        address[] updatedValidators;

        /**
         * The array of weights that corresponds to the updated validators.
         * Updated validators at the same index relate to the weight in this
         * array. Weights of existing validators can only decrease.
         */
        uint256[] updatedWeights;
    }

    /** The transition of a meta-block header. */
    struct AuxiliaryTransition {

        /** A unique identifier that identifies what chain this vote is about. */
        bytes20 coreIdentifier;

        /** Hash of kernel of meta-block for given transition object. */
        bytes32 kernelHash;

        /** The dynasty of the auxiliary block with the above block hash. */
        uint256 auxiliaryDynasty;

        /**
         * The block hash of the last finalized checkpoint on auxiliary that is
         * contained within this meta-block. This block hash may be used to
         * prove state.
         */
        bytes32 auxiliaryBlockHash;

        /**
         * The total gas that has been consumed on auxiliary for all blocks
         * since the meta-blockchain genesis.
         */
        uint256 accumulatedGas;

        /**
         * Dynasty of origin block within latest meta-block
         * reported at auxiliary chain.
         */
        uint256 originDynasty;

        /**
         * Block hash of origin block within latest meta-block reported
         * at auxiliary chain.
         */
        bytes32 originBlockHash;
        /**
         * The transaction root of the meta-block. A trie created by the
         * auxiliary block store from the transaction roots of all blocks.
         */
        bytes32 transactionRoot;
    }

    /**
     * The transition object about the origin chain. It differs from the
     * transition object about the auxiliary chain, as not all data of an
     * auxiliary transition is known for origin.
     */
    struct OriginTransition {
        /**
         * The dynasty of the transition is the dynasty of the source block of
         * the finalization vote that produces this transition.
         */
        uint256 dynasty;

        /** Block hash of the source block of the finalization vote. */
        bytes32 blockHash;

        /**
         * The core identifier identifies which chain this transition object
         * belongs to.
         */
        bytes20 coreIdentifier;
    }
    /**
     * Seal object which tracks vote of validators for a given transition hash.
     */
    struct Seal {
        /**
         * This tracks validators which have been added to this seal.
         */
        mapping(address => bool) validators;

        /** Sum of validator weights that have been added to this seal. */
        uint256 totalVoteWeight;
    }

    /**
     * @notice Takes the parameters of an transition object and returns the
     *         typed hash of it.
     *
     * @param _coreIdentifier A unique identifier that identifies what chain
     *                        this vote is about.
     * @param _kernelHash The hash of the current kernel.
     * @param _auxiliaryDynasty The dynasty number where the meta-block closes
     *                          on the auxiliary chain.
     * @param _auxiliaryBlockHash The block hash where the meta-block closes
     *                          on the auxiliary chain.
     * @param _accumulatedGas The total consumed gas on auxiliary within this
     *                        meta-block.
     * @param _originDynasty Dynasty of origin block within latest meta-block
     *                          reported at auxiliary chain.
     * @param _originBlockHash Block hash of origin block within latest
     *                          meta-block reported at auxiliary chain.
     * @param _transactionRoot The transaction root of the meta-block. A trie
     *                         created by the auxiliary block store from the
     *                         transaction roots of all blocks.
     * @return hash_ The hash of this transition object.
     */
    function hashAuxiliaryTransition(
        bytes20 _coreIdentifier,
        bytes32 _kernelHash,
        uint256 _auxiliaryDynasty,
        bytes32 _auxiliaryBlockHash,
        uint256 _accumulatedGas,
        uint256 _originDynasty,
        bytes32 _originBlockHash,
        bytes32 _transactionRoot
    )
        internal
        pure
        returns (bytes32 hash_)
    {
        hash_ = keccak256(
            abi.encode(
                AUXILIARYTRANSITION_TYPEHASH,
                _coreIdentifier,
                _kernelHash,
                _auxiliaryDynasty,
                _auxiliaryBlockHash,
                _accumulatedGas,
                _originDynasty,
                _originBlockHash,
                _transactionRoot
            )
        );
    }

    /**
     * @notice Takes the parameters of an origin transition and returns the
     *         typed hash of it.
     *
     * @param _dynasty The dynasty of the origin transition object.
     * @param _blockHash The block hash of the origin transition object.
     * @param _coreIdentifier The core identifier of the origin transition
     *                        object.
     *
     * @return hash_ The hash of this transition object.
     */
    function hashOriginTransition(
        uint256 _dynasty,
        bytes32 _blockHash,
        bytes20 _coreIdentifier
    )
        internal
        pure
        returns (bytes32 hash_)
    {
        hash_ = keccak256(
            abi.encode(
                ORIGINTRANSITION_TYPEHASH,
                _dynasty,
                _blockHash,
                _coreIdentifier
            )
        );
    }

    /**
<<<<<<< HEAD
     * @notice Creates the hash of vote.
     *
     * @param _coreIdentifier A unique identifier that identifies what chain
     *                        this vote is about.
     * @param _transition The hash of the transition part of the meta-block
     *                    header at the source block.
     * @param _source The hash of the source block.
     * @param _target The hash of the target block.
     * @param _sourceHeight The height of the source block.
     * @param _targetHeight The height of the target block.
     *
     * @return The hash of the given vote.
     */
    function hashVote(
        bytes20 _coreIdentifier,
        bytes32 _transition,
        bytes32 _source,
        bytes32 _target,
        uint256 _sourceHeight,
        uint256 _targetHeight
    )
        internal
        pure
        returns (bytes32 hashed_)
    {
        hashed_ = keccak256(
            abi.encodePacked(
                VOTEMESSAGE_TYPEHASH,
                _coreIdentifier,
                _transition,
                _source,
                _target,
                _sourceHeight,
                _targetHeight
            )
        );
    }

=======
     * @notice Takes the parameters of a kernel object and returns the
     *         typed hash of it.
     *
     * @param _height The height of meta-block.
     * @param _parent The hash of this block's parent.
     * @param _updatedValidators  The array of addresses of the updated validators.
     * @param _updatedWeights The array of weights that corresponds to
     *                        the updated validators.
     *
     * @return hash_ The hash of kernel.
     */
    function hashKernel(
        uint256 _height,
        bytes32 _parent,
        address[] _updatedValidators,
        uint256[] _updatedWeights
    )
        internal
        pure
        returns (bytes32 hash_)
    {
        hash_ = keccak256(
            abi.encode(
                KERNEL_TYPEHASH,
                _height,
                _parent,
                _updatedValidators,
                _updatedWeights
            )
        );
    }
>>>>>>> 41046acf
}<|MERGE_RESOLUTION|>--- conflicted
+++ resolved
@@ -229,7 +229,6 @@
     }
 
     /**
-<<<<<<< HEAD
      * @notice Creates the hash of vote.
      *
      * @param _coreIdentifier A unique identifier that identifies what chain
@@ -268,37 +267,4 @@
         );
     }
 
-=======
-     * @notice Takes the parameters of a kernel object and returns the
-     *         typed hash of it.
-     *
-     * @param _height The height of meta-block.
-     * @param _parent The hash of this block's parent.
-     * @param _updatedValidators  The array of addresses of the updated validators.
-     * @param _updatedWeights The array of weights that corresponds to
-     *                        the updated validators.
-     *
-     * @return hash_ The hash of kernel.
-     */
-    function hashKernel(
-        uint256 _height,
-        bytes32 _parent,
-        address[] _updatedValidators,
-        uint256[] _updatedWeights
-    )
-        internal
-        pure
-        returns (bytes32 hash_)
-    {
-        hash_ = keccak256(
-            abi.encode(
-                KERNEL_TYPEHASH,
-                _height,
-                _parent,
-                _updatedValidators,
-                _updatedWeights
-            )
-        );
-    }
->>>>>>> 41046acf
 }