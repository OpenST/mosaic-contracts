--- conflicted
+++ resolved
@@ -25,7 +25,7 @@
 
     /** To hash structs according to EIP-712, a type hash is required. */
     bytes32 constant AUXILIARYTRANSITION_TYPEHASH = keccak256(
-        "AuxiliaryTransition(bytes20 coreIdentifier,bytes32 kernelHash,uint256 auxiliaryDynasty,bytes32 auxiliaryBlockHash,uint256 gas,uint256 originDynasty,bytes32 originBlockHash,bytes32 transactionRoot)"
+        "AuxiliaryTransition(bytes20 coreIdentifier,bytes32 kernelHash,uint256 auxiliaryDynasty,bytes32 auxiliaryBlockHash,uint256 accumulatedGas,uint256 originDynasty,bytes32 originBlockHash,bytes32 transactionRoot)"
     );
 
     /** To hash structs according to EIP-712, a type hash is required. */
@@ -164,36 +164,7 @@
     )
         internal
         pure
-<<<<<<< HEAD
         returns (bytes32 hash_)
-=======
-        returns (bytes32)
-    {
-        return keccak256(abi.encode(_accumulatedGas));
-    }
-
-    /**
-     * @notice Takes the parameters of a kernel object and returns the
-     *         typed hash of it.
-     *
-     * @param _height The height of meta-block.
-     * @param _parent The hash of this block's parent.
-     * @param _updatedValidators  The array of addresses of the updated validators.
-     * @param _updatedWeights The array of weights that corresponds to
-     *                        the updated validators.
-     *
-     * @return The hash of kernel.
-     */
-    function hashKernel(
-        uint256 _height,
-        bytes32 _parent,
-        address[] _updatedValidators,
-        uint256[] _updatedWeights
-    )
-        internal
-        pure
-        returns (bytes32)
->>>>>>> f8162666
     {
         hash_ = keccak256(
             abi.encode(
@@ -202,7 +173,7 @@
                 _kernelHash,
                 _auxiliaryDynasty,
                 _auxiliaryBlockHash,
-                _gas,
+                _accumulatedGas,
                 _originDynasty,
                 _originBlockHash,
                 _transactionRoot
