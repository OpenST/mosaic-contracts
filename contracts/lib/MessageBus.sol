pragma solidity ^0.5.0;

// Copyright 2018 OpenST Ltd.
//
// Licensed under the Apache License, Version 2.0 (the "License");
// you may not use this file except in compliance with the License.
// You may obtain a copy of the License at
//
//    http://www.apache.org/licenses/LICENSE-2.0
//
// Unless required by applicable law or agreed to in writing, software
// distributed under the License is distributed on an "AS IS" BASIS,
// WITHOUT WARRANTIES OR CONDITIONS OF ANY KIND, either express or implied.
// See the License for the specific language governing permissions and
// limitations under the License.
//
// ----------------------------------------------------------------------------
//
// http://www.simpletoken.org/
//
// ----------------------------------------------------------------------------

import "./MerklePatriciaProof.sol";
import "./SafeMath.sol";
import "./BytesLib.sol";

library MessageBus {

    /* Usings */

    using SafeMath for uint256;


    /* Enums */

    /** Status of the message state machine. */
    enum MessageStatus {
        Undeclared,
        Declared,
        Progressed,
        DeclaredRevocation,
        Revoked
    }

    /** Status of the message state machine. */
    enum MessageBoxType {
        Outbox,
        Inbox
    }


    /* Structs */

    /** MessageBox stores the inbox and outbox mapping. */
    struct MessageBox {

        /** Maps message hash to the MessageStatus. */
        mapping(bytes32 => MessageStatus) outbox;

        /** Maps message hash to the MessageStatus. */
        mapping(bytes32 => MessageStatus) inbox;
    }

    /** A Message is sent between gateways. */
    struct Message {

        /** Intent hash of specific request type. */
        bytes32 intentHash;

        /** Nonce of the sender. */
        uint256 nonce;

        /** Gas price that sender will pay for reward. */
        uint256 gasPrice;

        /** Gas limit that sender will pay. */
        uint256 gasLimit;

        /** Address of the message sender. */
        address sender;

        /** Hash lock provided by the facilitator. */
        bytes32 hashLock;

        /**
         * The amount of the gas consumed, this is used for reward
         * calculation.
         */
        uint256 gasConsumed;
    }


    /* Constants */

    bytes32 public constant MESSAGE_TYPEHASH = keccak256(
        abi.encode(
            "Message(bytes32 intentHash,uint256 nonce,uint256 gasPrice,uint256 gasLimit,address sender,bytes32 hashLock)"
        )
    );

    /**
     * Position of outbox in struct MessageBox.
     * This is used to generate storage merkel proof.
     */
    uint8 public constant OUTBOX_OFFSET = 0;

    /**
     * Position of inbox in struct MessageBox.
     * This is used to generate storage merkel proof.
     */
    uint8 public constant INBOX_OFFSET = 1;


    /* External Functions */

    /**
     * @notice Declare a new message. This will update the outbox status to
     *         `Declared` for the given message hash.
     *
     * @param _messageBox Message Box.
     * @param _message Message object.
     *
     * @return messageHash_ Message hash
     */
    function declareMessage(
        MessageBox storage _messageBox,
        Message storage _message
    )
        external
        returns (bytes32 messageHash_)
    {
        messageHash_ = messageDigest(_message);
        require(
            _messageBox.outbox[messageHash_] == MessageStatus.Undeclared,
            "Message on source must be Undeclared."
        );

        // Update the outbox message status to `Declared`.
        _messageBox.outbox[messageHash_] = MessageStatus.Declared;
    }

    /**
     * @notice Confirm a new message that is declared in outbox on the source
     *         chain. Merkle proof will be performed to verify the declared
     *         status in source chains outbox. This will update the inbox
     *         status to `Declared` for the given message hash.
     *
     * @param _messageBox Message Box.
     * @param _message Message object.
     * @param _rlpParentNodes RLP encoded parent node data to prove in
     *                        messageBox outbox.
     * @param _messageBoxOffset position of the messageBox.
     * @param _storageRoot Storage root for proof.
     *
     * @return messageHash_ Message hash.
     */
    function confirmMessage(
        MessageBox storage _messageBox,
        Message storage _message,
        bytes calldata _rlpParentNodes,
        uint8 _messageBoxOffset,
        bytes32 _storageRoot
    )
        external
        returns (bytes32 messageHash_)
    {
        messageHash_ = messageDigest(_message);
        require(
            _messageBox.inbox[messageHash_] == MessageStatus.Undeclared,
            "Message on target must be Undeclared."
        );

        // Get the storage path to verify proof.
        bytes memory path = bytes32ToBytes(
            storageVariablePathForStruct(
                _messageBoxOffset,
                OUTBOX_OFFSET,
                messageHash_
            )
        );

        // Verify the merkle proof.
        require(
            MerklePatriciaProof.verify(
                keccak256(abi.encodePacked(MessageStatus.Declared)),
                path,
                _rlpParentNodes,
                _storageRoot
            ),
            "Merkle proof verification failed."
        );

        // Update the message box inbox status to `Declared`.
        _messageBox.inbox[messageHash_] = MessageStatus.Declared;
    }

    /**
     * @notice Update the outbox message hash status to `Progressed`.
     *
     * @param _messageBox Message Box.
     * @param _message Message object.
     * @param _unlockSecret Unlock secret for the hash lock provided while
     *                      declaration.
     *
     * @return messageHash_ Message hash.
     */
    function progressOutbox(
        MessageBox storage _messageBox,
        Message storage _message,
        bytes32 _unlockSecret
    )
        external
        returns (bytes32 messageHash_)
    {
        require(
            _message.hashLock == keccak256(abi.encode(_unlockSecret)),
            "Invalid unlock secret."
        );

        messageHash_ = messageDigest(_message);
        require(
            _messageBox.outbox[messageHash_] == MessageStatus.Declared,
            "Message on source must be Declared."
        );

        // Update the outbox message status to `Progressed`.
        _messageBox.outbox[messageHash_] = MessageStatus.Progressed;
    }

    /**
     * @notice Update the status for the outbox for a given message hash to
     *         `Progressed`. Merkle proof is used to verify status of inbox in
     *         source chain. This is an alternative approach to hashlocks.
     *
     * @dev The messsage status for the message hash in the inbox should be
     *      either `Declared` or `Progresses`. Either of this status will be
     *      verified with the merkle proof.
     *
     * @param _messageBox Message Box.
     * @param _message Message object.
     * @param _rlpParentNodes RLP encoded parent node data to prove in
     *                        messageBox inbox.
     * @param _messageBoxOffset Position of the messageBox.
     * @param _storageRoot Storage root for proof.
     * @param _messageStatus Message status of message hash in the inbox of
     *                       source chain.
     *
     * @return messageHash_ Message hash.
     */
    function progressOutboxWithProof(
        MessageBox storage _messageBox,
        Message storage _message,
        bytes calldata _rlpParentNodes,
        uint8 _messageBoxOffset,
        bytes32 _storageRoot,
        MessageStatus _messageStatus
    )
        external
        returns (bytes32 messageHash_)
    {
        messageHash_ = messageDigest(_message);

        if(_messageBox.outbox[messageHash_] == MessageStatus.Declared) {

            /*
             * The inbox message status of target must be either `Declared` or
             * `Progressed` when outbox message status at source is `Declared`.
             */
            require(
                _messageStatus == MessageStatus.Declared ||
                _messageStatus == MessageStatus.Progressed,
                "Message on target must be Declared or Progressed."
            );

        } else if (_messageBox.outbox[messageHash_] == MessageStatus.DeclaredRevocation) {

            /*
             * The inbox message status of target must be either `Progressed`
             * when outbox message status at source is `DeclaredRevocation`.
             */
            require(
                _messageStatus == MessageStatus.Progressed,
                "Message on target must be Progressed."
            );
<<<<<<< HEAD
=======

>>>>>>> d3f60947
        } else {
            revert("Status of message on source must be Declared or DeclareRevocation.");
        }

        bytes memory storagePath = bytes32ToBytes(
            storageVariablePathForStruct(
                _messageBoxOffset,
                INBOX_OFFSET,
                messageHash_
            )
        );

        // Verify the merkle proof.
        require(
            MerklePatriciaProof.verify(
                keccak256(abi.encodePacked(_messageStatus)),
                storagePath,
                _rlpParentNodes,
                _storageRoot),
            "Merkle proof verification failed."
        );

        _messageBox.outbox[messageHash_] = MessageStatus.Progressed;
    }

    /**
     * @notice Update the status for the inbox for a given message hash to
     *         `Progressed`
     *
     * @param _messageBox Message Box.
     * @param _message Message object.
     * @param _unlockSecret Unlock secret for the hash lock provided while
     *                      declaration.
     *
     * @return messageHash_ Message hash.
     */
    function progressInbox(
        MessageBox storage _messageBox,
        Message storage _message,
        bytes32 _unlockSecret
    )
        external
        returns (bytes32 messageHash_)
    {
        require(
            _message.hashLock == keccak256(abi.encode(_unlockSecret)),
            "Invalid unlock secret."
        );

        messageHash_ = messageDigest(_message);
        require(
            _messageBox.inbox[messageHash_] == MessageStatus.Declared,
            "Message on target status must be Declared."
        );

        _messageBox.inbox[messageHash_] = MessageStatus.Progressed;
    }

    /**
     * @notice Update the status for the inbox for a given message hash to
     *         `Progressed`. Merkle proof is used to verify status of outbox in
     *         source chain. This is an alternative approach to hashlocks.
     *
     * @dev The messsage status for the message hash in the outbox should be
     *      either `Declared` or `Progresses`. Either of this status will be
     *      verified in the merkle proof.
     *
     * @param _messageBox Message Box.
     * @param _message Message object.
     * @param _rlpParentNodes RLP encoded parent node data to prove in
     *                        messageBox outbox.
     * @param _messageBoxOffset Position of the messageBox.
     * @param _storageRoot Storage root for proof.
     * @param _messageStatus Message status of message hash in the outbox of
     *                       source chain.
     *
     * @return messageHash_ Message hash.
     */
    function progressInboxWithProof(
        MessageBox storage _messageBox,
        Message storage _message,
        bytes calldata _rlpParentNodes,
        uint8 _messageBoxOffset,
        bytes32 _storageRoot,
        MessageStatus _messageStatus
    )
        external
        returns (bytes32 messageHash_)
    {
        // Outbox message status must be either `Declared` or `Progressed`.
        require(
            _messageStatus == MessageStatus.Declared ||
            _messageStatus == MessageStatus.Progressed,
            "Message on source must be Declared or Progressed."
        );

        messageHash_ = messageDigest(_message);
        require(
            _messageBox.inbox[messageHash_] == MessageStatus.Declared,
            "Message on target must be Declared."
        );

        // The outbox is at location OUTBOX_OFFSET of the MessageBox struct.
        bytes memory path = bytes32ToBytes(
            storageVariablePathForStruct(
                _messageBoxOffset,
                OUTBOX_OFFSET,
                messageHash_
            )
        );

        // Perform the merkle proof.
        require(
            MerklePatriciaProof.verify(
                keccak256(abi.encodePacked(_messageStatus)),
                path,
                _rlpParentNodes,
                _storageRoot
            ),
            "Merkle proof verification failed."
        );

        _messageBox.inbox[messageHash_] = MessageStatus.Progressed;
    }

    /**
     * @notice Declare a new revocation message. This will update the outbox
     *         status to `DeclaredRevocation` for the given message hash.
     *
     * @dev In order to declare revocation the existing message status for the
     *      given message hash should be `Declared`.
     *
     * @param _messageBox Message Box.
     * @param _message Message object.
     *
     * @return messageHash_ Message hash.
     */
    function declareRevocationMessage(
        MessageBox storage _messageBox,
        Message storage _message
    )
        external
        returns (bytes32 messageHash_)
    {
        messageHash_ = messageDigest(_message);
        require(
            _messageBox.outbox[messageHash_] == MessageStatus.Declared,
            "Message on source must be Declared."
        );

        _messageBox.outbox[messageHash_] = MessageStatus.DeclaredRevocation;
    }

    /**
     * @notice Confirm a revocation message that is declared in the outbox of
     *         source chain. This will update the outbox status to
     *         `Revoked` for the given message hash.
     *
     * @dev In order to declare revocation the existing message status for the
     *      given message hash should be `Declared`.
     *
     * @param _messageBox Message Box.
     * @param _message Message object.
     * @param _rlpParentNodes RLP encoded parent node data to prove in
     *                        messageBox outbox.
     * @param _messageBoxOffset Position of the messageBox.
     * @param _storageRoot Storage root for proof.
     *
     * @return messageHash_ Message hash.
     */
    function confirmRevocation(
        MessageBox storage _messageBox,
        Message storage _message,
        bytes calldata _rlpParentNodes,
        uint8 _messageBoxOffset,
        bytes32 _storageRoot
    )
        external
        returns (bytes32 messageHash_)
    {
        messageHash_ = messageDigest(_message);
        require(
            _messageBox.inbox[messageHash_] == MessageStatus.Declared,
            "Message on target must be Declared."
        );

        // Get the path.
        bytes memory path = bytes32ToBytes(
            storageVariablePathForStruct(
                _messageBoxOffset,
                OUTBOX_OFFSET,
                messageHash_
            )
        );

        // Perform the merkle proof.
        require(
            MerklePatriciaProof.verify(
                keccak256(abi.encodePacked(MessageStatus.DeclaredRevocation)),
                path,
                _rlpParentNodes,
                _storageRoot
            ),
            "Merkle proof verification failed."
        );

        _messageBox.inbox[messageHash_] = MessageStatus.Revoked;
    }

    /**
     * @notice Update the status for the outbox for a given message hash to
     *         `Revoked`. Merkle proof is used to verify status of inbox in
     *         source chain.
     *
     * @dev The messsage status in the inbox should be
     *      either `DeclaredRevocation` or `Revoked`. Either of this status
     *      will be verified in the merkle proof.
     *
     * @param _messageBox Message Box.
     * @param _message Message object.
     * @param _messageBoxOffset Position of the messageBox.
     * @param _rlpParentNodes RLP encoded parent node data to prove in
     *                        messageBox inbox.
     * @param _storageRoot Storage root for proof.
     * @param _messageStatus Message status of message hash in the inbox of
     *                       source chain.
     *
     * @return messageHash_ Message hash.
     */
    function progressOutboxRevocation(
        MessageBox storage _messageBox,
        Message storage _message,
        uint8 _messageBoxOffset,
        bytes calldata _rlpParentNodes,
        bytes32 _storageRoot,
        MessageStatus _messageStatus
    )
        external
        returns (bytes32 messageHash_)
    {
        require(
            _messageStatus == MessageStatus.Revoked,
            "Message on target status must be Revoked."
        );

        messageHash_ = messageDigest(_message);
        require(
            _messageBox.outbox[messageHash_] ==
            MessageStatus.DeclaredRevocation,
            "Message on source must be DeclaredRevocation."
        );

        // The inbox is at location INBOX_OFFSET of the MessageBox struct.
        bytes memory path = bytes32ToBytes(
            storageVariablePathForStruct(
                _messageBoxOffset,
                INBOX_OFFSET,
                messageHash_
            )
        );

        // Perform the merkle proof.
        require(
            MerklePatriciaProof.verify(
                keccak256(abi.encodePacked(_messageStatus)),
                path,
                _rlpParentNodes,
                _storageRoot
            ),
            "Merkle proof verification failed."
        );

        _messageBox.outbox[messageHash_] = MessageStatus.Revoked;
    }

    /**
     * @notice Returns the type hash of the type "Message".
     *
     * @return messageTypehash_ The type hash of the "Message" type.
     */
    function messageTypehash() public pure returns(bytes32 messageTypehash_) {
        messageTypehash_ = MESSAGE_TYPEHASH;
    }


    /* Public Functions */

    /**
     * @notice Generate message hash from the input params
     *
     * @param _intentHash Intent hash.
     * @param _nonce Nonce of the message sender.
     * @param _gasPrice Gas price.
     *
     * @return messageHash_ Message hash.
     */
    function messageDigest(
        bytes32 _intentHash,
        uint256 _nonce,
        uint256 _gasPrice,
        uint256 _gasLimit,
        address _sender,
        bytes32 _hashLock
    )
        public
        pure
        returns (bytes32 messageHash_)
    {
        messageHash_ = keccak256(
            abi.encode(
                MESSAGE_TYPEHASH,
                _intentHash,
                _nonce,
                _gasPrice,
                _gasLimit,
                _sender,
                _hashLock
            )
        );
    }


    /* Private Functions */

    /**
     * @notice Creates a hash from a message struct.
     *
     * @param _message The message to hash.
     *
     * @return messageHash_ The hash that represents this message.
     */
    function messageDigest(
        Message storage _message
    )
        private
        view
        returns (bytes32 messageHash_)
    {
        messageHash_ = messageDigest(
            _message.intentHash,
            _message.nonce,
            _message.gasPrice,
            _message.gasLimit,
            _message.sender,
            _message.hashLock
        );
    }

    /**
     * @notice Verify the signature is signed by the signer address.
     *
     * @param _message Message hash.
     * @param _signature Signature.
     * @param _signer Signer address.
     *
     * @return success_ `true` if the signature is signed by the signer.
     */
    function verifySignature(
        bytes32 _message,
        bytes memory _signature,
        address _signer
    )
        private
        pure
        returns (bool success_)
    {
        if (_signature.length != 65) {
            return false;
        }
        bytes memory prefix = "\x19Ethereum Signed Message:\n32";

        _message = keccak256(abi.encodePacked(prefix, _message));

        bytes32 r;
        bytes32 s;
        uint8 v;
        assembly {
            r := mload(add(_signature, 32))
            s := mload(add(_signature, 64))
            v := byte(0, mload(add(_signature, 96)))
        }
        /*
         * Version of signature should be 27 or 28, but 0 and 1 are also
         * possible versions.
         */
        if (v < 27) {
            v += 27;
        }

        if (v != 27 && v != 28) {
            return false;
        }
        success_ = ecrecover(_message, v, r, s) == _signer;
    }

    /**
     * @notice Get the storage path of the variable inside the struct.
     *
     * @param _structPosition Position of struct variable.
     * @param _offset Offset of variable inside the struct.
     * @param _key Key of variable in case of mapping
     *
     * @return storagePath_ Storage path of the variable.
     */
    function storageVariablePathForStruct(
        uint8 _structPosition,
        uint8 _offset,
        bytes32 _key
    )
        private
        pure
        returns(bytes32 storagePath_)
    {
        if(_offset > 0){
            _structPosition = _structPosition + _offset;
        }

        bytes memory indexBytes = BytesLib.leftPad(
            bytes32ToBytes(bytes32(uint256(_structPosition)))
        );

        bytes memory keyBytes = BytesLib.leftPad(bytes32ToBytes(_key));
        bytes memory path = BytesLib.concat(keyBytes, indexBytes);

        storagePath_ = keccak256(
            abi.encodePacked(keccak256(abi.encodePacked(path)))
        );
    }

    /**
     * @notice Convert bytes32 to bytes.
     *
     * @param _inBytes32 Bytes32 value.
     *
     * @return _inBytes32 value.
     */
    function bytes32ToBytes(bytes32 _inBytes32)
        private
        pure
        returns (bytes memory bytes_)
    {
        bytes_ = new bytes(32);
        assembly {
            mstore(add(32, bytes_), _inBytes32)
        }
    }
}<|MERGE_RESOLUTION|>--- conflicted
+++ resolved
@@ -282,10 +282,7 @@
                 _messageStatus == MessageStatus.Progressed,
                 "Message on target must be Progressed."
             );
-<<<<<<< HEAD
-=======
-
->>>>>>> d3f60947
+
         } else {
             revert("Status of message on source must be Declared or DeclareRevocation.");
         }
