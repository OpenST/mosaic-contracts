<<<<<<< HEAD
const MessageBus = artifacts.require("./gateway/MessageBus.sol");
const GatewayLib = artifacts.require("./gateway/GatewayLib.sol");
const GatewayBase = artifacts.require("./gateway/GatewayBase.sol");

module.exports = function(deployer) {
  deployer.deploy(MessageBus);
  deployer.deploy(GatewayLib);
  deployer.link(GatewayLib,[GatewayBase]);
=======
let MessageBus = artifacts.require("./gateway/MessageBus.sol"),
    GatewayLib = artifacts.require("./gateway/GatewayLib.sol"),
    Gateway = artifacts.require("Gateway");

module.exports = function(deployer) {
    deployer.deploy(MessageBus);
    deployer.deploy(GatewayLib);
    deployer.link(GatewayLib, [Gateway]);
    deployer.link(MessageBus, [Gateway]);
>>>>>>> 094fe116
};

<|MERGE_RESOLUTION|>--- conflicted
+++ resolved
@@ -1,22 +1,13 @@
-<<<<<<< HEAD
+
 const MessageBus = artifacts.require("./gateway/MessageBus.sol");
 const GatewayLib = artifacts.require("./gateway/GatewayLib.sol");
 const GatewayBase = artifacts.require("./gateway/GatewayBase.sol");
+const Gateway = artifacts.require("Gateway");
 
 module.exports = function(deployer) {
   deployer.deploy(MessageBus);
   deployer.deploy(GatewayLib);
-  deployer.link(GatewayLib,[GatewayBase]);
-=======
-let MessageBus = artifacts.require("./gateway/MessageBus.sol"),
-    GatewayLib = artifacts.require("./gateway/GatewayLib.sol"),
-    Gateway = artifacts.require("Gateway");
-
-module.exports = function(deployer) {
-    deployer.deploy(MessageBus);
-    deployer.deploy(GatewayLib);
-    deployer.link(GatewayLib, [Gateway]);
-    deployer.link(MessageBus, [Gateway]);
->>>>>>> 094fe116
+  deployer.link(GatewayLib, [GatewayBase, Gateway]);
+  deployer.link(MessageBus, [Gateway]);
 };
 
