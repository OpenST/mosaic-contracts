const MessageBus = artifacts.require("./gateway/MessageBus.sol");
const GatewayLib = artifacts.require("./gateway/GatewayLib.sol");
const GatewayBase = artifacts.require("./gateway/GatewayBase.sol");
const EIP20Gateway = artifacts.require("EIP20Gateway");
const MockGatewayLib = artifacts.require("MockGatewayLib");
const MockGatewayBase = artifacts.require("MockGatewayBase");
const MetaBlock = artifacts.require("../contracts/lib/MetaBlock.sol");
const BlockStore = artifacts.require("../contracts/BlockStore.sol");
const TestEIP20Gateway = artifacts.require("TestEIP20Gateway");
const EIP20CoGateway = artifacts.require("EIP20CoGateway");
const TestEIP20CoGateway = artifacts.require("TestEIP20CoGateway");
const AuxiliaryBlockStore = artifacts.require(
    "../contracts/AuxiliaryBlockStore.sol"
);
const MockMessageBus = artifacts.require("./gateway/MockMessageBus.sol");
const MessageBusWrapper = artifacts.require('./test/MessageBusWrapper');
const MockMerklePatriciaProof = artifacts.require('./test/MockMerklePatriciaProof');
const MerklePatriciaProofTest = artifacts.require('./MerklePatriciaProofTest');
const MerklePatriciaProof = artifacts.require('./MerklePatriciaProof');
const TestKernelGateway = artifacts.require('TestKernelGateway');
const TestKernelGatewayFail = artifacts.require('TestKernelGatewayFail');
const KernelGateway = artifacts.require('KernelGateway');

module.exports = function (deployer) {

    deployer.deploy(MerklePatriciaProof);

    deployer.link(MerklePatriciaProof, MessageBus);
    deployer.deploy(MessageBus);

    deployer.link(
        MerklePatriciaProof,
        [GatewayLib, KernelGateway, TestKernelGateway, TestKernelGatewayFail]
    );

    deployer.deploy(GatewayLib);
    deployer.deploy(MockGatewayLib);
    deployer.deploy(MetaBlock);
    deployer.link(GatewayLib, [GatewayBase, EIP20Gateway, TestEIP20Gateway, EIP20CoGateway, TestEIP20CoGateway]);
<<<<<<< HEAD
    deployer.link(MessageBus, [EIP20CoGateway, TestEIP20CoGateway, TestEIP20Gateway, EIP20Gateway]);
=======
    deployer.link(MessageBus, [EIP20CoGateway, TestEIP20CoGateway, TestEIP20Gateway, EIP20Gateway] );
>>>>>>> 2045ace1
    deployer.link(MockGatewayLib, [MockGatewayBase, TestEIP20Gateway]);
    deployer.link(MetaBlock, [BlockStore, AuxiliaryBlockStore]);

    deployer.deploy(MockMerklePatriciaProof);
    deployer.link(MockMerklePatriciaProof, [MockMessageBus]);
    deployer.deploy(MockMessageBus);
    deployer.link(MockMessageBus, MessageBusWrapper);

    deployer.link(MerklePatriciaProof, MerklePatriciaProofTest);

};
<|MERGE_RESOLUTION|>--- conflicted
+++ resolved
@@ -37,11 +37,7 @@
     deployer.deploy(MockGatewayLib);
     deployer.deploy(MetaBlock);
     deployer.link(GatewayLib, [GatewayBase, EIP20Gateway, TestEIP20Gateway, EIP20CoGateway, TestEIP20CoGateway]);
-<<<<<<< HEAD
-    deployer.link(MessageBus, [EIP20CoGateway, TestEIP20CoGateway, TestEIP20Gateway, EIP20Gateway]);
-=======
     deployer.link(MessageBus, [EIP20CoGateway, TestEIP20CoGateway, TestEIP20Gateway, EIP20Gateway] );
->>>>>>> 2045ace1
     deployer.link(MockGatewayLib, [MockGatewayBase, TestEIP20Gateway]);
     deployer.link(MetaBlock, [BlockStore, AuxiliaryBlockStore]);
 
