<<<<<<< HEAD
let MessageBus = artifacts.require("./gateway/MessageBus.sol"),
    TestMessageBus = artifacts.require("./gateway/TestMessageBus.sol"),
    Assert = artifacts.require("./Assert.sol"),
    Gateway = artifacts.require("Gateway"),
    GatewayLib = artifacts.require("GatewayLib");

module.exports = function(deployer) {
    deployer.deploy(GatewayLib);
    deployer.deploy(MessageBus);
    deployer.deploy(Assert);
    deployer.link(GatewayLib, [Gateway]);
    deployer.link(MessageBus, [TestMessageBus, Gateway]);
    deployer.link(Assert, [TestMessageBus]);
    deployer.deploy(TestMessageBus);
=======
let MessageBus = artifacts.require("./gateway/MessageBus.sol");

module.exports = function(deployer) {
  deployer.deploy(MessageBus);
>>>>>>> 43bf57ca
};

<|MERGE_RESOLUTION|>--- conflicted
+++ resolved
@@ -1,23 +1,6 @@
-<<<<<<< HEAD
-let MessageBus = artifacts.require("./gateway/MessageBus.sol"),
-    TestMessageBus = artifacts.require("./gateway/TestMessageBus.sol"),
-    Assert = artifacts.require("./Assert.sol"),
-    Gateway = artifacts.require("Gateway"),
-    GatewayLib = artifacts.require("GatewayLib");
-
-module.exports = function(deployer) {
-    deployer.deploy(GatewayLib);
-    deployer.deploy(MessageBus);
-    deployer.deploy(Assert);
-    deployer.link(GatewayLib, [Gateway]);
-    deployer.link(MessageBus, [TestMessageBus, Gateway]);
-    deployer.link(Assert, [TestMessageBus]);
-    deployer.deploy(TestMessageBus);
-=======
 let MessageBus = artifacts.require("./gateway/MessageBus.sol");
 
 module.exports = function(deployer) {
   deployer.deploy(MessageBus);
->>>>>>> 43bf57ca
 };
 
