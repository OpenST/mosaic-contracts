--- conflicted
+++ resolved
@@ -12,11 +12,7 @@
     "solidity-coverage": "0.5.11",
     "solparse": "2.2.5",
     "truffle": "beta",
-<<<<<<< HEAD
-    "web3": "1.0.0-beta.33"
-=======
     "web3": "1.0.0-beta.36"
->>>>>>> 1876dd4a
   },
   "scripts": {
     "test": "truffle test"
