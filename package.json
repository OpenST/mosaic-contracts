--- conflicted
+++ resolved
@@ -3,12 +3,6 @@
   "version": "0.9.1",
   "description": "",
   "devDependencies": {
-<<<<<<< HEAD
-    "truffle": "^4.1.8",
-    "ganache-cli": "^6.1.0",
-    "abi-decoder": "^1.0.9",
-    "ethereumjs-util": "^5.2.0"
-=======
     "abi-decoder": "1.0.9",
     "assert": "1.4.1",
     "bignumber.js": "4.1.0",
@@ -18,7 +12,6 @@
     "solparse": "2.2.5",
     "truffle": "4.1.8",
     "web3": "1.0.0-beta.33"
->>>>>>> 073c6537
   },
   "author": "OpenST Foundation Ltd.",
   "license": "Apache v2.0"
