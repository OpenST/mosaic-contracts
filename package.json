{
  "name": "openst-protocol",
  "version": "0.9.1",
  "description": "",
  "dependencies": {
    "assert": "^1.4.1",
    "bignumber": "^1.1.0",
    "bignumber.js": "^4.1.0",
    "eth-proof": "^0.2.1",
    "ethereumjs-account": "^2.0.5",
    "ethereumjs-util": "^5.2.0",
    "js-sha3": "^0.7.0",
    "keccak": "^1.4.0",
    "leveldown": "^3.0.2",
    "levelup": "^2.0.2",
    "merkle-patricia-tree": "^2.3.1",
    "moment": "^2.19.2",
<<<<<<< HEAD
    "web3": "^1.0.0-beta.33"
=======
    "rlp": "^2.0.0",
    "web3": "1.0.0-beta.33"
>>>>>>> 47f28c72
  },
  "devDependencies": {
    "truffle": "^4.1.8",
    "ganache-cli": "^6.0.3",
    "abi-decoder": "^1.0.9",
    "ethereumjs-testrpc": "^6.0.3"
  },
  "author": "OpenST Foundation Ltd.",
  "license": "Apache v2.0"
}<|MERGE_RESOLUTION|>--- conflicted
+++ resolved
@@ -15,12 +15,8 @@
     "levelup": "^2.0.2",
     "merkle-patricia-tree": "^2.3.1",
     "moment": "^2.19.2",
-<<<<<<< HEAD
-    "web3": "^1.0.0-beta.33"
-=======
     "rlp": "^2.0.0",
     "web3": "1.0.0-beta.33"
->>>>>>> 47f28c72
   },
   "devDependencies": {
     "truffle": "^4.1.8",
