--- conflicted
+++ resolved
@@ -15,22 +15,14 @@
     "levelup": "^2.0.2",
     "merkle-patricia-tree": "^2.3.1",
     "moment": "^2.19.2",
-<<<<<<< HEAD
+    "web3": "^1.0.0-beta.33"
     "rlp": "^2.0.0",
-    "web3": "1.0.0-beta.33"
-  },
-  "devDependencies": {
-    "truffle": "^4.1.7",
-=======
-    "web3": "^1.0.0-beta.33"
   },
   "devDependencies": {
     "truffle": "^4.1.8",
     "ganache-cli": "^6.0.3",
->>>>>>> 8392aa00
     "abi-decoder": "^1.0.9",
-    "ethereumjs-testrpc": "^6.0.3",
-    "ganache-cli": "^6.0.3"
+    "ethereumjs-testrpc": "^6.0.3"
   },
   "author": "OpenST Foundation Ltd.",
   "license": "Apache v2.0"
