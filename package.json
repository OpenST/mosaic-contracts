{
  "name": "openst-protocol",
  "version": "0.9.1",
  "description": "",
  "dependencies": {
    "assert": "^1.4.1",
    "bignumber": "^1.1.0",
    "bignumber.js": "^4.1.0",
    "keccak": "^1.4.0",
    "moment": "^2.19.2",
    "web3": "^1.0.0-beta.33"
  },
  "devDependencies": {
    "truffle": "^4.1.8",
<<<<<<< HEAD
    "ganache-cli": "^6.0.3",
    "abi-decoder": "^1.0.9",
    "ethereumjs-testrpc": "^6.0.3",
    "ethereumjs-util": "^5.2.0",
    "solparse": "^2.2.5"
=======
    "ganache-cli": "^6.1.0",
    "abi-decoder": "^1.0.9"
>>>>>>> 905b08a9
  },
  "author": "OpenST Foundation Ltd.",
  "license": "Apache v2.0"
}<|MERGE_RESOLUTION|>--- conflicted
+++ resolved
@@ -12,16 +12,9 @@
   },
   "devDependencies": {
     "truffle": "^4.1.8",
-<<<<<<< HEAD
     "ganache-cli": "^6.0.3",
     "abi-decoder": "^1.0.9",
-    "ethereumjs-testrpc": "^6.0.3",
-    "ethereumjs-util": "^5.2.0",
     "solparse": "^2.2.5"
-=======
-    "ganache-cli": "^6.1.0",
-    "abi-decoder": "^1.0.9"
->>>>>>> 905b08a9
   },
   "author": "OpenST Foundation Ltd.",
   "license": "Apache v2.0"
