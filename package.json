{
  "name": "mosaic-contracts",
  "version": "0.10.0-alpha.0",
  "description": "Mosaic contracts provide ABIs and BINs for EVM smart contracts to run mosaic.",
  "keywords": [
    "ethereum",
    "mosaic",
    "gateway",
    "anchor"
  ],
  "homepage": "https://openst.org/",
  "repository": {
    "type": "git",
    "url": "https://github.com/OpenSTFoundation/mosaic-contracts"
  },
  "devDependencies": {
    "abi-decoder": "1.2.0",
    "assert": "1.4.1",
    "bn.js": "4.11.8",
    "chai": "4.2.0",
    "colors": "1.3.3",
    "eslint": "5.10.0",
    "eslint-config-airbnb-base": "13.1.0",
    "eslint-plugin-import": "2.14.0",
    "ganache-cli": "6.1.8",
    "inquirer": "6.2.1",
    "keccak": "1.4.0",
    "mocha": "5.2.0",
    "rlp": "2.1.0",
    "solidity-coverage": "0.5.11",
    "solparse": "2.2.5",
    "truffle": "beta",
    "wait-port": "^0.2.2",
    "web3": "1.0.0-beta.36"
  },
  "scripts": {
    "compile": "truffle compile",
    "compile-all": "truffle compile --all",
    "test": "truffle test",
<<<<<<< HEAD
    "test:integration": "cd test_integration && ./main.sh",
    "test:deployment_tool": "mocha tools/deployment_tool/test",
    "ganache": "sh tools/runGanacheCli.sh",
=======
    "test:deployment_tool": "mocha tools/deployment_tool/test",
    "test:integration": "mocha --recursive --no-timeouts test_integration",
    "ganache": "sh tools/runGanacheCli.sh",
    "build-package": "node tools/build_package.js",
    "prepare": "npm run compile-all && npm run build-package",
>>>>>>> fe5ad28c
    "deploy:gateway": "npm run compile && node tools/blue_deployment/scripts/step1_origin_contracts.js"
  },
  "main": "dist/index.js",
  "files": [
    "dist"
  ],
  "author": "OpenST Foundation Ltd.",
  "license": "Apache v2.0"
}<|MERGE_RESOLUTION|>--- conflicted
+++ resolved
@@ -37,17 +37,11 @@
     "compile": "truffle compile",
     "compile-all": "truffle compile --all",
     "test": "truffle test",
-<<<<<<< HEAD
+    "test:deployment_tool": "mocha tools/deployment_tool/test",
     "test:integration": "cd test_integration && ./main.sh",
-    "test:deployment_tool": "mocha tools/deployment_tool/test",
-    "ganache": "sh tools/runGanacheCli.sh",
-=======
-    "test:deployment_tool": "mocha tools/deployment_tool/test",
-    "test:integration": "mocha --recursive --no-timeouts test_integration",
     "ganache": "sh tools/runGanacheCli.sh",
     "build-package": "node tools/build_package.js",
     "prepare": "npm run compile-all && npm run build-package",
->>>>>>> fe5ad28c
     "deploy:gateway": "npm run compile && node tools/blue_deployment/scripts/step1_origin_contracts.js"
   },
   "main": "dist/index.js",
