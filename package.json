{
  "name": "openst-protocol",
  "version": "0.9.1",
  "description": "",
<<<<<<< HEAD
  "dependencies": {
    "assert": "^1.4.1",
    "bignumber": "^1.1.0",
    "bignumber.js": "^4.1.0",

    "keccak": "^1.4.0",
    "moment": "^2.19.2",
    "solparse": "^2.2.5",
    "web3": "^1.0.0-beta.33"
  },
  "devDependencies": {
    "truffle": "^4.1.8",
    "ganache-cli": "^6.1.0",
    "abi-decoder": "^1.0.9",
    "ethereumjs-util": "^5.2.0"
=======
  "devDependencies": {
    "abi-decoder": "1.0.9",
    "assert": "1.4.1",
    "bignumber.js": "4.1.0",
    "ganache-cli": "6.1.0",
    "keccak": "1.4.0",
    "rlp": "2.1.0",
    "solparse": "2.2.5",
    "truffle": "4.1.8",
    "web3": "1.0.0-beta.33"
>>>>>>> 4974cf0d
  },
  "author": "OpenST Foundation Ltd.",
  "license": "Apache v2.0"
}<|MERGE_RESOLUTION|>--- conflicted
+++ resolved
@@ -2,23 +2,6 @@
   "name": "openst-protocol",
   "version": "0.9.1",
   "description": "",
-<<<<<<< HEAD
-  "dependencies": {
-    "assert": "^1.4.1",
-    "bignumber": "^1.1.0",
-    "bignumber.js": "^4.1.0",
-
-    "keccak": "^1.4.0",
-    "moment": "^2.19.2",
-    "solparse": "^2.2.5",
-    "web3": "^1.0.0-beta.33"
-  },
-  "devDependencies": {
-    "truffle": "^4.1.8",
-    "ganache-cli": "^6.1.0",
-    "abi-decoder": "^1.0.9",
-    "ethereumjs-util": "^5.2.0"
-=======
   "devDependencies": {
     "abi-decoder": "1.0.9",
     "assert": "1.4.1",
@@ -29,7 +12,6 @@
     "solparse": "2.2.5",
     "truffle": "4.1.8",
     "web3": "1.0.0-beta.33"
->>>>>>> 4974cf0d
   },
   "author": "OpenST Foundation Ltd.",
   "license": "Apache v2.0"
