{
  "name": "openst-protocol",
  "version": "0.9.1",
  "description": "",
  "dependencies": {
    "assert": "^1.4.1",
    "bignumber": "^1.1.0",
    "bignumber.js": "^4.1.0",
    "keccak": "^1.4.0",
    "moment": "^2.19.2",
    "web3": "^1.0.0-beta.33"
  },
  "devDependencies": {
<<<<<<< HEAD
    "truffle": "^4.1.7",
=======
    "truffle": "^4.1.8",
    "ganache-cli": "^6.0.3",
>>>>>>> 8392aa00
    "abi-decoder": "^1.0.9",
    "ethereumjs-testrpc": "^6.0.3",
    "ganache-cli": "^6.0.3"
  },
  "author": "OpenST Foundation Ltd.",
  "license": "Apache v2.0"
}<|MERGE_RESOLUTION|>--- conflicted
+++ resolved
@@ -11,12 +11,8 @@
     "web3": "^1.0.0-beta.33"
   },
   "devDependencies": {
-<<<<<<< HEAD
-    "truffle": "^4.1.7",
-=======
     "truffle": "^4.1.8",
     "ganache-cli": "^6.0.3",
->>>>>>> 8392aa00
     "abi-decoder": "^1.0.9",
     "ethereumjs-testrpc": "^6.0.3",
     "ganache-cli": "^6.0.3"
