--- conflicted
+++ resolved
@@ -5,14 +5,8 @@
   "devDependencies": {
     "abi-decoder": "1.2.0",
     "assert": "1.4.1",
-<<<<<<< HEAD
-    "bignumber.js": "4.1.0",
-    "ethereumjs-abi": "^0.6.5",
-    "ganache-cli": "6.1.0",
-=======
     "bn.js": "4.11.8",
     "ganache-cli": "6.1.8",
->>>>>>> 2e1aff59
     "keccak": "1.4.0",
     "rlp": "2.1.0",
     "solidity-coverage": "0.5.11",
