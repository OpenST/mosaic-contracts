--- conflicted
+++ resolved
@@ -28,9 +28,6 @@
   - npm run test
   - npm run test:deployment_tool
   - npm run test:integration
-<<<<<<< HEAD
-=======
   - npm run build-package
->>>>>>> fe5ad28c
 after_script:
   - kill $(ps aux | grep 'ganache-cli' | awk '{print $2}')