// Copyright 2017 OpenST Ltd.
//
// Licensed under the Apache License, Version 2.0 (the "License");
// you may not use this file except in compliance with the License.
// You may obtain a copy of the License at
//
//    http://www.apache.org/licenses/LICENSE-2.0
//
// Unless required by applicable law or agreed to in writing, software
// distributed under the License is distributed on an "AS IS" BASIS,
// WITHOUT WARRANTIES OR CONDITIONS OF ANY KIND, either express or implied.
// See the License for the specific language governing permissions and
// limitations under the License.
//
// ----------------------------------------------------------------------------
// Test: Registrar_utils.js
//
// http://www.simpletoken.org/
//
// ----------------------------------------------------------------------------

const BigNumber = require('bignumber.js');

const rootPrefix = ".."
  , constants = require(rootPrefix + '/test/lib/constants')
;

var SimpleToken = artifacts.require("./SimpleToken/SimpleToken.sol");
var Registrar 	= artifacts.require("./Registrar.sol");
var OpenSTUtility = artifacts.require("./OpenSTUtilityMock.sol");
var OpenSTValue = artifacts.require("./OpenSTValueMock.sol");
var CoreMock 		= artifacts.require("./CoreMock.sol");
<<<<<<< HEAD
var Workers = artifacts.require("./Workers.sol");
=======
var Workers = artifacts.require("./Workers.sol")
>>>>>>> fd171c76

/// @dev Deploy 
module.exports.deployRegistrar = async (artifacts, accounts) => {
	const chainIdValue   = 3;
	const chainIdUtility = 1410;
	const valueToken   	 = await SimpleToken.new();
	const registrar    	 = await Registrar.new();
	const staker	  	 = accounts[2];
	const amountST		 = new BigNumber(web3.toWei(2, "ether"));
	const deactivationHeight = new BigNumber(web3.toWei(100000000, "ether"));
	const admin = accounts[3];
	const ops = accounts[2];

	// Registrar is OpsManaged
	await registrar.setOpsAddress(accounts[1]);
	await registrar.setAdminAddress(accounts[3]);

	// Set SimpleToken admin to in order to finalize SimpleToken
	await valueToken.setAdminAddress(accounts[3]);
	// SimpleToken must be finalized to permit certain transfers
	await valueToken.finalize({ from: accounts[3] });
    await valueToken.transfer(staker, amountST);

	// Deploy worker contract
	const workers = await Workers.new(valueToken.address)
		, worker1 = accounts[7];
	await workers.setAdminAddress(admin);
	await workers.setOpsAddress(ops);
	await workers.setWorker(worker1, deactivationHeight, {from:ops});

<<<<<<< HEAD
    const openSTValue 	= await OpenSTValue.new(chainIdValue, valueToken.address, registrar.address, constants.VALUE_CHAIN_BLOCK_TIME);
	const coreForOpenSTUtility   = await CoreMock.new(registrar.address, chainIdUtility, chainIdValue, openSTValue.address, constants.VALUE_CHAIN_BLOCK_TIME, workers.address);
	const openSTUtility = await OpenSTUtility.new(chainIdValue, chainIdUtility, registrar.address, coreForOpenSTUtility.address ,constants.UTILITY_CHAIN_BLOCK_TIME, { gas: 10000000 });
	const core 		  	 = await CoreMock.new(registrar.address, chainIdValue, chainIdUtility, openSTUtility.address, constants.UTILITY_CHAIN_BLOCK_TIME, workers.address);
=======
	const openSTValue 	= await OpenSTValue.new(chainIdValue, valueToken.address, registrar.address);
    const coreUC = await CoreMock.new(registrar.address,  chainIdUtility, chainIdValue, openSTValue.address, workers.address);
    const openSTUtility = await OpenSTUtility.new(chainIdValue, chainIdUtility, registrar.address, coreUC.address, { gas: 10000000 });
    const coreVC  = await CoreMock.new(registrar.address, chainIdValue, chainIdUtility, openSTUtility.address, workers.address);

>>>>>>> fd171c76
	return {
		valueToken  	: valueToken,
		registrar 		: registrar,
		openSTUtility 	: openSTUtility,
		openSTValue 	: openSTValue,
		core 			: coreVC
	}
}<|MERGE_RESOLUTION|>--- conflicted
+++ resolved
@@ -30,11 +30,7 @@
 var OpenSTUtility = artifacts.require("./OpenSTUtilityMock.sol");
 var OpenSTValue = artifacts.require("./OpenSTValueMock.sol");
 var CoreMock 		= artifacts.require("./CoreMock.sol");
-<<<<<<< HEAD
 var Workers = artifacts.require("./Workers.sol");
-=======
-var Workers = artifacts.require("./Workers.sol")
->>>>>>> fd171c76
 
 /// @dev Deploy 
 module.exports.deployRegistrar = async (artifacts, accounts) => {
@@ -65,18 +61,11 @@
 	await workers.setOpsAddress(ops);
 	await workers.setWorker(worker1, deactivationHeight, {from:ops});
 
-<<<<<<< HEAD
     const openSTValue 	= await OpenSTValue.new(chainIdValue, valueToken.address, registrar.address, constants.VALUE_CHAIN_BLOCK_TIME);
 	const coreForOpenSTUtility   = await CoreMock.new(registrar.address, chainIdUtility, chainIdValue, openSTValue.address, constants.VALUE_CHAIN_BLOCK_TIME, workers.address);
 	const openSTUtility = await OpenSTUtility.new(chainIdValue, chainIdUtility, registrar.address, coreForOpenSTUtility.address ,constants.UTILITY_CHAIN_BLOCK_TIME, { gas: 10000000 });
 	const core 		  	 = await CoreMock.new(registrar.address, chainIdValue, chainIdUtility, openSTUtility.address, constants.UTILITY_CHAIN_BLOCK_TIME, workers.address);
-=======
-	const openSTValue 	= await OpenSTValue.new(chainIdValue, valueToken.address, registrar.address);
-    const coreUC = await CoreMock.new(registrar.address,  chainIdUtility, chainIdValue, openSTValue.address, workers.address);
-    const openSTUtility = await OpenSTUtility.new(chainIdValue, chainIdUtility, registrar.address, coreUC.address, { gas: 10000000 });
-    const coreVC  = await CoreMock.new(registrar.address, chainIdValue, chainIdUtility, openSTUtility.address, workers.address);
 
->>>>>>> fd171c76
 	return {
 		valueToken  	: valueToken,
 		registrar 		: registrar,
