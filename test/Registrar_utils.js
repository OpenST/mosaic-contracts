// Copyright 2017 OpenST Ltd.
//
// Licensed under the Apache License, Version 2.0 (the "License");
// you may not use this file except in compliance with the License.
// You may obtain a copy of the License at
//
//    http://www.apache.org/licenses/LICENSE-2.0
//
// Unless required by applicable law or agreed to in writing, software
// distributed under the License is distributed on an "AS IS" BASIS,
// WITHOUT WARRANTIES OR CONDITIONS OF ANY KIND, either express or implied.
// See the License for the specific language governing permissions and
// limitations under the License.
//
// ----------------------------------------------------------------------------
// Test: Registrar_utils.js
//
// http://www.simpletoken.org/
//
// ----------------------------------------------------------------------------

const BigNumber = require('bignumber.js');

var SimpleToken = artifacts.require("./SimpleToken/SimpleToken.sol");
var Registrar 	= artifacts.require("./Registrar.sol");
var OpenSTUtility = artifacts.require("./OpenSTUtilityMock.sol");
var OpenSTValue = artifacts.require("./OpenSTValueMock.sol");
<<<<<<< HEAD
var CoreMock 		= artifacts.require("./CoreMock.sol");
var Workers = artifacts.require("./Workers.sol")
=======
var Core 		= artifacts.require("./Core.sol");
var Workers = artifacts.require("./Workers.sol");
var proof = require('./data/proof');
>>>>>>> 073c6537

/// @dev Deploy 
module.exports.deployRegistrar = async (artifacts, accounts) => {
	const chainIdValue   = 3;
	const chainIdUtility = 1410;
	const valueToken   	 = await SimpleToken.new();
	const registrar    	 = await Registrar.new();
	const staker	  	 = accounts[2];
	const amountST		 = new BigNumber(web3.toWei(2, "ether"));
	const deactivationHeight = new BigNumber(web3.toWei(100000000, "ether"));
	const admin = accounts[3];
	const ops = accounts[2];

	// Registrar is OpsManaged
	await registrar.setOpsAddress(accounts[1]);
	await registrar.setAdminAddress(accounts[3]);

	// Set SimpleToken admin to in order to finalize SimpleToken
	await valueToken.setAdminAddress(accounts[3]);
	// SimpleToken must be finalized to permit certain transfers
	await valueToken.finalize({ from: accounts[3] });
    await valueToken.transfer(staker, amountST);

	// Deploy worker contract
	const workers = await Workers.new(valueToken.address)
		, worker1 = accounts[7];
	await workers.setAdminAddress(admin);
	await workers.setOpsAddress(ops);
	await workers.setWorker(worker1, deactivationHeight, {from:ops});

	const openSTValue 	= await OpenSTValue.new(chainIdValue, valueToken.address, registrar.address);
<<<<<<< HEAD
    const coreUC = await CoreMock.new(registrar.address,  chainIdUtility, chainIdValue, openSTValue.address, workers.address);
    const openSTUtility = await OpenSTUtility.new(chainIdValue, chainIdUtility, registrar.address, coreUC.address, { gas: 10000000 });
    const coreVC  = await CoreMock.new(registrar.address, chainIdValue, chainIdUtility, openSTUtility.address, workers.address);
=======
	const core 		  	 = await Core.new(registrar.address, chainIdValue, chainIdUtility, openSTUtility.address, 0, proof.account.stateRoot, workers.address);
>>>>>>> 073c6537

	return {
		valueToken  	: valueToken,
		registrar 		: registrar,
		openSTUtility 	: openSTUtility,
		openSTValue 	: openSTValue,
		core 			: coreVC
	}
}<|MERGE_RESOLUTION|>--- conflicted
+++ resolved
@@ -25,14 +25,9 @@
 var Registrar 	= artifacts.require("./Registrar.sol");
 var OpenSTUtility = artifacts.require("./OpenSTUtilityMock.sol");
 var OpenSTValue = artifacts.require("./OpenSTValueMock.sol");
-<<<<<<< HEAD
 var CoreMock 		= artifacts.require("./CoreMock.sol");
-var Workers = artifacts.require("./Workers.sol")
-=======
-var Core 		= artifacts.require("./Core.sol");
 var Workers = artifacts.require("./Workers.sol");
 var proof = require('./data/proof');
->>>>>>> 073c6537
 
 /// @dev Deploy 
 module.exports.deployRegistrar = async (artifacts, accounts) => {
@@ -64,13 +59,9 @@
 	await workers.setWorker(worker1, deactivationHeight, {from:ops});
 
 	const openSTValue 	= await OpenSTValue.new(chainIdValue, valueToken.address, registrar.address);
-<<<<<<< HEAD
-    const coreUC = await CoreMock.new(registrar.address,  chainIdUtility, chainIdValue, openSTValue.address, workers.address);
+    const coreUC = await CoreMock.new(registrar.address,  chainIdUtility, chainIdValue, openSTValue.address, 0, proof.account.stateRoot, workers.address);
     const openSTUtility = await OpenSTUtility.new(chainIdValue, chainIdUtility, registrar.address, coreUC.address, { gas: 10000000 });
-    const coreVC  = await CoreMock.new(registrar.address, chainIdValue, chainIdUtility, openSTUtility.address, workers.address);
-=======
-	const core 		  	 = await Core.new(registrar.address, chainIdValue, chainIdUtility, openSTUtility.address, 0, proof.account.stateRoot, workers.address);
->>>>>>> 073c6537
+    const coreVC  = await CoreMock.new(registrar.address, chainIdValue, chainIdUtility, openSTUtility.address,  0, proof.account.stateRoot, workers.address);
 
 	return {
 		valueToken  	: valueToken,
