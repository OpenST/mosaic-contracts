// Copyright 2017 OpenST Ltd.
//
// Licensed under the Apache License, Version 2.0 (the "License");
// you may not use this file except in compliance with the License.
// You may obtain a copy of the License at
//
//    http://www.apache.org/licenses/LICENSE-2.0
//
// Unless required by applicable law or agreed to in writing, software
// distributed under the License is distributed on an "AS IS" BASIS,
// WITHOUT WARRANTIES OR CONDITIONS OF ANY KIND, either express or implied.
// See the License for the specific language governing permissions and
// limitations under the License.
//
// ----------------------------------------------------------------------------
// Test: Registrar_utils.js
//
// http://www.simpletoken.org/
//
// ----------------------------------------------------------------------------

const BigNumber = require('bignumber.js');

const rootPrefix = ".."
  , constants = require(rootPrefix + '/test/lib/constants')
;

var SimpleToken = artifacts.require("./SimpleToken/SimpleToken.sol");
var Registrar 	= artifacts.require("./Registrar.sol");
var OpenSTUtility = artifacts.require("./OpenSTUtility.sol");
var OpenSTValue = artifacts.require("./OpenSTValue.sol");
var Core 		= artifacts.require("./Core.sol");
var Workers = artifacts.require("./Workers.sol")

/// @dev Deploy 
module.exports.deployRegistrar = async (artifacts, accounts) => {
	const chainIdValue   = 3;
	const chainIdUtility = 1410;
	const valueToken   	 = await SimpleToken.new();
	const registrar    	 = await Registrar.new();
	const staker	  	 = accounts[2];
	const amountST		 = new BigNumber(web3.toWei(2, "ether"));
	const deactivationHeight = new BigNumber(web3.toWei(100000000, "ether"));
	const admin = accounts[3];
	const ops = accounts[2];

	// Registrar is OpsManaged
	await registrar.setOpsAddress(accounts[1]);
	await registrar.setAdminAddress(accounts[3]);

	// Set SimpleToken admin to in order to finalize SimpleToken
	await valueToken.setAdminAddress(accounts[3]);
	// SimpleToken must be finalized to permit certain transfers
	await valueToken.finalize({ from: accounts[3] });
    await valueToken.transfer(staker, amountST);

<<<<<<< HEAD
	const openSTUtility = await OpenSTUtility.new(chainIdValue, chainIdUtility, registrar.address, constants.UTILITY_CHAIN_BLOCK_TIME, { gas: 10000000 });
	const openSTValue 	= await OpenSTValue.new(chainIdValue, valueToken.address, registrar.address, constants.VALUE_CHAIN_BLOCK_TIME);
	const core 		  	 = await Core.new(registrar.address, chainIdValue, chainIdUtility, openSTUtility.address);
=======
	// Deploy worker contract
	const workers = await Workers.new(valueToken.address)
		, worker1 = accounts[7];
	await workers.setAdminAddress(admin);
	await workers.setOpsAddress(ops);
	await workers.setWorker(worker1, deactivationHeight, {from:ops});

	const openSTUtility = await OpenSTUtility.new(chainIdValue, chainIdUtility, registrar.address, { gas: 10000000 });
	const openSTValue 	= await OpenSTValue.new(chainIdValue, valueToken.address, registrar.address);
	const core 		  	 = await Core.new(registrar.address, chainIdValue, chainIdUtility, openSTUtility.address, workers.address);
>>>>>>> a31c8989

	return {
		valueToken  	: valueToken,
		registrar 		: registrar,
		openSTUtility 	: openSTUtility,
		openSTValue 	: openSTValue,
		core 			: core
	}
}<|MERGE_RESOLUTION|>--- conflicted
+++ resolved
@@ -54,11 +54,6 @@
 	await valueToken.finalize({ from: accounts[3] });
     await valueToken.transfer(staker, amountST);
 
-<<<<<<< HEAD
-	const openSTUtility = await OpenSTUtility.new(chainIdValue, chainIdUtility, registrar.address, constants.UTILITY_CHAIN_BLOCK_TIME, { gas: 10000000 });
-	const openSTValue 	= await OpenSTValue.new(chainIdValue, valueToken.address, registrar.address, constants.VALUE_CHAIN_BLOCK_TIME);
-	const core 		  	 = await Core.new(registrar.address, chainIdValue, chainIdUtility, openSTUtility.address);
-=======
 	// Deploy worker contract
 	const workers = await Workers.new(valueToken.address)
 		, worker1 = accounts[7];
@@ -66,11 +61,10 @@
 	await workers.setOpsAddress(ops);
 	await workers.setWorker(worker1, deactivationHeight, {from:ops});
 
-	const openSTUtility = await OpenSTUtility.new(chainIdValue, chainIdUtility, registrar.address, { gas: 10000000 });
-	const openSTValue 	= await OpenSTValue.new(chainIdValue, valueToken.address, registrar.address);
+  const openSTUtility = await OpenSTUtility.new(chainIdValue, chainIdUtility, registrar.address, constants.UTILITY_CHAIN_BLOCK_TIME, { gas: 10000000 });
+  const openSTValue 	= await OpenSTValue.new(chainIdValue, valueToken.address, registrar.address, constants.VALUE_CHAIN_BLOCK_TIME);
 	const core 		  	 = await Core.new(registrar.address, chainIdValue, chainIdUtility, openSTUtility.address, workers.address);
->>>>>>> a31c8989
-
+	
 	return {
 		valueToken  	: valueToken,
 		registrar 		: registrar,
