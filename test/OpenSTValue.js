// Copyright 2017 OpenST Ltd.
//
// Licensed under the Apache License, Version 2.0 (the "License");
// you may not use this file except in compliance with the License.
// You may obtain a copy of the License at
//
//    http://www.apache.org/licenses/LICENSE-2.0
//
// Unless required by applicable law or agreed to in writing, software
// distributed under the License is distributed on an "AS IS" BASIS,
// WITHOUT WARRANTIES OR CONDITIONS OF ANY KIND, either express or implied.
// See the License for the specific language governing permissions and
// limitations under the License.
//
// ----------------------------------------------------------------------------
// Test: OpenSTValue.js
//
// http://www.simpletoken.org/
//
// ----------------------------------------------------------------------------

const Utils = require('./lib/utils.js');
const HashLock = require('./lib/hash_lock.js');
const OpenSTValue_utils = require('./OpenSTValue_utils.js');
const Core = artifacts.require("./CoreMock.sol");
const SimpleStake = artifacts.require("./SimpleStake.sol");
const BigNumber = require('bignumber.js');
const proof = require('./data/proof');

const rootPrefix = ".."
    , constant = require(rootPrefix + '/test/lib/constants')
;

///
/// Test stories
///
/// Properties
/// 	has chainIdValue
/// 	has valueToken
/// 	has registrar
/// 	confirms intents mapping index position
/// AddCore
/// 	fails to add core by non-registrar
/// 	fails to add core by registrar when core is null
/// 	fails to add core when registrar != core.registrar
/// 	fails to add core when core.chainIdRemote is null // Cannot test because Core cannot be deployed with null chainIdRemote
///		successfully adds core
///		fails to add core if already exists
///
/// RegisterUtilityToken
///		fails to register by non-registrar
///     fails to register when name is empty
///     fails to register when symbol is empty
/// 	fails to register when conversion rate is not > 0
///		fails to register when core.openSTRemote is null // Cannot test because Core cannot be deployed with null openSTRemote
///		fails to register when the given UUID does not match the calculated hash
///		successfully registers
///		fails to register if already exists
///
/// Stake
///		when the staking account is null
/// 		fails to stake when amount is not > 0
/// 		fails to stake when msg.sender has not approved it to transfer at least the amount
/// 		fails to stake when the SimpleStake address for the given UUID is null
///			fails to stake when the beneficiary is null
///			successfully stakes
///		when the staking account is not null
///			fails to stake when msg.sender is not the stakingAccount
///			successfully stakes
///
/// ProcessStaking
///		fails to process when stakingIntentHash is empty
///		fails to process if hash of unlockSecret does not match hashlock
///		successfully processes
///		fails to reprocess
///
/// ConfirmRedemptionIntent
/// 		fails to confirm by non-registrar
/// 		fails to confirm when utility token does not have a simpleStake address
/// 		fails to confirm when amountUT is not > 0
/// 		fails to confirm when redemptionUnlockHeight is not > 0
/// 		fails to confirm when redemptionIntentHash is empty
/// 		fails to confirm when nonce is not exactly 1 greater than previously
/// 		fails to confirm when redemptionIntentHash does not match calculated hash
/// 		fails to confirm when token balance of stake is not >= amountST
///			successfully confirms
///			fails to confirm a replay
/// 		fails to confirm when amountUT does not convert into at least 1 STWei // Fails
///
/// ProcessUnstaking
/// 	when expirationHeight is > block number
/// 		fails to process when redemptionIntentHash is empty
/// 		fails to process if hash of unlockSecret does not match hashlock
/// 		fails to process when utility token does not have a simpleStake address
///			successfully processes
///			fails to reprocess
/// 	when expirationHeight is < block number // TBD: how or where to test this practically
///

contract('OpenSTValue', function(accounts) {
	const chainIdValue  = 3;
	const chainIdRemote = 1410;
	const openSTRemote  = accounts[4];
	const registrar     = accounts[1];

	const symbol = "ST";
	const name = "Simple Token";
	const conversionRateDecimals = 5;
	const conversionRate = new BigNumber(10 * 10**conversionRateDecimals); // conversion rate => 10

	var valueToken  = null
		, openSTValue = null
		, core = null
		, checkUuid = null
		,result = null
		, hasher = null
		, stakingIntentHash 
		, hashIntentKey = null
		, stake = null
		, nonce = null
		, workers = null
		, validRLPParentNodes = null
		, invalidRLPParentNodes = null;
	;

	describe('Properties', async () => {
		before(async () => {
	        contracts   = await OpenSTValue_utils.deployOpenSTValue(artifacts, accounts);
	        valueToken  = contracts.valueToken;
	        openSTValue = contracts.openSTValue;
	        workers = contracts.workers;
	    })

		it('has chainIdValue', async () => {
			assert.equal(await openSTValue.chainIdValue.call(), chainIdValue);
		})

		it('has valueToken', async () => {
			assert.equal(await openSTValue.valueToken.call(), valueToken.address);
		})

		it('has registrar', async () => {
			assert.equal(await openSTValue.registrar.call(), registrar);
		})

		it('confirms intents mapping index position', async () => {
			const testIntentsKey = await openSTValue.testIntentsKey.call();
	 		const testIntentsMappingValue = await openSTValue.stakingIntents.call(testIntentsKey);
	 		const storagePath = await openSTValue.testStoragePath.call();
	 		// getStorageAt gets the value directly from contract storage
	 		// by passing a parameter determined from the indentified index position of the mapping
	 		const storageValue = await web3.eth.getStorageAt(openSTValue.address, storagePath);
			
			// test confirms correct identification of the index of intents mapping in contract storage
	 		// will raise a flag if the index position of the mapping changes for any reason in OpenSTValue
	 		assert.equal(testIntentsMappingValue, storageValue);
		})		
	})

	describe('AddCore', async () => {
		before(async () => {
	        contracts   = await OpenSTValue_utils.deployOpenSTValue(artifacts, accounts);
	        openSTValue = contracts.openSTValue;
<<<<<<< HEAD
        	core = await Core.new(registrar, chainIdValue, chainIdRemote, openSTRemote, constant.UTILITY_CHAIN_BLOCK_TIME, workers.address);
=======
        	core = await Core.new(registrar, chainIdValue, chainIdRemote, openSTRemote, 0, proof.account.stateRoot, workers.address);
>>>>>>> 49b45f6c
	    })

		it('fails to add core by non-registrar', async () => {
    	await Utils.expectThrow(openSTValue.addCore(core.address, { from: accounts[0] }));
		})

		it('fails to add core by registrar when core is null', async () => {
      await Utils.expectThrow(openSTValue.addCore(0, { from: registrar }));
		})

		it('successfully adds core', async () => {
            assert.equal(await openSTValue.addCore.call(core.address, { from: registrar }), true);
            await openSTValue.addCore(core.address, { from: registrar });
		})

		it('fails to add core if already exists', async () => {
            await Utils.expectThrow(openSTValue.addCore(core.address, { from: registrar }));
		})
	})

	describe('RegisterUtilityToken', async () => {
		before(async () => {
	        contracts   = await OpenSTValue_utils.deployOpenSTValue(artifacts, accounts);
	        valueToken  = contracts.valueToken;
	        openSTValue = contracts.openSTValue;
<<<<<<< HEAD
        	core = await Core.new(registrar, chainIdValue, chainIdRemote, openSTRemote, constant.UTILITY_CHAIN_BLOCK_TIME, workers.address);
=======
        	core = await Core.new(registrar, chainIdValue, chainIdRemote, openSTRemote, 0, proof.account.stateRoot, workers.address);
>>>>>>> 49b45f6c
          await openSTValue.addCore(core.address, { from: registrar });
        	checkUuid = await openSTValue.hashUuid.call(symbol, name, chainIdValue, chainIdRemote, openSTRemote, conversionRate, conversionRateDecimals);
	    })

		it('fails to register by non-registrar', async () => {
            await Utils.expectThrow(openSTValue.registerUtilityToken(symbol, name, conversionRate, conversionRateDecimals, chainIdRemote, 0, checkUuid, { from: accounts[0] }));
		})

		it('fails to register when name is empty', async () => {
            await Utils.expectThrow(openSTValue.registerUtilityToken(symbol, "", conversionRate, conversionRateDecimals, chainIdRemote, 0, checkUuid, { from: registrar }));
		})

		it('fails to register when symbol is empty', async () => {
            await Utils.expectThrow(openSTValue.registerUtilityToken("", name, conversionRate, conversionRateDecimals, chainIdRemote, 0, checkUuid, { from: registrar }));
		})

		it('fails to register when conversion rate is not > 0', async () => {
            await Utils.expectThrow(openSTValue.registerUtilityToken(symbol, name, 0, conversionRateDecimals, chainIdRemote, 0, checkUuid, { from: registrar }));
		})

		it('fails to register when the given UUID does not match the calculated hash', async () => {
            await Utils.expectThrow(openSTValue.registerUtilityToken(symbol, name, conversionRate, conversionRateDecimals, chainIdRemote, 0, "bad checkUuid", { from: registrar }));
		})

		it('successfully registers', async () => {
			assert.equal(await openSTValue.getUuidsSize.call(), 0);
            assert.equal(await openSTValue.registerUtilityToken.call(symbol, name, conversionRate, conversionRateDecimals, chainIdRemote, 0, checkUuid, { from: registrar }), checkUuid);
            result = await openSTValue.registerUtilityToken(symbol, name, conversionRate, conversionRateDecimals, chainIdRemote, 0, checkUuid, { from: registrar });

            // Stake address is returned by UtilityTokenRegistered but verified below rather than by checkUtilityTokenRegisteredEvent
            OpenSTValue_utils.checkUtilityTokenRegisteredEvent(result.logs[0], checkUuid, symbol, name, 18, conversionRate, chainIdRemote, 0);
            var simpleStake = new SimpleStake(result.logs[0].args.stake);
            assert.equal(await simpleStake.uuid.call(), checkUuid);
            assert.equal(await simpleStake.eip20Token.call(), valueToken.address);
			assert.equal(await openSTValue.getUuidsSize.call(), 1);
			assert.equal((await openSTValue.utilityTokens.call(checkUuid))[0], symbol);
		})

		it('fails to register if already exists', async () => {
            await Utils.expectThrow(openSTValue.registerUtilityToken(symbol, name, conversionRate, conversionRateDecimals, chainIdRemote, 0, checkUuid, { from: registrar }));
		})
	})

	describe('Stake', async () => {
		const amountST = new BigNumber(web3.toWei(1, "ether"));
		const lock = HashLock.getHashLock();

		context('when the staking account is null', async () => {
			before(async () => {
		        contracts   = await OpenSTValue_utils.deployOpenSTValue(artifacts, accounts);
		        valueToken  = contracts.valueToken;
		        openSTValue = contracts.openSTValue;
<<<<<<< HEAD
	        	core = await Core.new(registrar, chainIdValue, chainIdRemote, openSTRemote, constant.UTILITY_CHAIN_BLOCK_TIME, workers.address);
=======
	        	core = await Core.new(registrar, chainIdValue, chainIdRemote, openSTRemote, 0, proof.account.stateRoot, workers.address);
>>>>>>> 49b45f6c
	            await openSTValue.addCore(core.address, { from: registrar });
		    })

			it('fails to stake when amount is not > 0', async () => {
	            await Utils.expectThrow(openSTValue.stake(checkUuid, 0, accounts[0], lock.l, accounts[0], { from: accounts[0] }));
			})

			it('fails to stake when msg.sender has not approved it to transfer at least the amount', async () => {
	            await Utils.expectThrow(openSTValue.stake(checkUuid, amountST, accounts[0], lock.l, accounts[0], { from: accounts[0] }));
			})

			it('fails to stake when the SimpleStake address for the given UUID is null', async () => {
				await valueToken.approve(openSTValue.address, amountST, { from: accounts[0] });
	            await Utils.expectThrow(openSTValue.stake(checkUuid, amountST, accounts[0], lock.l, accounts[0], { from: accounts[0] }));
			})

			it('fails to stake when the beneficiary is null', async () => {
	        	checkUuid = await openSTValue.hashUuid.call(symbol, name, chainIdValue, chainIdRemote, openSTRemote, conversionRate, conversionRateDecimals);
				await openSTValue.registerUtilityToken(symbol, name, conversionRate, conversionRateDecimals, chainIdRemote, 0, checkUuid, { from: registrar });
	            await Utils.expectThrow(openSTValue.stake(checkUuid, amountST, 0, lock.l, accounts[0], { from: accounts[0] }));
			})

			it('successfully stakes', async () => {
	            var stakeReturns = await openSTValue.stake.call(checkUuid, amountST, accounts[0], lock.l, accounts[0], { from: accounts[0] });
	            var amountUT = stakeReturns[0].toNumber();
	            nonce = stakeReturns[1].toNumber();

    			// call block number is one less than send block number
				var unlockHeight = stakeReturns[2];
				stakingIntentHash = await openSTValue.hashStakingIntent.call(checkUuid, accounts[0], nonce, accounts[0], amountST,
	            	amountUT, unlockHeight, lock.l);
	            result = await openSTValue.stake(checkUuid, amountST, accounts[0], lock.l, accounts[0], { from: accounts[0] });

	            await OpenSTValue_utils.checkStakingIntentDeclaredEvent(result.logs[0], checkUuid, accounts[0], nonce, hashIntentKey, accounts[0],
								amountST, amountUT, unlockHeight, stakingIntentHash, chainIdRemote);
			})
		})

		context('when the staking account is not null', async () => {

			before(async () => {
		        contracts   = await OpenSTValue_utils.deployOpenSTValue(artifacts, accounts);
		        valueToken  = contracts.valueToken;
		        openSTValue = contracts.openSTValue;
<<<<<<< HEAD
	        	core = await Core.new(registrar, chainIdValue, chainIdRemote, openSTRemote, constant.UTILITY_CHAIN_BLOCK_TIME, workers.address);
=======
	        	core = await Core.new(registrar, chainIdValue, chainIdRemote, openSTRemote, 0, proof.account.stateRoot, workers.address);
>>>>>>> 49b45f6c
	            await openSTValue.addCore(core.address, { from: registrar });
	        	checkUuid = await openSTValue.hashUuid.call(symbol, name, chainIdValue, chainIdRemote, openSTRemote, conversionRate, conversionRateDecimals);
						await openSTValue.registerUtilityToken(symbol, name, conversionRate, conversionRateDecimals, chainIdRemote, accounts[0], checkUuid, { from: registrar });
						await valueToken.approve(openSTValue.address,amountST, { from: accounts[0] });
		    })

			it('fails to stake when msg.sender is not the stakingAccount', async () => {
	            await Utils.expectThrow(openSTValue.stake(checkUuid, amountST, accounts[0], lock.l, accounts[1], { from: accounts[1] }));
			})

			it('successfully stakes', async () => {
	            var stakeReturns = await openSTValue.stake.call(checkUuid, amountST, accounts[0], lock.l, accounts[0], { from: accounts[0] });
	            var amountUT = stakeReturns[0].toNumber();
	            nonce = stakeReturns[1].toNumber();

    			    // call block number is one less than send block number
				var unlockHeight = stakeReturns[2];
	            stakingIntentHash = await openSTValue.hashStakingIntent.call(checkUuid, accounts[0], nonce, accounts[0], amountST,
	            	amountUT, unlockHeight, lock.l);
	            result = await openSTValue.stake(checkUuid, amountST, accounts[0], lock.l, accounts[0], { from: accounts[0] });

	            await OpenSTValue_utils.checkStakingIntentDeclaredEvent(result.logs[0], checkUuid, accounts[0], nonce, hashIntentKey, accounts[0],
								amountST, amountUT, unlockHeight, stakingIntentHash, chainIdRemote);
			})
		})
	})

	describe('ProcessStaking', async () => {
		const amountST = new BigNumber(web3.toWei(1, "ether")),
			amountUT = amountST.mul(new BigNumber(conversionRate)).div(new BigNumber(10**conversionRateDecimals));
			const lock = HashLock.getHashLock();

		before(async () => {
	        contracts   = await OpenSTValue_utils.deployOpenSTValue(artifacts, accounts);
	        valueToken  = contracts.valueToken;
	        openSTValue = contracts.openSTValue;
<<<<<<< HEAD
        	core = await Core.new(registrar, chainIdValue, chainIdRemote, openSTRemote, constant.UTILITY_CHAIN_BLOCK_TIME, workers.address);
=======
        	core = await Core.new(registrar, chainIdValue, chainIdRemote, openSTRemote, 0, proof.account.stateRoot, workers.address);
>>>>>>> 49b45f6c
            await openSTValue.addCore(core.address, { from: registrar });
        	checkUuid = await openSTValue.hashUuid.call(symbol, name, chainIdValue, chainIdRemote, openSTRemote, conversionRate, conversionRateDecimals);
			result = await openSTValue.registerUtilityToken(symbol, name, conversionRate, conversionRateDecimals, chainIdRemote, accounts[0], checkUuid, { from: registrar });
			stake = result.logs[0].args.stake;
			await valueToken.approve(openSTValue.address, amountST, { from: accounts[0] });
			result = await openSTValue.stake(checkUuid, amountST, accounts[0], lock.l, accounts[0], { from: accounts[0] });
			stakingIntentHash = result.logs[0].args._stakingIntentHash;
	    })

		it('fails to process when stakingIntentHash is empty', async () => {
            await Utils.expectThrow(openSTValue.processStaking("", lock.s, { from: accounts[0] }));
		})

		it('fails to process if hash of unlockSecret does not match hashlock', async () => {
			const differentLock = HashLock.getHashLock();
			// registrar can additionally as a fallback process staking in v0.9
			await Utils.expectThrow(openSTValue.processStaking(stakingIntentHash, differentLock.s, { from: accounts[0] }));
		})

		it('fails to processStaking when msg.sender is not staking account', async () => {
		    await Utils.expectThrow(openSTValue.processStaking(stakingIntentHash, lock.s, { from: registrar }));
		})

		it('successfully processes', async () => {
			var openSTValueBal = await valueToken.balanceOf.call(openSTValue.address);
			var stakeBal = await valueToken.balanceOf.call(stake);
			assert.equal(openSTValueBal.toNumber(), amountST);
			assert.equal(stakeBal.toNumber(), 0);
			result = await openSTValue.processStaking(stakingIntentHash, lock.s, { from: accounts[0] });

			openSTValueBal = await valueToken.balanceOf.call(openSTValue.address);
			stakeBal = await valueToken.balanceOf.call(stake);
			assert.equal(openSTValueBal.toNumber(), 0);
			assert.equal(stakeBal.toNumber(), amountST);
      		await OpenSTValue_utils.checkProcessedStakeEvent(result.logs[0], checkUuid, stakingIntentHash, stake, accounts[0], amountST, amountUT, lock.s);
		})

		it('fails to reprocess', async () => {
            await Utils.expectThrow(openSTValue.processStaking(stakingIntentHash, lock.s, { from: accounts[0] }));
		})
	})

	describe('ConfirmRedemptionIntent', async () => {
		// Using accounts[2] as redeemer to confirm that redemption/unstaking is not limited to the staker
		var redeemer 				= accounts[2];
  		var redeemBeneficiary 		= accounts[3];
		var redemptionIntentHash 	= null;
		var redemptionUnlockHeight 	= 110;
		var amountUT 				= conversionRate.div(new BigNumber(10**conversionRateDecimals));

		var unlockHeight = null;
		const lock = HashLock.getHashLock();
		const lockR = HashLock.getHashLock();

		before(async () => {
			contracts   = await OpenSTValue_utils.deployOpenSTValue(artifacts, accounts);
			valueToken  = contracts.valueToken;
			openSTValue = contracts.openSTValue;
<<<<<<< HEAD
			core = await Core.new(registrar, chainIdValue, chainIdRemote, openSTRemote, constant.UTILITY_CHAIN_BLOCK_TIME, workers.address);
=======
			core = await Core.new(registrar, chainIdValue, chainIdRemote, openSTRemote, 0, proof.account.stateRoot, workers.address);
>>>>>>> 49b45f6c
			await openSTValue.addCore(core.address, { from: registrar });
			checkUuid = await openSTValue.hashUuid.call(symbol, name, chainIdValue, chainIdRemote, openSTRemote, conversionRate, conversionRateDecimals);
			result = await openSTValue.registerUtilityToken(symbol, name, conversionRate, conversionRateDecimals, chainIdRemote, 0, checkUuid, { from: registrar });
			stake = result.logs[0].args.stake;
			nonce = await openSTValue.getNextNonce.call(redeemer);
			validRLPParentNodes = await openSTValue.getMockRLPParentNodes(true);
            invalidRLPParentNodes = await openSTValue.getMockRLPParentNodes(false);
		})

		it('fails to confirm by non-registrar', async () => {
            unlockHeight = new BigNumber(redemptionUnlockHeight).plus(web3.eth.blockNumber);
			redemptionIntentHash = await openSTValue.hashRedemptionIntent.call(checkUuid, redeemer, nonce, redeemBeneficiary, amountUT, unlockHeight, lockR.l);
            await Utils.expectThrow(openSTValue.confirmRedemptionIntent(checkUuid, redeemer, nonce, redeemBeneficiary, amountUT, unlockHeight, lockR.l, 0, validRLPParentNodes, { from: accounts[0] }));
		})

		it('fails to confirm when utility token does not have a simpleStake address', async () => {
			// Recalculate hash to confirm that it is not the error
            unlockHeight = new BigNumber(redemptionUnlockHeight).plus(web3.eth.blockNumber);
			redemptionIntentHash = await openSTValue.hashRedemptionIntent.call("bad UUID", redeemer, nonce, redeemBeneficiary, amountUT, unlockHeight, lockR.l);
            await Utils.expectThrow(openSTValue.confirmRedemptionIntent("bad UUID", redeemer, nonce, redeemBeneficiary, amountUT, unlockHeight, lockR.l, 0, validRLPParentNodes, { from: registrar }));
		})

		it('fails to confirm when amountUT is not > 0', async () => {
			// Recalculate hash to confirm that it is not the error
            unlockHeight = new BigNumber(redemptionUnlockHeight).plus(web3.eth.blockNumber);
			redemptionIntentHash = await openSTValue.hashRedemptionIntent.call(checkUuid, redeemer, nonce, redeemBeneficiary, 0, unlockHeight, lockR.l);
            await Utils.expectThrow(openSTValue.confirmRedemptionIntent(checkUuid, redeemer, nonce, redeemBeneficiary, 0, unlockHeight, lockR.l, 0, validRLPParentNodes, { from: registrar }));
		})

		it('fails to confirm when redemptionUnlockHeight is not > 0', async () => {
			// Recalculate hash to confirm that it is not the error
			redemptionIntentHash = await openSTValue.hashRedemptionIntent.call(checkUuid, redeemer, nonce, redeemBeneficiary, amountUT, 0, lockR.l);
            await Utils.expectThrow(openSTValue.confirmRedemptionIntent(checkUuid, redeemer, nonce, redeemBeneficiary, amountUT, 0, lockR.l, 0, validRLPParentNodes, { from: registrar }));
		})

		it('fails to confirm when nonce is not exactly 1 greater than previously', async () => {
			// Recalculate hash to confirm that it is not the error
            unlockHeight = new BigNumber(redemptionUnlockHeight).plus(web3.eth.blockNumber);
			redemptionIntentHash = await openSTValue.hashRedemptionIntent.call(checkUuid, redeemer, nonce.minus(1), redeemBeneficiary, amountUT, unlockHeight, lockR.l);
            await Utils.expectThrow(openSTValue.confirmRedemptionIntent(checkUuid, redeemer, nonce.minus(1), redeemBeneficiary, amountUT, unlockHeight, lockR.l, 0, validRLPParentNodes, { from: registrar }));
		})

		it('fails to confirm when input params does not yeild match for redemptionIntentHash', async () => {
            unlockHeight = new BigNumber(redemptionUnlockHeight).plus(web3.eth.blockNumber);
            await Utils.expectThrow(openSTValue.confirmRedemptionIntent(checkUuid, redeemer, nonce.minus(2), redeemBeneficiary, amountUT, unlockHeight, lockR.l, 0, validRLPParentNodes, { from: registrar }));
		})

		it('fails to confirm when token balance of stake is not >= amountST', async () => {
            unlockHeight = new BigNumber(redemptionUnlockHeight).plus(web3.eth.blockNumber);
			redemptionIntentHash = await openSTValue.hashRedemptionIntent.call(checkUuid, redeemer, nonce, redeemBeneficiary,  amountUT, unlockHeight, lockR.l);
            await Utils.expectThrow(openSTValue.confirmRedemptionIntent(checkUuid, redeemer, nonce, redeemBeneficiary, amountUT, unlockHeight, lockR.l, 0, validRLPParentNodes, { from: registrar }));
		})

        it('fails to confirm when RLPParentNodes are invalid', async () => {
            await Utils.expectThrow(openSTValue.confirmRedemptionIntent(checkUuid, redeemer, nonce.minus(1), redeemBeneficiary, amountUT, redemptionUnlockHeight, lockR.l, 0, invalidRLPParentNodes, { from: registrar }));
        })

		it('successfully confirms', async () => {
			await valueToken.approve(openSTValue.address, 2, { from: accounts[0] });
			result = await openSTValue.stake(checkUuid, 2, accounts[0], lock.l, accounts[0], { from: accounts[0] });
			stakingIntentHash = result.logs[0].args._stakingIntentHash;
			await openSTValue.processStaking(stakingIntentHash, lock.s, { from: accounts[0] });
            unlockHeight = new BigNumber(redemptionUnlockHeight).plus(web3.eth.blockNumber);
			redemptionIntentHash = await openSTValue.hashRedemptionIntent.call(checkUuid, redeemer, nonce, redeemBeneficiary, amountUT, unlockHeight, lockR.l);
			var confirmReturns = await openSTValue.confirmRedemptionIntent.call(checkUuid, redeemer, nonce, redeemBeneficiary, amountUT, unlockHeight, lockR.l, 0, validRLPParentNodes, { from: registrar })
			var amountST = confirmReturns[0];
			assert.equal(amountST, (amountUT / conversionRate)*10**conversionRateDecimals);

            result = await openSTValue.confirmRedemptionIntent(checkUuid, redeemer, nonce, redeemBeneficiary, amountUT, unlockHeight, lockR.l, 0, validRLPParentNodes, { from: registrar });
            var blocks_to_wait_short = await openSTValue.blocksToWaitShort.call();

			var blockNumber = web3.eth.blockNumber;
			var expirationHeight = blockNumber + blocks_to_wait_short.toNumber();
			      await OpenSTValue_utils.checkRedemptionIntentConfirmedEvent(result.logs[0], checkUuid, redemptionIntentHash, redeemer, redeemBeneficiary, amountST, amountUT, expirationHeight);

		})

		it('fails to confirm a replay', async () => {
            unlockHeight = new BigNumber(redemptionUnlockHeight).plus(web3.eth.blockNumber);
			redemptionIntentHash = await openSTValue.hashRedemptionIntent.call(checkUuid, redeemer, nonce, redeemBeneficiary, amountUT, unlockHeight, lockR.l);
            await Utils.expectThrow(openSTValue.confirmRedemptionIntent(checkUuid, redeemer, nonce, redeemBeneficiary, amountUT, unlockHeight, lockR.l, 0, validRLPParentNodes, { from: registrar }));
		})

		// Fails because logic does not prevent attempting to redeem 1 UTWei when the conversion rate is greater than 1
		it('fails to confirm when amountUT does not convert into at least 1 STWei', async () => {
			nonce = await openSTValue.getNextNonce.call(redeemer);

            unlockHeight = new BigNumber(redemptionUnlockHeight).plus(web3.eth.blockNumber);
			// 1 STWei == 10 UTWei at the given conversion rate
			redemptionIntentHash = await openSTValue.hashRedemptionIntent.call(checkUuid, redeemer, nonce, redeemBeneficiary, 1, unlockHeight, lockR.l);
            await Utils.expectThrow(openSTValue.confirmRedemptionIntent(checkUuid, redeemer, nonce, redeemBeneficiary, 1, unlockHeight, lockR.l, 0, validRLPParentNodes, { from: registrar }));
		})

        it('fails to confirm when block number is equal/greater to safe unlockHeight', async () => {
            await valueToken.approve(openSTValue.address, 2, { from: accounts[0] });
            result = await openSTValue.stake(checkUuid, 2, accounts[0], lock.l, accounts[0], { from: accounts[0] });
            stakingIntentHash = result.logs[0].args._stakingIntentHash;
            await openSTValue.processStaking(stakingIntentHash, lock.s, { from: accounts[0] });
            unlockHeight = new BigNumber(redemptionUnlockHeight).plus(web3.eth.blockNumber);
            redemptionIntentHash = await openSTValue.hashRedemptionIntent.call(checkUuid, redeemer, nonce, redeemBeneficiary, amountUT, unlockHeight, lockR.l);
            // blockToWaitLong = 110
            // blockToWaitMedium = 60
            // blockToWaitLong-blockToWaitMedium = 50; so the value 49
            for (var i=0; i<49; i++){
            	await Utils.expectThrow(openSTValue.confirmRedemptionIntent(checkUuid, redeemer, nonce, redeemBeneficiary, amountUT, unlockHeight, lockR.l, 0, invalidRLPParentNodes, { from: registrar }));
            }

            await Utils.expectThrow(openSTValue.confirmRedemptionIntent(checkUuid, redeemer, nonce, redeemBeneficiary, amountUT, unlockHeight, lockR.l, 0, validRLPParentNodes, { from: registrar }));

        })
	})

	describe('ProcessUnstaking', async () => {
		var redeemer 				= accounts[2];
  	    var redeemBeneficiary       = accounts[3];
		var notRedeemer				= accounts[5];
		var redemptionIntentHash 	= null;
		var redemptionUnlockHeight 	= 110;
		var amountUT 				= conversionRate.div(new BigNumber(10**conversionRateDecimals));

        var unlockHeight = null;
		const lock = HashLock.getHashLock();
		const lockR = HashLock.getHashLock();

		context('when expirationHeight is > block number', async () => {
			before(async () => {
		        contracts   = await OpenSTValue_utils.deployOpenSTValue(artifacts, accounts);
		        valueToken  = contracts.valueToken;
		        openSTValue = contracts.openSTValue;
<<<<<<< HEAD
        		validRLPParentNodes = await openSTValue.getMockRLPParentNodes(true);
	        	core = await Core.new(registrar, chainIdValue, chainIdRemote, openSTRemote, constant.UTILITY_CHAIN_BLOCK_TIME, workers.address);
=======
		        validRLPParentNodes = await openSTValue.getMockRLPParentNodes(true);
		        core = await Core.new(registrar, chainIdValue, chainIdRemote, openSTRemote, 0, proof.account.stateRoot, workers.address);
>>>>>>> 49b45f6c
	            await openSTValue.addCore(core.address, { from: registrar });
	        	checkUuid = await openSTValue.hashUuid.call(symbol, name, chainIdValue, chainIdRemote, openSTRemote, conversionRate, conversionRateDecimals);
				result = await openSTValue.registerUtilityToken(symbol, name, conversionRate, conversionRateDecimals, chainIdRemote, 0, checkUuid, { from: registrar });
				stake = result.logs[0].args.stake;
				nonce = await openSTValue.getNextNonce.call(redeemer);
				await valueToken.approve(openSTValue.address, 1, { from: accounts[0] });
				result = await openSTValue.stake(checkUuid, 1, accounts[0], lock.l, accounts[0], { from: accounts[0] });
				stakingIntentHash = result.logs[0].args._stakingIntentHash;
				await openSTValue.processStaking(stakingIntentHash, lock.s,{ from: accounts[0] });
                unlockHeight = new BigNumber(redemptionUnlockHeight).plus(web3.eth.blockNumber);
				redemptionIntentHash = await openSTValue.hashRedemptionIntent.call(checkUuid, redeemer, nonce, redeemBeneficiary, amountUT, unlockHeight, lockR.l);
                await openSTValue.confirmRedemptionIntent(checkUuid, redeemer, nonce, redeemBeneficiary, amountUT, unlockHeight, lockR.l,  0, validRLPParentNodes, { from: registrar });
		    })

			it('fails to process when redemptionIntentHash is empty', async () => {
	            await Utils.expectThrow(openSTValue.processUnstaking("", lockR.s, { from: notRedeemer }));
			})

			it('fails to process if hash of unlockSecret does not match hashlock', async () => {
	            await Utils.expectThrow(openSTValue.processUnstaking(redemptionIntentHash, "incorrect unlock secret", { from: notRedeemer }));
			})

			it('fails to process when utility token does not have a simpleStake address', async () => {
	            await Utils.expectThrow(openSTValue.processUnstaking("bad hash", lockR.s, { from: notRedeemer }));
			})

			it('successfully processes', async () => {
				var stakeBal = await valueToken.balanceOf.call(stake);
				var redeemBeneficiaryBal = await valueToken.balanceOf.call(redeemer);
				assert.equal(stakeBal.toNumber(), 1);
				assert.equal(redeemBeneficiaryBal.toNumber(), 0);
				result = await openSTValue.processUnstaking(redemptionIntentHash, lockR.s, { from: redeemer });

				stakeBal = await valueToken.balanceOf.call(stake);
				redeemBeneficiaryBal = await valueToken.balanceOf.call(redeemBeneficiary);
  			assert.equal(stakeBal.toNumber(), 0);
				assert.equal(redeemBeneficiaryBal.toNumber(), 1);
				      await OpenSTValue_utils.checkProcessedUnstakeEvent(result.logs[0], checkUuid, redemptionIntentHash, stake, redeemer, redeemBeneficiary, 1, lockR.s);
			})

			it('fails to reprocess', async () => {
	            await Utils.expectThrow(openSTValue.processUnstaking(redemptionIntentHash, lockR.s, { from: notRedeemer }));
			})
		})
	})


	// Revert Staking before ProcessStaking
	describe('Process RevertStaking before ProcessStaking', async () => {

		const lock = HashLock.getHashLock();

		context('Revert Stake', async () => {

			var staker = accounts[0];
			var owner  = accounts[1];
			var amountST = new BigNumber(web3.toWei(126, "ether"));
			var amountUT = null;
			var unlockHeight = null;

			before(async () => {
				contracts   = await OpenSTValue_utils.deployOpenSTValue(artifacts, accounts);
				valueToken  = contracts.valueToken;
				openSTValue = contracts.openSTValue;
<<<<<<< HEAD
				core = await Core.new(registrar, chainIdValue, chainIdRemote, openSTRemote, constant.UTILITY_CHAIN_BLOCK_TIME ,workers.address);
=======
				core = await Core.new(registrar, chainIdValue, chainIdRemote, openSTRemote, 0, proof.account.stateRoot, workers.address);
>>>>>>> 49b45f6c
				await openSTValue.addCore(core.address, { from: registrar });
				checkUuid = await openSTValue.hashUuid.call(symbol, name, chainIdValue, chainIdRemote, openSTRemote, conversionRate, conversionRateDecimals);
				await openSTValue.registerUtilityToken(symbol, name, conversionRate, conversionRateDecimals, chainIdRemote, staker, checkUuid, { from: registrar });
				await valueToken.approve(openSTValue.address, amountST, { from: staker });

				//Successfully Staking
				var stakeReturns = await openSTValue.stake.call(checkUuid, amountST, staker, lock.l, staker, { from: staker });
				amountUT = stakeReturns[0].toNumber();
				nonce = stakeReturns[1].toNumber();

				// call block number is one less than send block number
				unlockHeight = stakeReturns[2];
				stakingIntentHash = await openSTValue.hashStakingIntent.call(checkUuid, staker, nonce, staker, amountST, amountUT, unlockHeight, lock.l);
				result = await openSTValue.stake(checkUuid, amountST, staker, lock.l, staker, { from: staker });
				await OpenSTValue_utils.checkStakingIntentDeclaredEvent(result.logs[0], checkUuid, staker, nonce, hashIntentKey, staker, amountST, amountUT, unlockHeight, stakingIntentHash, chainIdRemote);

			});

			it('fails to process when stakingIntentHash is empty', async () => {

				await Utils.expectThrow(openSTValue.revertStaking("", {from: staker}));

			});

			it('fails to process when stakingIntentHash is Bad Hash', async () => {

				await Utils.expectThrow(openSTValue.revertStaking("Bad Hash", {from: staker}));

			});

			it('fails to process when reverting before waiting period ends', async () => {
				// for test of the test case lets make sure that waiting period is ended
				var waitTime = await openSTValue.blocksToWaitLong.call();
				waitTime = waitTime.toNumber()-3;
				// Wait time less 1 block for preceding test case and 1 block because condition is <=
				for (var i = 0; i < waitTime ; i++) {
						await Utils.expectThrow(openSTValue.revertStaking(stakingIntentHash, {from: staker}));
				}

			});

			it('success  processing revert staking', async () => {

				var result = await openSTValue.revertStaking(stakingIntentHash, {from: staker});
				OpenSTValue_utils.checkRevertStakingEventProtocol(result.logs[0], checkUuid, stakingIntentHash, staker, amountST, amountUT);

			});

			it('fails to process revert staking', async () => {

				await Utils.expectThrow(openSTValue.revertStaking(stakingIntentHash, {from: staker}));

			});

		})

		// Revert Staking After ProcessStaking
		context('Revert Staking After ProcessStaking', async () => {
			var staker = accounts[0];
			var owner  = accounts[1];
			var amountST = new BigNumber(web3.toWei(126, "ether"));
			var amountUT = null;
			var unlockHeight = null;

			before(async () => {
				contracts   = await OpenSTValue_utils.deployOpenSTValue(artifacts, accounts);
				valueToken  = contracts.valueToken;
				openSTValue = contracts.openSTValue;
<<<<<<< HEAD
				core = await Core.new(registrar, chainIdValue, chainIdRemote, openSTRemote, constant.UTILITY_CHAIN_BLOCK_TIME, workers.address);
=======
				core = await Core.new(registrar, chainIdValue, chainIdRemote, openSTRemote, 0, proof.account.stateRoot, workers.address);
>>>>>>> 49b45f6c
				await openSTValue.addCore(core.address, { from: registrar });
				checkUuid = await openSTValue.hashUuid.call(symbol, name, chainIdValue, chainIdRemote, openSTRemote, conversionRate, conversionRateDecimals);
				await openSTValue.registerUtilityToken(symbol, name, conversionRate, conversionRateDecimals, chainIdRemote, staker, checkUuid, { from: registrar });
				await valueToken.approve(openSTValue.address, amountST, { from: staker });

				//Successfully Staking
				var stakeReturns = await openSTValue.stake.call(checkUuid, amountST, staker, lock.l, staker, { from: staker });
				amountUT = stakeReturns[0].toNumber();
				nonce = stakeReturns[1].toNumber();

				// call block number is one less than send block number
				unlockHeight = stakeReturns[2];
				stakingIntentHash = await openSTValue.hashStakingIntent.call(checkUuid, staker, nonce, staker, amountST,
					amountUT, unlockHeight, lock.l);
				result = await openSTValue.stake(checkUuid, amountST, staker, lock.l, staker, { from: staker });
				await OpenSTValue_utils.checkStakingIntentDeclaredEvent(result.logs[0], checkUuid, staker, nonce, hashIntentKey, staker, amountST, amountUT, unlockHeight, stakingIntentHash, chainIdRemote);

				// Process Staking
				await openSTValue.processStaking(stakingIntentHash, lock.s, { from: staker });
			});

			it('fails to revertStaking when msg.sender is not staking account', async () => {
			    await Utils.expectThrow(openSTValue.revertStaking(stakingIntentHash, {from: accounts[0]}));
			});

			it('fails to process when reverting before waiting period ends', async () => {

				// for test of the test case lets make sure that waiting period is ended
				var waitTime = await openSTValue.blocksToWaitLong.call();
				waitTime = waitTime.toNumber()-1;
				// Wait time less 1 block for preceding test case and 1 block because condition is <=
				for (var i = 0; i < waitTime; i++) {
					await Utils.expectThrow(openSTValue.revertStaking(stakingIntentHash, {from: staker}));
				}

			})

			it('fails to process revert staking', async () => {

				await Utils.expectThrow(openSTValue.revertStaking(stakingIntentHash, {from: staker}));

			});


		});

	});

	// Revert Unstaking
	describe('Revert Unstaking', async () => {

		var staker 									= accounts[0];
		var redeemer 								= accounts[2];
		var redeemBeneficiary       = accounts[3];
		var redemptionIntentHash 		= null;
		var redemptionUnlockHeight 	= 110;
		var amountST 								= new BigNumber(web3.toWei(1, "ether"));
		var amountUT 								= (new BigNumber(amountST * conversionRate)).div(new BigNumber(10**conversionRateDecimals));
		var externalUser 						= accounts[7];

        var unlockHeight = null;
		const lock = HashLock.getHashLock();
		const lockR = HashLock.getHashLock();

		context('Revert Unstaking before ProcessUnstaking ', async () => {
			before(async () => {

				contracts   = await OpenSTValue_utils.deployOpenSTValue(artifacts, accounts);
				valueToken  = contracts.valueToken;
				openSTValue = contracts.openSTValue;
                validRLPParentNodes = await openSTValue.getMockRLPParentNodes(true);
<<<<<<< HEAD
				core = await Core.new(registrar, chainIdValue, chainIdRemote, openSTRemote, constant.UTILITY_CHAIN_BLOCK_TIME, workers.address);
=======
				core = await Core.new(registrar, chainIdValue, chainIdRemote, openSTRemote, 0, proof.account.stateRoot, workers.address);
>>>>>>> 49b45f6c
				await openSTValue.addCore(core.address, { from: registrar });
				checkUuid = await openSTValue.hashUuid.call(symbol, name, chainIdValue, chainIdRemote, openSTRemote, conversionRate, conversionRateDecimals);
				result = await openSTValue.registerUtilityToken(symbol, name, conversionRate, conversionRateDecimals, chainIdRemote, staker, checkUuid, { from: registrar });
				stake = result.logs[0].args.stake;
				nonce = await openSTValue.getNextNonce.call(redeemer);
				await valueToken.approve(openSTValue.address, amountST, { from: staker });
				result = await openSTValue.stake(checkUuid, amountST, staker, lock.l, staker, { from: staker });
				stakingIntentHash = result.logs[0].args._stakingIntentHash;
				await openSTValue.processStaking(stakingIntentHash, lock.s, { from: staker });
                unlockHeight = new BigNumber(redemptionUnlockHeight).plus(web3.eth.blockNumber);
				redemptionIntentHash = await openSTValue.hashRedemptionIntent.call(checkUuid, redeemer, nonce, redeemBeneficiary, amountUT, unlockHeight, lockR.l);
				await openSTValue.confirmRedemptionIntent(checkUuid, redeemer, nonce, redeemBeneficiary, amountUT, unlockHeight, lockR.l,  0, validRLPParentNodes, { from: registrar });

			});


			it('fails to process when redemptionIntentHash is empty ', async () => {

				await Utils.expectThrow(openSTValue.revertUnstaking("", { from: externalUser }));

			});

			it('fails to process when redemptionIntentHash is Bad Hash ', async () => {

				await Utils.expectThrow(openSTValue.revertUnstaking("Bad Hash", { from: externalUser }));

			});

			it('fails to process when reverting before waiting period ends', async () => {

				// for test of the test case lets make sure that waiting period is ended
				var waitTime = await openSTValue.blocksToWaitShort.call();
				waitTime = waitTime.toNumber() - 3;
				// Wait time less 1 block for preceding test case and 1 block because condition is <=
				for (var i = 0; i < waitTime ; i++) {
					await Utils.expectThrow(openSTValue.revertUnstaking(redemptionIntentHash, { from: externalUser }));
				}

			});


			it('success processing revert unstaking', async () => {

				var revertUnstakingResult = await openSTValue.revertUnstaking(redemptionIntentHash, { from: externalUser });
				await OpenSTValue_utils.checkRevertedUnstake(revertUnstakingResult.logs[0], checkUuid, redemptionIntentHash,redeemer, redeemBeneficiary, amountST);

			});

			it('fails to process when revertUnstaking once its already done', async () => {

				await Utils.expectThrow(openSTValue.revertUnstaking(redemptionIntentHash, { from: externalUser }));

			});

		});

		context('Revert Unstaking after ProcessUnstaking ', async () => {
			before(async () => {

                var unlockHeight = null;

				contracts   = await OpenSTValue_utils.deployOpenSTValue(artifacts, accounts);
				valueToken  = contracts.valueToken;
				openSTValue = contracts.openSTValue;
<<<<<<< HEAD
				core = await Core.new(registrar, chainIdValue, chainIdRemote, openSTRemote, constant.UTILITY_CHAIN_BLOCK_TIME,workers.address);
=======
				core = await Core.new(registrar, chainIdValue, chainIdRemote, openSTRemote, 0, proof.account.stateRoot, workers.address);
>>>>>>> 49b45f6c
				await openSTValue.addCore(core.address, { from: registrar });
				checkUuid = await openSTValue.hashUuid.call(symbol, name, chainIdValue, chainIdRemote, openSTRemote, conversionRate, conversionRateDecimals);
				result = await openSTValue.registerUtilityToken(symbol, name, conversionRate, conversionRateDecimals, chainIdRemote, staker, checkUuid, { from: registrar });
				stake = result.logs[0].args.stake;
				nonce = await openSTValue.getNextNonce.call(redeemer);
				await valueToken.approve(openSTValue.address, amountST, { from: staker });
				result = await openSTValue.stake(checkUuid, amountST, staker, lock.l, staker, { from: staker });
				stakingIntentHash = result.logs[0].args._stakingIntentHash;
				await openSTValue.processStaking(stakingIntentHash, lock.s, { from: staker });
                unlockHeight = new BigNumber(redemptionUnlockHeight).plus(web3.eth.blockNumber);
				redemptionIntentHash = await openSTValue.hashRedemptionIntent.call(checkUuid, redeemer, nonce, redeemBeneficiary, amountUT, unlockHeight, lockR.l);
				validRLPParentNodes = await openSTValue.getMockRLPParentNodes(true);
				await openSTValue.confirmRedemptionIntent(checkUuid, redeemer, nonce, redeemBeneficiary, amountUT, unlockHeight, lockR.l,  0, validRLPParentNodes, { from: registrar });


				// Successfull ProcessUnstaking
				processUnstakingResult = await openSTValue.processUnstaking(redemptionIntentHash, lockR.s, { from: redeemer });
				await OpenSTValue_utils.checkProcessedUnstakeEvent(processUnstakingResult.logs[0], checkUuid, redemptionIntentHash, stake, redeemer, redeemBeneficiary, amountST, lockR.s);

			});


			it('fails to process when revertUnstaking once its already done', async () => {

				var waitTime = await openSTValue.blocksToWaitShort.call();
				waitTime = waitTime.toNumber() - 1;
				// Wait time less 1 block for preceding test case and 1 block because condition is <=
				for (var i = 0; i < waitTime ; i++) {
					await Utils.expectThrow(openSTValue.revertUnstaking(redemptionIntentHash, { from: externalUser }));
				}
				await Utils.expectThrow(openSTValue.revertUnstaking(redemptionIntentHash, { from: externalUser }));

			});

		});

	});

})<|MERGE_RESOLUTION|>--- conflicted
+++ resolved
@@ -161,11 +161,7 @@
 		before(async () => {
 	        contracts   = await OpenSTValue_utils.deployOpenSTValue(artifacts, accounts);
 	        openSTValue = contracts.openSTValue;
-<<<<<<< HEAD
-        	core = await Core.new(registrar, chainIdValue, chainIdRemote, openSTRemote, constant.UTILITY_CHAIN_BLOCK_TIME, workers.address);
-=======
-        	core = await Core.new(registrar, chainIdValue, chainIdRemote, openSTRemote, 0, proof.account.stateRoot, workers.address);
->>>>>>> 49b45f6c
+        	core = await Core.new(registrar, chainIdValue, chainIdRemote, openSTRemote, constant.UTILITY_CHAIN_BLOCK_TIME, 0, proof.account.stateRoot, workers.address);
 	    })
 
 		it('fails to add core by non-registrar', async () => {
@@ -191,11 +187,7 @@
 	        contracts   = await OpenSTValue_utils.deployOpenSTValue(artifacts, accounts);
 	        valueToken  = contracts.valueToken;
 	        openSTValue = contracts.openSTValue;
-<<<<<<< HEAD
-        	core = await Core.new(registrar, chainIdValue, chainIdRemote, openSTRemote, constant.UTILITY_CHAIN_BLOCK_TIME, workers.address);
-=======
-        	core = await Core.new(registrar, chainIdValue, chainIdRemote, openSTRemote, 0, proof.account.stateRoot, workers.address);
->>>>>>> 49b45f6c
+        	core = await Core.new(registrar, chainIdValue, chainIdRemote, openSTRemote, constant.UTILITY_CHAIN_BLOCK_TIME, 0, proof.account.stateRoot, workers.address);
           await openSTValue.addCore(core.address, { from: registrar });
         	checkUuid = await openSTValue.hashUuid.call(symbol, name, chainIdValue, chainIdRemote, openSTRemote, conversionRate, conversionRateDecimals);
 	    })
@@ -248,11 +240,7 @@
 		        contracts   = await OpenSTValue_utils.deployOpenSTValue(artifacts, accounts);
 		        valueToken  = contracts.valueToken;
 		        openSTValue = contracts.openSTValue;
-<<<<<<< HEAD
-	        	core = await Core.new(registrar, chainIdValue, chainIdRemote, openSTRemote, constant.UTILITY_CHAIN_BLOCK_TIME, workers.address);
-=======
-	        	core = await Core.new(registrar, chainIdValue, chainIdRemote, openSTRemote, 0, proof.account.stateRoot, workers.address);
->>>>>>> 49b45f6c
+	        	core = await Core.new(registrar, chainIdValue, chainIdRemote, openSTRemote, constant.UTILITY_CHAIN_BLOCK_TIME, 0, proof.account.stateRoot, workers.address);
 	            await openSTValue.addCore(core.address, { from: registrar });
 		    })
 
@@ -297,11 +285,7 @@
 		        contracts   = await OpenSTValue_utils.deployOpenSTValue(artifacts, accounts);
 		        valueToken  = contracts.valueToken;
 		        openSTValue = contracts.openSTValue;
-<<<<<<< HEAD
-	        	core = await Core.new(registrar, chainIdValue, chainIdRemote, openSTRemote, constant.UTILITY_CHAIN_BLOCK_TIME, workers.address);
-=======
-	        	core = await Core.new(registrar, chainIdValue, chainIdRemote, openSTRemote, 0, proof.account.stateRoot, workers.address);
->>>>>>> 49b45f6c
+	        	core = await Core.new(registrar, chainIdValue, chainIdRemote, openSTRemote, constant.UTILITY_CHAIN_BLOCK_TIME, 0, proof.account.stateRoot, workers.address);
 	            await openSTValue.addCore(core.address, { from: registrar });
 	        	checkUuid = await openSTValue.hashUuid.call(symbol, name, chainIdValue, chainIdRemote, openSTRemote, conversionRate, conversionRateDecimals);
 						await openSTValue.registerUtilityToken(symbol, name, conversionRate, conversionRateDecimals, chainIdRemote, accounts[0], checkUuid, { from: registrar });
@@ -338,11 +322,7 @@
 	        contracts   = await OpenSTValue_utils.deployOpenSTValue(artifacts, accounts);
 	        valueToken  = contracts.valueToken;
 	        openSTValue = contracts.openSTValue;
-<<<<<<< HEAD
-        	core = await Core.new(registrar, chainIdValue, chainIdRemote, openSTRemote, constant.UTILITY_CHAIN_BLOCK_TIME, workers.address);
-=======
-        	core = await Core.new(registrar, chainIdValue, chainIdRemote, openSTRemote, 0, proof.account.stateRoot, workers.address);
->>>>>>> 49b45f6c
+        	core = await Core.new(registrar, chainIdValue, chainIdRemote, openSTRemote, constant.UTILITY_CHAIN_BLOCK_TIME, 0, proof.account.stateRoot, workers.address);
             await openSTValue.addCore(core.address, { from: registrar });
         	checkUuid = await openSTValue.hashUuid.call(symbol, name, chainIdValue, chainIdRemote, openSTRemote, conversionRate, conversionRateDecimals);
 			result = await openSTValue.registerUtilityToken(symbol, name, conversionRate, conversionRateDecimals, chainIdRemote, accounts[0], checkUuid, { from: registrar });
@@ -401,11 +381,7 @@
 			contracts   = await OpenSTValue_utils.deployOpenSTValue(artifacts, accounts);
 			valueToken  = contracts.valueToken;
 			openSTValue = contracts.openSTValue;
-<<<<<<< HEAD
-			core = await Core.new(registrar, chainIdValue, chainIdRemote, openSTRemote, constant.UTILITY_CHAIN_BLOCK_TIME, workers.address);
-=======
-			core = await Core.new(registrar, chainIdValue, chainIdRemote, openSTRemote, 0, proof.account.stateRoot, workers.address);
->>>>>>> 49b45f6c
+			core = await Core.new(registrar, chainIdValue, chainIdRemote, openSTRemote, constant.UTILITY_CHAIN_BLOCK_TIME, 0, proof.account.stateRoot, workers.address);
 			await openSTValue.addCore(core.address, { from: registrar });
 			checkUuid = await openSTValue.hashUuid.call(symbol, name, chainIdValue, chainIdRemote, openSTRemote, conversionRate, conversionRateDecimals);
 			result = await openSTValue.registerUtilityToken(symbol, name, conversionRate, conversionRateDecimals, chainIdRemote, 0, checkUuid, { from: registrar });
@@ -535,13 +511,8 @@
 		        contracts   = await OpenSTValue_utils.deployOpenSTValue(artifacts, accounts);
 		        valueToken  = contracts.valueToken;
 		        openSTValue = contracts.openSTValue;
-<<<<<<< HEAD
-        		validRLPParentNodes = await openSTValue.getMockRLPParentNodes(true);
-	        	core = await Core.new(registrar, chainIdValue, chainIdRemote, openSTRemote, constant.UTILITY_CHAIN_BLOCK_TIME, workers.address);
-=======
 		        validRLPParentNodes = await openSTValue.getMockRLPParentNodes(true);
-		        core = await Core.new(registrar, chainIdValue, chainIdRemote, openSTRemote, 0, proof.account.stateRoot, workers.address);
->>>>>>> 49b45f6c
+		        core = await Core.new(registrar, chainIdValue, chainIdRemote, openSTRemote, constant.UTILITY_CHAIN_BLOCK_TIME, 0, proof.account.stateRoot, workers.address);
 	            await openSTValue.addCore(core.address, { from: registrar });
 	        	checkUuid = await openSTValue.hashUuid.call(symbol, name, chainIdValue, chainIdRemote, openSTRemote, conversionRate, conversionRateDecimals);
 				result = await openSTValue.registerUtilityToken(symbol, name, conversionRate, conversionRateDecimals, chainIdRemote, 0, checkUuid, { from: registrar });
@@ -606,11 +577,7 @@
 				contracts   = await OpenSTValue_utils.deployOpenSTValue(artifacts, accounts);
 				valueToken  = contracts.valueToken;
 				openSTValue = contracts.openSTValue;
-<<<<<<< HEAD
-				core = await Core.new(registrar, chainIdValue, chainIdRemote, openSTRemote, constant.UTILITY_CHAIN_BLOCK_TIME ,workers.address);
-=======
-				core = await Core.new(registrar, chainIdValue, chainIdRemote, openSTRemote, 0, proof.account.stateRoot, workers.address);
->>>>>>> 49b45f6c
+				core = await Core.new(registrar, chainIdValue, chainIdRemote, openSTRemote, constant.UTILITY_CHAIN_BLOCK_TIME, 0, proof.account.stateRoot, workers.address);
 				await openSTValue.addCore(core.address, { from: registrar });
 				checkUuid = await openSTValue.hashUuid.call(symbol, name, chainIdValue, chainIdRemote, openSTRemote, conversionRate, conversionRateDecimals);
 				await openSTValue.registerUtilityToken(symbol, name, conversionRate, conversionRateDecimals, chainIdRemote, staker, checkUuid, { from: registrar });
@@ -679,11 +646,7 @@
 				contracts   = await OpenSTValue_utils.deployOpenSTValue(artifacts, accounts);
 				valueToken  = contracts.valueToken;
 				openSTValue = contracts.openSTValue;
-<<<<<<< HEAD
-				core = await Core.new(registrar, chainIdValue, chainIdRemote, openSTRemote, constant.UTILITY_CHAIN_BLOCK_TIME, workers.address);
-=======
-				core = await Core.new(registrar, chainIdValue, chainIdRemote, openSTRemote, 0, proof.account.stateRoot, workers.address);
->>>>>>> 49b45f6c
+				core = await Core.new(registrar, chainIdValue, chainIdRemote, openSTRemote, constant.UTILITY_CHAIN_BLOCK_TIME, 0, proof.account.stateRoot, workers.address);
 				await openSTValue.addCore(core.address, { from: registrar });
 				checkUuid = await openSTValue.hashUuid.call(symbol, name, chainIdValue, chainIdRemote, openSTRemote, conversionRate, conversionRateDecimals);
 				await openSTValue.registerUtilityToken(symbol, name, conversionRate, conversionRateDecimals, chainIdRemote, staker, checkUuid, { from: registrar });
@@ -755,11 +718,7 @@
 				valueToken  = contracts.valueToken;
 				openSTValue = contracts.openSTValue;
                 validRLPParentNodes = await openSTValue.getMockRLPParentNodes(true);
-<<<<<<< HEAD
-				core = await Core.new(registrar, chainIdValue, chainIdRemote, openSTRemote, constant.UTILITY_CHAIN_BLOCK_TIME, workers.address);
-=======
-				core = await Core.new(registrar, chainIdValue, chainIdRemote, openSTRemote, 0, proof.account.stateRoot, workers.address);
->>>>>>> 49b45f6c
+				core = await Core.new(registrar, chainIdValue, chainIdRemote, openSTRemote, constant.UTILITY_CHAIN_BLOCK_TIME, 0, proof.account.stateRoot, workers.address);
 				await openSTValue.addCore(core.address, { from: registrar });
 				checkUuid = await openSTValue.hashUuid.call(symbol, name, chainIdValue, chainIdRemote, openSTRemote, conversionRate, conversionRateDecimals);
 				result = await openSTValue.registerUtilityToken(symbol, name, conversionRate, conversionRateDecimals, chainIdRemote, staker, checkUuid, { from: registrar });
@@ -824,11 +783,7 @@
 				contracts   = await OpenSTValue_utils.deployOpenSTValue(artifacts, accounts);
 				valueToken  = contracts.valueToken;
 				openSTValue = contracts.openSTValue;
-<<<<<<< HEAD
-				core = await Core.new(registrar, chainIdValue, chainIdRemote, openSTRemote, constant.UTILITY_CHAIN_BLOCK_TIME,workers.address);
-=======
-				core = await Core.new(registrar, chainIdValue, chainIdRemote, openSTRemote, 0, proof.account.stateRoot, workers.address);
->>>>>>> 49b45f6c
+				core = await Core.new(registrar, chainIdValue, chainIdRemote, openSTRemote, constant.UTILITY_CHAIN_BLOCK_TIME, 0, proof.account.stateRoot, workers.address);
 				await openSTValue.addCore(core.address, { from: registrar });
 				checkUuid = await openSTValue.hashUuid.call(symbol, name, chainIdValue, chainIdRemote, openSTRemote, conversionRate, conversionRateDecimals);
 				result = await openSTValue.registerUtilityToken(symbol, name, conversionRate, conversionRateDecimals, chainIdRemote, staker, checkUuid, { from: registrar });
