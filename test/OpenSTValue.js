// Copyright 2017 OpenST Ltd.
//
// Licensed under the Apache License, Version 2.0 (the "License");
// you may not use this file except in compliance with the License.
// You may obtain a copy of the License at
//
//    http://www.apache.org/licenses/LICENSE-2.0
//
// Unless required by applicable law or agreed to in writing, software
// distributed under the License is distributed on an "AS IS" BASIS,
// WITHOUT WARRANTIES OR CONDITIONS OF ANY KIND, either express or implied.
// See the License for the specific language governing permissions and
// limitations under the License.
//
// ----------------------------------------------------------------------------
// Test: OpenSTValue.js
//
// http://www.simpletoken.org/
//
// ----------------------------------------------------------------------------

const Utils = require('./lib/utils.js');
const HashLock = require('./lib/hash_lock.js');
const OpenSTValue_utils = require('./OpenSTValue_utils.js');
const Core = artifacts.require("./Core.sol");
const SimpleStake = artifacts.require("./SimpleStake.sol");
const BigNumber = require('bignumber.js');

///
/// Test stories
///
/// Properties
/// 	has chainIdValue
/// 	has valueToken
/// 	has registrar
///
/// AddCore
/// 	fails to add core by non-registrar
/// 	fails to add core by registrar when core is null
/// 	fails to add core when registrar != core.registrar
/// 	fails to add core when core.chainIdRemote is null // Cannot test because Core cannot be deployed with null chainIdRemote
///		successfully adds core
///		fails to add core if already exists
///
/// RegisterUtilityToken
///		fails to register by non-registrar
///     fails to register when name is empty
///     fails to register when symbol is empty
/// 	fails to register when conversion rate is not > 0
///		fails to register when core.openSTRemote is null // Cannot test because Core cannot be deployed with null openSTRemote
///		fails to register when the given UUID does not match the calculated hash
///		successfully registers
///		fails to register if already exists
///
/// Stake
///		when the staking account is null
/// 		fails to stake when amount is not > 0
/// 		fails to stake when msg.sender has not approved it to transfer at least the amount
/// 		fails to stake when the SimpleStake address for the given UUID is null
///			fails to stake when the beneficiary is null
///			successfully stakes
///		when the staking account is not null
///			fails to stake when msg.sender is not the stakingAccount
///			successfully stakes
///
/// ProcessStaking
///		fails to process when stakingIntentHash is empty
///		fails to process if hash of unlockSecret does not match hashlock
///		successfully processes
///		fails to reprocess
///
/// ConfirmRedemptionIntent
/// 		fails to confirm by non-registrar
/// 		fails to confirm when utility token does not have a simpleStake address
/// 		fails to confirm when amountUT is not > 0
/// 		fails to confirm when redemptionUnlockHeight is not > 0
/// 		fails to confirm when redemptionIntentHash is empty
/// 		fails to confirm when nonce is not exactly 1 greater than previously
/// 		fails to confirm when redemptionIntentHash does not match calculated hash
/// 		fails to confirm when token balance of stake is not >= amountST
///			successfully confirms
///			fails to confirm a replay
/// 		fails to confirm when amountUT does not convert into at least 1 STWei // Fails
///
/// ProcessUnstaking
/// 	when expirationHeight is > block number
/// 		fails to process when redemptionIntentHash is empty
/// 		fails to process if hash of unlockSecret does not match hashlock
/// 		fails to process when utility token does not have a simpleStake address
///			successfully processes
///			fails to reprocess
/// 	when expirationHeight is < block number // TBD: how or where to test this practically
///

contract('OpenSTValue', function(accounts) {
	const chainIdValue  = 3;
	const chainIdRemote = 1410;
	const openSTRemote  = accounts[4];
	const registrar     = accounts[1];

	const symbol = "ST";
	const name = "Simple Token";
	const conversionRateDecimals = 5;
	const conversionRate = new BigNumber(10 * 10**conversionRateDecimals); // conversion rate => 10

	var valueToken  = null
		, openSTValue = null
		, core = null
		, checkUuid = null
		,result = null
		, hasher = null
<<<<<<< HEAD
		, stakingIntentHash
=======
		, stakingIntentHash 
		, hashIntentKey = null
>>>>>>> 905b08a9
		, stake = null
		, nonce = null
		, workers = null
	;

	describe('Properties', async () => {
		before(async () => {
	        contracts   = await OpenSTValue_utils.deployOpenSTValue(artifacts, accounts);
	        valueToken  = contracts.valueToken;
	        openSTValue = contracts.openSTValue;
	        workers = contracts.workers;
	    })

		it('has chainIdValue', async () => {
			assert.equal(await openSTValue.chainIdValue.call(), chainIdValue);
		})

		it('has valueToken', async () => {
			assert.equal(await openSTValue.valueToken.call(), valueToken.address);
		})

		it('has registrar', async () => {
			assert.equal(await openSTValue.registrar.call(), registrar);
		})
	})

	describe('AddCore', async () => {
		before(async () => {
	        contracts   = await OpenSTValue_utils.deployOpenSTValue(artifacts, accounts);
	        openSTValue = contracts.openSTValue;
        	core = await Core.new(registrar, chainIdValue, chainIdRemote, openSTRemote, workers.address);
	    })

		it('fails to add core by non-registrar', async () => {
    	await Utils.expectThrow(openSTValue.addCore(core.address, { from: accounts[0] }));
		})

		it('fails to add core by registrar when core is null', async () => {
      await Utils.expectThrow(openSTValue.addCore(0, { from: registrar }));
		})

		it('successfully adds core', async () => {
            assert.equal(await openSTValue.addCore.call(core.address, { from: registrar }), true);
            await openSTValue.addCore(core.address, { from: registrar });
		})

		it('fails to add core if already exists', async () => {
            await Utils.expectThrow(openSTValue.addCore(core.address, { from: registrar }));
		})
	})

	describe('RegisterUtilityToken', async () => {
		before(async () => {
	        contracts   = await OpenSTValue_utils.deployOpenSTValue(artifacts, accounts);
	        valueToken  = contracts.valueToken;
	        openSTValue = contracts.openSTValue;
        	core = await Core.new(registrar, chainIdValue, chainIdRemote, openSTRemote, workers.address);
          await openSTValue.addCore(core.address, { from: registrar });
        	checkUuid = await openSTValue.hashUuid.call(symbol, name, chainIdValue, chainIdRemote, openSTRemote, conversionRate, conversionRateDecimals);
	    })

		it('fails to register by non-registrar', async () => {
            await Utils.expectThrow(openSTValue.registerUtilityToken(symbol, name, conversionRate, conversionRateDecimals, chainIdRemote, 0, checkUuid, { from: accounts[0] }));
		})

		it('fails to register when name is empty', async () => {
            await Utils.expectThrow(openSTValue.registerUtilityToken(symbol, "", conversionRate, conversionRateDecimals, chainIdRemote, 0, checkUuid, { from: registrar }));
		})

		it('fails to register when symbol is empty', async () => {
            await Utils.expectThrow(openSTValue.registerUtilityToken("", name, conversionRate, conversionRateDecimals, chainIdRemote, 0, checkUuid, { from: registrar }));
		})

		it('fails to register when conversion rate is not > 0', async () => {
            await Utils.expectThrow(openSTValue.registerUtilityToken(symbol, name, 0, conversionRateDecimals, chainIdRemote, 0, checkUuid, { from: registrar }));
		})

		it('fails to register when the given UUID does not match the calculated hash', async () => {
            await Utils.expectThrow(openSTValue.registerUtilityToken(symbol, name, conversionRate, conversionRateDecimals, chainIdRemote, 0, "bad checkUuid", { from: registrar }));
		})

		it('successfully registers', async () => {
			assert.equal(await openSTValue.getUuidsSize.call(), 0);
            assert.equal(await openSTValue.registerUtilityToken.call(symbol, name, conversionRate, conversionRateDecimals, chainIdRemote, 0, checkUuid, { from: registrar }), checkUuid);
            result = await openSTValue.registerUtilityToken(symbol, name, conversionRate, conversionRateDecimals, chainIdRemote, 0, checkUuid, { from: registrar });

            // Stake address is returned by UtilityTokenRegistered but verified below rather than by checkUtilityTokenRegisteredEvent
            OpenSTValue_utils.checkUtilityTokenRegisteredEvent(result.logs[0], checkUuid, symbol, name, 18, conversionRate, chainIdRemote, 0);
            var simpleStake = new SimpleStake(result.logs[0].args.stake);
            assert.equal(await simpleStake.uuid.call(), checkUuid);
            assert.equal(await simpleStake.eip20Token.call(), valueToken.address);
			assert.equal(await openSTValue.getUuidsSize.call(), 1);
			assert.equal((await openSTValue.utilityTokens.call(checkUuid))[0], symbol);
		})

		it('fails to register if already exists', async () => {
            await Utils.expectThrow(openSTValue.registerUtilityToken(symbol, name, conversionRate, conversionRateDecimals, chainIdRemote, 0, checkUuid, { from: registrar }));
		})
	})

	describe('Stake', async () => {
		const amountST = new BigNumber(web3.toWei(1, "ether"));
		const lock = HashLock.getHashLock();

		context('when the staking account is null', async () => {
			before(async () => {
		        contracts   = await OpenSTValue_utils.deployOpenSTValue(artifacts, accounts);
		        valueToken  = contracts.valueToken;
		        openSTValue = contracts.openSTValue;
	        	core = await Core.new(registrar, chainIdValue, chainIdRemote, openSTRemote, workers.address);
	            await openSTValue.addCore(core.address, { from: registrar });
		    })

			it('fails to stake when amount is not > 0', async () => {
	            await Utils.expectThrow(openSTValue.stake(checkUuid, 0, accounts[0], lock.l, accounts[0], { from: accounts[0] }));
			})

			it('fails to stake when msg.sender has not approved it to transfer at least the amount', async () => {
	            await Utils.expectThrow(openSTValue.stake(checkUuid, amountST, accounts[0], lock.l, accounts[0], { from: accounts[0] }));
			})

			it('fails to stake when the SimpleStake address for the given UUID is null', async () => {
				await valueToken.approve(openSTValue.address, amountST, { from: accounts[0] });
	            await Utils.expectThrow(openSTValue.stake(checkUuid, amountST, accounts[0], lock.l, accounts[0], { from: accounts[0] }));
			})

			it('fails to stake when the beneficiary is null', async () => {
	        	checkUuid = await openSTValue.hashUuid.call(symbol, name, chainIdValue, chainIdRemote, openSTRemote, conversionRate, conversionRateDecimals);
				await openSTValue.registerUtilityToken(symbol, name, conversionRate, conversionRateDecimals, chainIdRemote, 0, checkUuid, { from: registrar });
	            await Utils.expectThrow(openSTValue.stake(checkUuid, amountST, 0, lock.l, accounts[0], { from: accounts[0] }));
			})

			it('successfully stakes', async () => {
	            var stakeReturns = await openSTValue.stake.call(checkUuid, amountST, accounts[0], lock.l, accounts[0], { from: accounts[0] });
	            var amountUT = stakeReturns[0].toNumber();
	            nonce = stakeReturns[1].toNumber();

    			// call block number is one less than send block number
				var unlockHeight = stakeReturns[2];
				stakingIntentHash = await openSTValue.hashStakingIntent.call(checkUuid, accounts[0], nonce, accounts[0], amountST,
	            	amountUT, unlockHeight, lock.l);
	            result = await openSTValue.stake(checkUuid, amountST, accounts[0], lock.l, accounts[0], { from: accounts[0] });

	            await OpenSTValue_utils.checkStakingIntentDeclaredEvent(result.logs[0], checkUuid, accounts[0], nonce, hashIntentKey, accounts[0],
								amountST, amountUT, unlockHeight, stakingIntentHash, chainIdRemote);
			})
		})

		context('when the staking account is not null', async () => {

			before(async () => {
		        contracts   = await OpenSTValue_utils.deployOpenSTValue(artifacts, accounts);
		        valueToken  = contracts.valueToken;
		        openSTValue = contracts.openSTValue;
	        	core = await Core.new(registrar, chainIdValue, chainIdRemote, openSTRemote, workers.address);
	            await openSTValue.addCore(core.address, { from: registrar });
	        	checkUuid = await openSTValue.hashUuid.call(symbol, name, chainIdValue, chainIdRemote, openSTRemote, conversionRate, conversionRateDecimals);
						await openSTValue.registerUtilityToken(symbol, name, conversionRate, conversionRateDecimals, chainIdRemote, accounts[0], checkUuid, { from: registrar });
						await valueToken.approve(openSTValue.address,amountST, { from: accounts[0] });
		    })

			it('fails to stake when msg.sender is not the stakingAccount', async () => {
	            await Utils.expectThrow(openSTValue.stake(checkUuid, amountST, accounts[0], lock.l, accounts[1], { from: accounts[1] }));
			})

			it('successfully stakes', async () => {
	            var stakeReturns = await openSTValue.stake.call(checkUuid, amountST, accounts[0], lock.l, accounts[0], { from: accounts[0] });
	            var amountUT = stakeReturns[0].toNumber();
	            nonce = stakeReturns[1].toNumber();

    			    // call block number is one less than send block number
				var unlockHeight = stakeReturns[2];
	            stakingIntentHash = await openSTValue.hashStakingIntent.call(checkUuid, accounts[0], nonce, accounts[0], amountST,
	            	amountUT, unlockHeight, lock.l);
	            result = await openSTValue.stake(checkUuid, amountST, accounts[0], lock.l, accounts[0], { from: accounts[0] });

	            await OpenSTValue_utils.checkStakingIntentDeclaredEvent(result.logs[0], checkUuid, accounts[0], nonce, hashIntentKey, accounts[0],
								amountST, amountUT, unlockHeight, stakingIntentHash, chainIdRemote);
			})
		})
	})

	describe('ProcessStaking', async () => {
		const amountST = new BigNumber(web3.toWei(1, "ether")),
			amountUT = amountST.mul(new BigNumber(conversionRate)).div(new BigNumber(10**conversionRateDecimals));
			const lock = HashLock.getHashLock();

		before(async () => {
	        contracts   = await OpenSTValue_utils.deployOpenSTValue(artifacts, accounts);
	        valueToken  = contracts.valueToken;
	        openSTValue = contracts.openSTValue;
        	core = await Core.new(registrar, chainIdValue, chainIdRemote, openSTRemote, workers.address);
            await openSTValue.addCore(core.address, { from: registrar });
        	checkUuid = await openSTValue.hashUuid.call(symbol, name, chainIdValue, chainIdRemote, openSTRemote, conversionRate, conversionRateDecimals);
			result = await openSTValue.registerUtilityToken(symbol, name, conversionRate, conversionRateDecimals, chainIdRemote, 0, checkUuid, { from: registrar });
			stake = result.logs[0].args.stake;
			await valueToken.approve(openSTValue.address, amountST, { from: accounts[0] });
			result = await openSTValue.stake(checkUuid, amountST, accounts[0], lock.l, accounts[0], { from: accounts[0] });
			stakingIntentHash = result.logs[0].args._stakingIntentHash;
	    })

		it('fails to process when stakingIntentHash is empty', async () => {
            await Utils.expectThrow(openSTValue.processStaking("", lock.s, { from: accounts[0] }));
		})

		it('fails to process if hash of unlockSecret does not match hashlock', async () => {
			const differentLock = HashLock.getHashLock();
			// registrar can additionally as a fallback process staking in v0.9
            await Utils.expectThrow(openSTValue.processStaking(stakingIntentHash, differentLock.s, { from: accounts[5] }));
		})

		it('successfully processes', async () => {
			var openSTValueBal = await valueToken.balanceOf.call(openSTValue.address);
			var stakeBal = await valueToken.balanceOf.call(stake);
			assert.equal(openSTValueBal.toNumber(), amountST);
			assert.equal(stakeBal.toNumber(), 0);
			result = await openSTValue.processStaking(stakingIntentHash, lock.s, { from: accounts[0] });

			openSTValueBal = await valueToken.balanceOf.call(openSTValue.address);
			stakeBal = await valueToken.balanceOf.call(stake);
			assert.equal(openSTValueBal.toNumber(), 0);
			assert.equal(stakeBal.toNumber(), amountST);
      		await OpenSTValue_utils.checkProcessedStakeEvent(result.logs[0], checkUuid, stakingIntentHash, stake, accounts[0], amountST, amountUT, lock.s);
		})

		it('fails to reprocess', async () => {
            await Utils.expectThrow(openSTValue.processStaking(stakingIntentHash, lock.s, { from: accounts[0] }));
		})
	})

	describe('ConfirmRedemptionIntent', async () => {
		// Using accounts[2] as redeemer to confirm that redemption/unstaking is not limited to the staker
		var redeemer 				= accounts[2];
  	var redeemBeneficiary = accounts[3];
		var redemptionIntentHash 	= null;
		var redemptionUnlockHeight 	= 80668;
		var amountUT 				= conversionRate.div(new BigNumber(10**conversionRateDecimals));

		const lock = HashLock.getHashLock();
		const lockR = HashLock.getHashLock();

		before(async () => {
			contracts   = await OpenSTValue_utils.deployOpenSTValue(artifacts, accounts);
			valueToken  = contracts.valueToken;
			openSTValue = contracts.openSTValue;
			core = await Core.new(registrar, chainIdValue, chainIdRemote, openSTRemote, workers.address);
			await openSTValue.addCore(core.address, { from: registrar });
			checkUuid = await openSTValue.hashUuid.call(symbol, name, chainIdValue, chainIdRemote, openSTRemote, conversionRate, conversionRateDecimals);
			result = await openSTValue.registerUtilityToken(symbol, name, conversionRate, conversionRateDecimals, chainIdRemote, 0, checkUuid, { from: registrar });
			stake = result.logs[0].args.stake;
			nonce = await openSTValue.getNextNonce.call(redeemer);
		})

		it('fails to confirm by non-registrar', async () => {
			redemptionIntentHash = await openSTValue.hashRedemptionIntent.call(checkUuid, redeemer, nonce, redeemBeneficiary, amountUT, redemptionUnlockHeight, lockR.l);
            await Utils.expectThrow(openSTValue.confirmRedemptionIntent(checkUuid, redeemer, nonce, redeemBeneficiary, amountUT, redemptionUnlockHeight, lockR.l, redemptionIntentHash, { from: accounts[0] }));
		})

		it('fails to confirm when utility token does not have a simpleStake address', async () => {
			// Recalculate hash to confirm that it is not the error
			redemptionIntentHash = await openSTValue.hashRedemptionIntent.call("bad UUID", redeemer, nonce, redeemBeneficiary, amountUT, redemptionUnlockHeight, lockR.l);
            await Utils.expectThrow(openSTValue.confirmRedemptionIntent("bad UUID", redeemer, nonce, redeemBeneficiary, amountUT, redemptionUnlockHeight, lockR.l, redemptionIntentHash, { from: registrar }));
		})

		it('fails to confirm when amountUT is not > 0', async () => {
			// Recalculate hash to confirm that it is not the error
			redemptionIntentHash = await openSTValue.hashRedemptionIntent.call(checkUuid, redeemer, nonce, redeemBeneficiary, 0, redemptionUnlockHeight, lockR.l);
            await Utils.expectThrow(openSTValue.confirmRedemptionIntent(checkUuid, redeemer, nonce, redeemBeneficiary, 0, redemptionUnlockHeight, lockR.l, redemptionIntentHash, { from: registrar }));
		})

		it('fails to confirm when redemptionUnlockHeight is not > 0', async () => {
			// Recalculate hash to confirm that it is not the error
			redemptionIntentHash = await openSTValue.hashRedemptionIntent.call(checkUuid, redeemer, nonce, redeemBeneficiary, amountUT, 0, lockR.l);
            await Utils.expectThrow(openSTValue.confirmRedemptionIntent(checkUuid, redeemer, nonce, redeemBeneficiary, amountUT, 0, lockR.l, redemptionIntentHash, { from: registrar }));
		})

		it('fails to confirm when redemptionIntentHash is empty', async () => {
            await Utils.expectThrow(openSTValue.confirmRedemptionIntent(checkUuid, redeemer, nonce, redeemBeneficiary, amountUT, redemptionUnlockHeight, lockR.l, "", { from: registrar }));
		})

		it('fails to confirm when nonce is not exactly 1 greater than previously', async () => {
			// Recalculate hash to confirm that it is not the error
			redemptionIntentHash = await openSTValue.hashRedemptionIntent.call(checkUuid, redeemer, nonce.minus(1), redeemBeneficiary, amountUT, redemptionUnlockHeight, lockR.l);
            await Utils.expectThrow(openSTValue.confirmRedemptionIntent(checkUuid, redeemer, nonce.minus(1), redeemBeneficiary, amountUT, redemptionUnlockHeight, lockR.l, redemptionIntentHash, { from: registrar }));
		})

		it('fails to confirm when redemptionIntentHash does not match calculated hash', async () => {
            await Utils.expectThrow(openSTValue.confirmRedemptionIntent(checkUuid, redeemer, nonce.minus(1), redeemBeneficiary, amountUT, redemptionUnlockHeight, lockR.l, "bad hash", { from: registrar }));
		})

		it('fails to confirm when token balance of stake is not >= amountST', async () => {
			redemptionIntentHash = await openSTValue.hashRedemptionIntent.call(checkUuid, redeemer, nonce, redeemBeneficiary,  amountUT, redemptionUnlockHeight, lockR.l);
            await Utils.expectThrow(openSTValue.confirmRedemptionIntent(checkUuid, redeemer, nonce, redeemBeneficiary, amountUT, redemptionUnlockHeight, lockR.l, redemptionIntentHash, { from: registrar }));
		})

		it('successfully confirms', async () => {
			await valueToken.approve(openSTValue.address, 2, { from: accounts[0] });
			result = await openSTValue.stake(checkUuid, 2, accounts[0], lock.l, accounts[0], { from: accounts[0] });
			stakingIntentHash = result.logs[0].args._stakingIntentHash;
			await openSTValue.processStaking(stakingIntentHash, lock.s, { from: accounts[0] });

			redemptionIntentHash = await openSTValue.hashRedemptionIntent.call(checkUuid, redeemer, nonce, redeemBeneficiary, amountUT, redemptionUnlockHeight, lockR.l);
			var confirmReturns = await openSTValue.confirmRedemptionIntent.call(checkUuid, redeemer, nonce, redeemBeneficiary, amountUT, redemptionUnlockHeight, lockR.l, redemptionIntentHash, { from: registrar })
			var amountST = confirmReturns[0];
			assert.equal(amountST, (amountUT / conversionRate)*10**conversionRateDecimals);

      result = await openSTValue.confirmRedemptionIntent(checkUuid, redeemer, nonce, redeemBeneficiary, amountUT, redemptionUnlockHeight, lockR.l, redemptionIntentHash, { from: registrar });
      var blocks_to_wait_short = await openSTValue.blocksToWaitShort.call();

			var blockNumber = web3.eth.blockNumber;
			var expirationHeight = blockNumber + blocks_to_wait_short.toNumber();
			      await OpenSTValue_utils.checkRedemptionIntentConfirmedEvent(result.logs[0], checkUuid, redemptionIntentHash, redeemer, redeemBeneficiary, amountST, amountUT, expirationHeight);

		})

		it('fails to confirm a replay', async () => {
			redemptionIntentHash = await openSTValue.hashRedemptionIntent.call(checkUuid, redeemer, nonce, redeemBeneficiary, amountUT, redemptionUnlockHeight, lockR.l);
            await Utils.expectThrow(openSTValue.confirmRedemptionIntent(checkUuid, redeemer, nonce, redeemBeneficiary, amountUT, redemptionUnlockHeight, lockR.l, redemptionIntentHash, { from: registrar }));
		})

		// Fails because logic does not prevent attempting to redeem 1 UTWei when the conversion rate is greater than 1
		it('fails to confirm when amountUT does not convert into at least 1 STWei', async () => {
			nonce = await openSTValue.getNextNonce.call(redeemer);

			// 1 STWei == 10 UTWei at the given conversion rate
			redemptionIntentHash = await openSTValue.hashRedemptionIntent.call(checkUuid, redeemer, nonce, redeemBeneficiary, 1, redemptionUnlockHeight, lockR.l);
            await Utils.expectThrow(openSTValue.confirmRedemptionIntent(checkUuid, redeemer, nonce, redeemBeneficiary, 1, redemptionUnlockHeight, lockR.l, redemptionIntentHash, { from: registrar }));
		})
	})

	describe('ProcessUnstaking', async () => {
		var redeemer 				= accounts[2];
  	var redeemBeneficiary = accounts[3];
		var notRedeemer				= accounts[5];
		var redemptionIntentHash 	= null;
		var redemptionUnlockHeight 	= 80668;
		var amountUT 				= conversionRate.div(new BigNumber(10**conversionRateDecimals));

		const lock = HashLock.getHashLock();
		const lockR = HashLock.getHashLock();

		context('when expirationHeight is > block number', async () => {
			before(async () => {
		        contracts   = await OpenSTValue_utils.deployOpenSTValue(artifacts, accounts);
		        valueToken  = contracts.valueToken;
		        openSTValue = contracts.openSTValue;
	        	core = await Core.new(registrar, chainIdValue, chainIdRemote, openSTRemote, workers.address);
	            await openSTValue.addCore(core.address, { from: registrar });
	        	checkUuid = await openSTValue.hashUuid.call(symbol, name, chainIdValue, chainIdRemote, openSTRemote, conversionRate, conversionRateDecimals);
				result = await openSTValue.registerUtilityToken(symbol, name, conversionRate, conversionRateDecimals, chainIdRemote, 0, checkUuid, { from: registrar });
				stake = result.logs[0].args.stake;
				nonce = await openSTValue.getNextNonce.call(redeemer);
				await valueToken.approve(openSTValue.address, 1, { from: accounts[0] });
				result = await openSTValue.stake(checkUuid, 1, accounts[0], lock.l, accounts[0], { from: accounts[0] });
				stakingIntentHash = result.logs[0].args._stakingIntentHash;
				await openSTValue.processStaking(stakingIntentHash, lock.s,{ from: accounts[0] });
				redemptionIntentHash = await openSTValue.hashRedemptionIntent.call(checkUuid, redeemer, nonce, redeemBeneficiary, amountUT, redemptionUnlockHeight, lockR.l);
	            await openSTValue.confirmRedemptionIntent(checkUuid, redeemer, nonce, redeemBeneficiary, amountUT, redemptionUnlockHeight, lockR.l, redemptionIntentHash, { from: registrar });
		    })

			it('fails to process when redemptionIntentHash is empty', async () => {
	            await Utils.expectThrow(openSTValue.processUnstaking("", lockR.s, { from: notRedeemer }));
			})

			it('fails to process if hash of unlockSecret does not match hashlock', async () => {
	            await Utils.expectThrow(openSTValue.processUnstaking(redemptionIntentHash, "incorrect unlock secret", { from: notRedeemer }));
			})

			it('fails to process when utility token does not have a simpleStake address', async () => {
	            await Utils.expectThrow(openSTValue.processUnstaking("bad hash", lockR.s, { from: notRedeemer }));
			})

			it('successfully processes', async () => {
				var stakeBal = await valueToken.balanceOf.call(stake);
				var redeemBeneficiaryBal = await valueToken.balanceOf.call(redeemer);
				assert.equal(stakeBal.toNumber(), 1);
				assert.equal(redeemBeneficiaryBal.toNumber(), 0);
				result = await openSTValue.processUnstaking(redemptionIntentHash, lockR.s, { from: redeemer });

				stakeBal = await valueToken.balanceOf.call(stake);
				redeemBeneficiaryBal = await valueToken.balanceOf.call(redeemBeneficiary);
  			assert.equal(stakeBal.toNumber(), 0);
				assert.equal(redeemBeneficiaryBal.toNumber(), 1);
				      await OpenSTValue_utils.checkProcessedUnstakeEvent(result.logs[0], checkUuid, redemptionIntentHash, stake, redeemer, redeemBeneficiary, 1, lockR.s);
			})

			it('fails to reprocess', async () => {
	            await Utils.expectThrow(openSTValue.processUnstaking(redemptionIntentHash, lockR.s, { from: notRedeemer }));
			})
		})
	})


	// Revert Staking before ProcessStaking
	describe('Process RevertStaking before ProcessStaking', async () => {

		const lock = HashLock.getHashLock();

		context('Revert Stake', async () => {

			var staker = accounts[0];
			var owner  = accounts[1];
			var amountST = new BigNumber(web3.toWei(126, "ether"));
			var amountUT = null;
			var unlockHeight = null;

			before(async () => {
				contracts   = await OpenSTValue_utils.deployOpenSTValue(artifacts, accounts);
				valueToken  = contracts.valueToken;
				openSTValue = contracts.openSTValue;
				core = await Core.new(registrar, chainIdValue, chainIdRemote, openSTRemote, workers.address);
				await openSTValue.addCore(core.address, { from: registrar });
				checkUuid = await openSTValue.hashUuid.call(symbol, name, chainIdValue, chainIdRemote, openSTRemote, conversionRate, conversionRateDecimals);
				await openSTValue.registerUtilityToken(symbol, name, conversionRate, conversionRateDecimals, chainIdRemote, staker, checkUuid, { from: registrar });
				await valueToken.approve(openSTValue.address, amountST, { from: staker });

				//Successfully Staking
				var stakeReturns = await openSTValue.stake.call(checkUuid, amountST, staker, lock.l, staker, { from: staker });
				amountUT = stakeReturns[0].toNumber();
				nonce = stakeReturns[1].toNumber();

				// call block number is one less than send block number
				unlockHeight = stakeReturns[2];
				stakingIntentHash = await openSTValue.hashStakingIntent.call(checkUuid, staker, nonce, staker, amountST, amountUT, unlockHeight, lock.l);
				result = await openSTValue.stake(checkUuid, amountST, staker, lock.l, staker, { from: staker });
				await OpenSTValue_utils.checkStakingIntentDeclaredEvent(result.logs[0], checkUuid, staker, nonce, hashIntentKey, staker, amountST, amountUT, unlockHeight, stakingIntentHash, chainIdRemote);

			});

			it('fails to process when stakingIntentHash is empty', async () => {

				await Utils.expectThrow(openSTValue.revertStaking("", {from: staker}));

			});

			it('fails to process when stakingIntentHash is Bad Hash', async () => {

				await Utils.expectThrow(openSTValue.revertStaking("Bad Hash", {from: staker}));

			});

			it('fails to process when reverting before waiting period ends', async () => {
				// for test of the test case lets make sure that waiting period is ended
				var waitTime = await openSTValue.blocksToWaitLong.call();
				waitTime = waitTime.toNumber()-3;
				// Wait time less 1 block for preceding test case and 1 block because condition is <=
				for (var i = 0; i < waitTime ; i++) {
						await Utils.expectThrow(openSTValue.revertStaking(stakingIntentHash, {from: staker}));
				}

			});

			it('success  processing revert staking', async () => {

				var result = await openSTValue.revertStaking(stakingIntentHash, {from: staker});
				OpenSTValue_utils.checkRevertStakingEventProtocol(result.logs[0], checkUuid, stakingIntentHash, staker, amountST, amountUT);

			});

			it('fails to process revert staking', async () => {

				await Utils.expectThrow(openSTValue.revertStaking(stakingIntentHash, {from: staker}));

			});

		})

		// Revert Staking After ProcessStaking
		context('Revert Staking After ProcessStaking', async () => {
			var staker = accounts[0];
			var owner  = accounts[1];
			var amountST = new BigNumber(web3.toWei(126, "ether"));
			var amountUT = null;
			var unlockHeight = null;

			before(async () => {
				contracts   = await OpenSTValue_utils.deployOpenSTValue(artifacts, accounts);
				valueToken  = contracts.valueToken;
				openSTValue = contracts.openSTValue;
				core = await Core.new(registrar, chainIdValue, chainIdRemote, openSTRemote, workers.address);
				await openSTValue.addCore(core.address, { from: registrar });
				checkUuid = await openSTValue.hashUuid.call(symbol, name, chainIdValue, chainIdRemote, openSTRemote, conversionRate, conversionRateDecimals);
				await openSTValue.registerUtilityToken(symbol, name, conversionRate, conversionRateDecimals, chainIdRemote, staker, checkUuid, { from: registrar });
				await valueToken.approve(openSTValue.address, amountST, { from: staker });

				//Successfully Staking
				var stakeReturns = await openSTValue.stake.call(checkUuid, amountST, staker, lock.l, staker, { from: staker });
				amountUT = stakeReturns[0].toNumber();
				nonce = stakeReturns[1].toNumber();

				// call block number is one less than send block number
				unlockHeight = stakeReturns[2];
				stakingIntentHash = await openSTValue.hashStakingIntent.call(checkUuid, staker, nonce, staker, amountST,
					amountUT, unlockHeight, lock.l);
				result = await openSTValue.stake(checkUuid, amountST, staker, lock.l, staker, { from: staker });
				await OpenSTValue_utils.checkStakingIntentDeclaredEvent(result.logs[0], checkUuid, staker, nonce, hashIntentKey, staker, amountST, amountUT, unlockHeight, stakingIntentHash, chainIdRemote);

				// Process Staking
				await openSTValue.processStaking(stakingIntentHash, lock.s, { from: staker });
			});

			it('fails to process when reverting before waiting period ends', async () => {

				// for test of the test case lets make sure that waiting period is ended
				var waitTime = await openSTValue.blocksToWaitLong.call();
				waitTime = waitTime.toNumber()-1;
				// Wait time less 1 block for preceding test case and 1 block because condition is <=
				for (var i = 0; i < waitTime; i++) {
					await Utils.expectThrow(openSTValue.revertStaking(stakingIntentHash, {from: staker}));
				}

			})

			it('fails to process revert staking', async () => {

				await Utils.expectThrow(openSTValue.revertStaking(stakingIntentHash, {from: staker}));

			});


		});

	});

	// Revert Unstaking
	describe('Revert Unstaking', async () => {

		var staker 									= accounts[0];
		var redeemer 								= accounts[2];
		var redeemBeneficiary       = accounts[3];
		var redemptionIntentHash 		= null;
		var redemptionUnlockHeight 	= 80668;
		var amountST 								= new BigNumber(web3.toWei(1, "ether"));
		var amountUT 								= (new BigNumber(amountST * conversionRate)).div(new BigNumber(10**conversionRateDecimals));
		var externalUser 						= accounts[7];

		const lock = HashLock.getHashLock();
		const lockR = HashLock.getHashLock();

		context('Revert Unstaking before ProcessUnstaking ', async () => {
			before(async () => {

				contracts   = await OpenSTValue_utils.deployOpenSTValue(artifacts, accounts);
				valueToken  = contracts.valueToken;
				openSTValue = contracts.openSTValue;
				core = await Core.new(registrar, chainIdValue, chainIdRemote, openSTRemote, workers.address);
				await openSTValue.addCore(core.address, { from: registrar });
				checkUuid = await openSTValue.hashUuid.call(symbol, name, chainIdValue, chainIdRemote, openSTRemote, conversionRate, conversionRateDecimals);
				result = await openSTValue.registerUtilityToken(symbol, name, conversionRate, conversionRateDecimals, chainIdRemote, staker, checkUuid, { from: registrar });
				stake = result.logs[0].args.stake;
				nonce = await openSTValue.getNextNonce.call(redeemer);
				await valueToken.approve(openSTValue.address, amountST, { from: staker });
				result = await openSTValue.stake(checkUuid, amountST, staker, lock.l, staker, { from: staker });
				stakingIntentHash = result.logs[0].args._stakingIntentHash;
				await openSTValue.processStaking(stakingIntentHash, lock.s, { from: staker });
				redemptionIntentHash = await openSTValue.hashRedemptionIntent.call(checkUuid, redeemer, nonce, redeemBeneficiary, amountUT, redemptionUnlockHeight, lockR.l);
				await openSTValue.confirmRedemptionIntent(checkUuid, redeemer, nonce, redeemBeneficiary, amountUT, redemptionUnlockHeight, lockR.l, redemptionIntentHash, { from: registrar });

			});


			it('fails to process when redemptionIntentHash is empty ', async () => {

				await Utils.expectThrow(openSTValue.revertUnstaking("", { from: externalUser }));

			});

			it('fails to process when redemptionIntentHash is Bad Hash ', async () => {

				await Utils.expectThrow(openSTValue.revertUnstaking("Bad Hash", { from: externalUser }));

			});

			it('fails to process when reverting before waiting period ends', async () => {

				// for test of the test case lets make sure that waiting period is ended
				var waitTime = await openSTValue.blocksToWaitShort.call();
				waitTime = waitTime.toNumber() - 3;
				// Wait time less 1 block for preceding test case and 1 block because condition is <=
				for (var i = 0; i < waitTime ; i++) {
					await Utils.expectThrow(openSTValue.revertUnstaking(redemptionIntentHash, { from: externalUser }));
				}

			});


			it('success processing revert unstaking', async () => {

				var revertUnstakingResult = await openSTValue.revertUnstaking(redemptionIntentHash, { from: externalUser });
				await OpenSTValue_utils.checkRevertedUnstake(revertUnstakingResult.logs[0], checkUuid, redemptionIntentHash,redeemer, redeemBeneficiary, amountST);

			});

			it('fails to process when revertUnstaking once its already done', async () => {

				await Utils.expectThrow(openSTValue.revertUnstaking(redemptionIntentHash, { from: externalUser }));

			});

		});

		context('Revert Unstaking after ProcessUnstaking ', async () => {
			before(async () => {

				contracts   = await OpenSTValue_utils.deployOpenSTValue(artifacts, accounts);
				valueToken  = contracts.valueToken;
				openSTValue = contracts.openSTValue;
				core = await Core.new(registrar, chainIdValue, chainIdRemote, openSTRemote, workers.address);
				await openSTValue.addCore(core.address, { from: registrar });
				checkUuid = await openSTValue.hashUuid.call(symbol, name, chainIdValue, chainIdRemote, openSTRemote, conversionRate, conversionRateDecimals);
				result = await openSTValue.registerUtilityToken(symbol, name, conversionRate, conversionRateDecimals, chainIdRemote, staker, checkUuid, { from: registrar });
				stake = result.logs[0].args.stake;
				nonce = await openSTValue.getNextNonce.call(redeemer);
				await valueToken.approve(openSTValue.address, amountST, { from: staker });
				result = await openSTValue.stake(checkUuid, amountST, staker, lock.l, staker, { from: staker });
				stakingIntentHash = result.logs[0].args._stakingIntentHash;
				await openSTValue.processStaking(stakingIntentHash, lock.s, { from: staker });
				redemptionIntentHash = await openSTValue.hashRedemptionIntent.call(checkUuid, redeemer, nonce, redeemBeneficiary, amountUT, redemptionUnlockHeight, lockR.l);
				await openSTValue.confirmRedemptionIntent(checkUuid, redeemer, nonce, redeemBeneficiary, amountUT, redemptionUnlockHeight, lockR.l, redemptionIntentHash, { from: registrar });


				// Successfull ProcessUnstaking
				processUnstakingResult = await openSTValue.processUnstaking(redemptionIntentHash, lockR.s, { from: redeemer });
				await OpenSTValue_utils.checkProcessedUnstakeEvent(processUnstakingResult.logs[0], checkUuid, redemptionIntentHash, stake, redeemer, redeemBeneficiary, amountST, lockR.s);

			});


			it('fails to process when revertUnstaking once its already done', async () => {

				var waitTime = await openSTValue.blocksToWaitShort.call();
				waitTime = waitTime.toNumber() - 1;
				// Wait time less 1 block for preceding test case and 1 block because condition is <=
				for (var i = 0; i < waitTime ; i++) {
					await Utils.expectThrow(openSTValue.revertUnstaking(redemptionIntentHash, { from: externalUser }));
				}
				await Utils.expectThrow(openSTValue.revertUnstaking(redemptionIntentHash, { from: externalUser }));

			});

		});

	});

})<|MERGE_RESOLUTION|>--- conflicted
+++ resolved
@@ -109,12 +109,8 @@
 		, checkUuid = null
 		,result = null
 		, hasher = null
-<<<<<<< HEAD
-		, stakingIntentHash
-=======
 		, stakingIntentHash 
 		, hashIntentKey = null
->>>>>>> 905b08a9
 		, stake = null
 		, nonce = null
 		, workers = null
