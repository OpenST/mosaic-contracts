--- conflicted
+++ resolved
@@ -479,12 +479,8 @@
 		        contracts   = await OpenSTValue_utils.deployOpenSTValue(artifacts, accounts);
 		        valueToken  = contracts.valueToken;
 		        openSTValue = contracts.openSTValue;
-<<<<<<< HEAD
-	        	core = await Core.new(registrar, chainIdValue, chainIdRemote, openSTRemote, 0, proof.account.stateRoot, workers.address);
-=======
-        		validRLPParentNodes = await openSTValue.getMockRLPParentNodes(true);
-	        	core = await Core.new(registrar, chainIdValue, chainIdRemote, openSTRemote, workers.address);
->>>>>>> 148ad333
+                validRLPParentNodes = await openSTValue.getMockRLPParentNodes(true);
+		        core = await Core.new(registrar, chainIdValue, chainIdRemote, openSTRemote, 0, proof.account.stateRoot, workers.address);
 	            await openSTValue.addCore(core.address, { from: registrar });
 	        	checkUuid = await openSTValue.hashUuid.call(symbol, name, chainIdValue, chainIdRemote, openSTRemote, conversionRate, conversionRateDecimals);
 				result = await openSTValue.registerUtilityToken(symbol, name, conversionRate, conversionRateDecimals, chainIdRemote, 0, checkUuid, { from: registrar });
@@ -687,12 +683,8 @@
 				contracts   = await OpenSTValue_utils.deployOpenSTValue(artifacts, accounts);
 				valueToken  = contracts.valueToken;
 				openSTValue = contracts.openSTValue;
-<<<<<<< HEAD
+                validRLPParentNodes = await openSTValue.getMockRLPParentNodes(true);
 				core = await Core.new(registrar, chainIdValue, chainIdRemote, openSTRemote, 0, proof.account.stateRoot, workers.address);
-=======
-                validRLPParentNodes = await openSTValue.getMockRLPParentNodes(true);
-				core = await Core.new(registrar, chainIdValue, chainIdRemote, openSTRemote, workers.address);
->>>>>>> 148ad333
 				await openSTValue.addCore(core.address, { from: registrar });
 				checkUuid = await openSTValue.hashUuid.call(symbol, name, chainIdValue, chainIdRemote, openSTRemote, conversionRate, conversionRateDecimals);
 				result = await openSTValue.registerUtilityToken(symbol, name, conversionRate, conversionRateDecimals, chainIdRemote, staker, checkUuid, { from: registrar });
