--- conflicted
+++ resolved
@@ -125,14 +125,9 @@
 	var unlockHeight 			= null;
 	var uuidSTPrime				= null;
 	var expirationHeight 		= null;
-<<<<<<< HEAD
-    var validRLPParentNodes     = null;
-    var invalidRLPParentNodes   = null;
-	var blockToWaitLong 		= 110;
-=======
 	var validRLPParentNodes     = null;
 	var invalidRLPParentNodes   = null;
->>>>>>> 53bb7b41
+	var blockToWaitLong 		= 110;
 
 	describe('Properties', async () => {
 		before(async () => {
