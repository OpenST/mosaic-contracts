--- conflicted
+++ resolved
@@ -32,15 +32,9 @@
 
 /// @dev Deploy OpenSTUtility
 module.exports.deployOpenSTUtility = async (artifacts, accounts) => {
-<<<<<<< HEAD
-  const registrar      = accounts[1];
-
-	const openSTUtility = await OpenSTUtility.new(chainIdValue, chainIdUtility, registrar, constants.UTILITY_CHAIN_BLOCK_TIME, { gas: 10000000 });
-=======
     const registrar      = accounts[1];
     const coreForOpenSTUtility = await CoreMock.new(registrar, chainIdValue, chainIdUtility, accounts[10], accounts[11]);
     const openSTUtility = await OpenSTUtility.new(chainIdValue, chainIdUtility, registrar, coreForOpenSTUtility.address, { gas: 10000000 });
->>>>>>> fd171c76
     const stPrimeAddress = await openSTUtility.simpleTokenPrime.call();
     const stPrime = new STPrime(stPrimeAddress);
     await stPrime.initialize({ from: accounts[11], value: new BigNumber(web3.toWei(800000000, "ether")) });
