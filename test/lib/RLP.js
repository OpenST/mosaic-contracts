--- conflicted
+++ resolved
@@ -1,158 +1,7 @@
-<<<<<<< HEAD
-const RLPTest = artifacts.require('./RLPTest.sol');
-=======
-const TestRLP = artifacts.require("./TestRLP.sol"),
-	RLP = require("rlp"),
-	Utils = require('../test_lib/utils.js');
+const RLP = require('rlp');
+const Utils = require('../test_lib/utils.js');
 
-contract('RLP', function (accounts) {
-	let rlpTest;
-	before(async () => {
-		rlpTest = await TestRLP.new();
-
-	});
-	describe('ToRLPItem', async () => {
-
-		it('should pass when input is RLP encoded list', async () => {
-			let dataArray = ['2', '5', '6', '86735']
-				, hexDataArray = RLP.encode(dataArray).toString('hex')
-				, result = await rlpTest.toRLPItem.call('0x' + hexDataArray);
-			//result[0] is memory pointer and result[1] is length
-			// memory pointer should be greater than 0
-			assert.equal((result[0].toString(10) > 0), true);
-
-			// length should be greater than 0
-			assert.equal((result[1].toString(10) > 0), true);
-		});
-
-		it('should pass when input is RLP encoding of number', async () => {
-			let data = 1234
-				, hexData = RLP.encode(data).toString('hex')
-				, result = await rlpTest.toRLPItem.call('0x' + hexData);
-			//result[0] is memory pointer and result[1] is length
-			// memory pointer should be greater than 0
-			assert.equal((result[0].toString(10) > 0), true);
-
-			// length should be greater than 0
-			assert.equal((result[1].toString(10) > 0), true);
-		});
-
-		it('should pass when input is blank or 0x (NOT RLP encoded)', async () => {
-			let result = await rlpTest.toRLPItem.call("0x");
-			//result[0] is memory pointer and result[1] is length
-			// memory pointer should be 0
-			assert.equal(result[0].toString(10), 0);
-
-			// length should be 0
-			assert.equal((result[1].toString(10)), 0);
-		});
-
-	});
-
-
-	describe('ToList', async () => {
-
-		it('should pass when list is RLP encoded of length one', async () => {
-			let rlpItem = RLP.encode('5')
-				, items = [rlpItem]
-				, rlpArray = RLP.encode(items).toString('hex')
-				, index = 0;
-			let result = await rlpTest.toList.call('0x' + rlpArray, index)
-				, itemAtIndex = result[0];
-			assert.equal('0x' + rlpItem.toString('hex'), itemAtIndex);
-
-		});
-		it('should pass when list is RLP encoded', async () => {
-			let rlpItemOne = RLP.encode('5')
-				, rlpItemTwo = RLP.encode('6')
-				, items = [rlpItemOne, rlpItemTwo]
-				, rlpArray = RLP.encode(items).toString('hex');
-
-			for (let index = 0; index < items.length; index++) {
-				let result = await rlpTest.toList.call('0x' + rlpArray, index)
-					, itemAtIndex = result[0];
-				assert.equal('0x' + items[index].toString('hex'), itemAtIndex);
-			}
-		});
-
-		it('should pass when input RLP encoding of empty list', async () => {
-			let dataArray = []
-				, hexDataArray = RLP.encode(dataArray).toString('hex')
-				, result = await rlpTest.toList.call('0x' + hexDataArray, 0)
-			length = result[1].toNumber();
-			assert.equal(dataArray.length, length);
-		});
-
-		it('should fail when input is non-list', async () => {
-			let data = 1234
-				, hexDataArray = RLP.encode(data).toString('hex');
-			await Utils.expectThrow(rlpTest.toList.call('0x' + hexDataArray, 0));
-		});
-
-		it('should fail when input is empty ', async () => {
-			let data = '';
-			await Utils.expectThrow(rlpTest.toList.call('0x' + data, 0));
-		});
-
-		it('should fail when input is not RLP encoded ', async () => {
-			let data = '1234';
-			await Utils.expectThrow(rlpTest.toList.call('0x' + data, 0));
-		});
-
-	});
-
-	describe('ToBytes', async () => {
-
-		it('should pass when input is list', async () => {
-			let dataArray = ['2', '5', '6', '86735']
-				, hexDataArray = RLP.encode(dataArray).toString('hex')
-				, result = await rlpTest.toBytes.call('0x' + hexDataArray);
-			assert.equal(result.replace("0x", ""), hexDataArray);
-		})
-
-		it('should pass when input is non-list', async () => {
-			let data = 1234
-				, hexData = RLP.encode(data).toString('hex')
-				, result = await rlpTest.toBytes.call('0x' + hexData);
-			assert.equal(result.replace("0x", ""), hexData);
-		})
-
-		it('should pass when input is empty', async () => {
-			let data = ""
-				, result = await rlpTest.toBytes.call('0x' + data);
-			assert.isNull(result);
-		})
-	})
-
-	describe('ToData', async () => {
-
-		it('should pass when input is non-list', async () => {
-			let data = "1234"
-				, hexDataArray = RLP.encode(data).toString('hex')
-				, result = await rlpTest.toData.call('0x' + hexDataArray);
-			assert.equal(result.replace("0x", ""), Buffer.from(data).toString('hex'))
-		})
-
-		it('should fail when input is in list form and encoded', async () => {
-			let data = ['2', '5', '6', '86735']
-				, hexDataArray = RLP.encode(data).toString('hex');
-			await Utils.expectThrow(rlpTest.toData.call('0x' + hexDataArray));
-		})
-
-		it('should fail when input is in list form', async () => {
-			let dataArray = ['2', '5', '6'];
-			await Utils.expectThrow(
-				rlpTest.toData.call('0x' + dataArray),
-				"invalid bytes value"
-			);
-		})
-	})
-})
->>>>>>> 47082b93
-
-const RLP = require('rlp');
-
-const Utils = require('../test_lib/utils.js');
+const RLPTest = artifacts.require('TestRLP');
 
 contract('RLP', () => {
   let rlpTest;
@@ -222,7 +71,7 @@
 
       const rlpArray = RLP.encode(items).toString('hex');
 
-      for (let index = 0; index < items.length; index++) {
+      for (let index = 0; index < items.length; index += 1) {
         const result = await rlpTest.toList.call(`0x${rlpArray}`, index);
 
         const itemAtIndex = result[0];
@@ -236,7 +85,7 @@
       const hexDataArray = RLP.encode(dataArray).toString('hex');
 
       const result = await rlpTest.toList.call(`0x${hexDataArray}`, 0);
-      length = result[1].toNumber();
+      const length = result[1].toNumber();
       assert.equal(dataArray.length, length);
     });
 
