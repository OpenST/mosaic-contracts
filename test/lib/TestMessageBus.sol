--- conflicted
+++ resolved
@@ -16,13 +16,8 @@
 
 import "truffle/Assert.sol";
 import "truffle/DeployedAddresses.sol";
-<<<<<<< HEAD
 import "../../contracts/gateway/MockMessageBus.sol";
 import "../../contracts/gateway/Hasher.sol";
-=======
-import "../../contracts/gateway/MessageBus.sol";
-
->>>>>>> 8519062a
 
 
 /**
@@ -31,6 +26,7 @@
 contract TestMessageBus {
 
     MockMessageBus.MessageBox messageBox;
+    MockMessageBus.Message message;
 
     bytes32 unlockSecret = keccak256(abi.encodePacked('secret'));
     bytes32 hashLock = keccak256(abi.encodePacked(unlockSecret));
@@ -43,7 +39,7 @@
     bytes rlpEncodedParentNodes = '0xf8f8f8b18080a011eb05caf5fa62e9b0fffc9118cf6c7a6f10870db11d837223bf585fc7283b2c80a0be65b7596c589a734b53d15e0cc9f13eae2083bf0173b1c2baf1534d9273882d8080808080a0997f2ab256882c505e8887d9f7622a18a17dc5727a0e9d04d314e59d482a508780a088976b814f3477b2d25aa3992c31abc4a4299557a6e94ca7786a440b15a07f1e80a04b140101c7c54b2c4d69e4cf35a353d7d969e439c48fe7388eaec325f1bfe6578080f843a0390decd9548b62a8d60345a988386fc84ba6bc95484008f6362f93160ef3e563a1a03132333400000000000000000000000000000000000000000000000000000008' ;
     uint8 outboxOffset = 0;
     bytes32 storageRoot = 0x70b4172eb30c495bf20b5b12224cd2380fccdd7ffa2292416b9dbdfc8511585d;
-
+    Hasher hasher = new Hasher();
 
     bytes32 messageTypeHash = keccak256(abi.encodePacked("gatewayLink"));
 
@@ -51,7 +47,6 @@
     /* Signature Verification Parameters */
     address sender = address(0x8014986b452DE9f00ff9B036dcBe522f918E2fE4);
     bytes32 hashedMessage = 0xbc36789e7a1e281436464229828f817d6612f7b477d66591ff96a9e064bcc98a;
-<<<<<<< HEAD
     bytes32 messageHash = MockMessageBus.messageDigest(
         hasher.stakeTypeHash(),
         intentHash,
@@ -68,15 +63,6 @@
         hashLock : hashLock,
         gasConsumed: gasConsumed
         });
-=======
-
-    bytes32 constant STAKE_TYPEHASH = keccak256(
-        abi.encode(
-            "Stake(uint256 amount,address beneficiary,MessageBus.Message message)"
-        )
-    );
-
->>>>>>> 8519062a
 
     /* External Functions */
     // TODO -ve test cases
@@ -88,7 +74,7 @@
 
         bytes32 returnedMessageHash = MockMessageBus.progressInbox(
             messageBox,
-            STAKE_TYPEHASH,
+            hasher.stakeTypeHash(),
             message,
             unlockSecret
         );
@@ -104,37 +90,11 @@
         );
     }
 
-<<<<<<< HEAD
     function testVerifySignature()
-=======
-//    function testProgressInboxWithProof()
-//        external
-//    {
-//        bytes32 messageHash = getMessageDigest();
-//        setMessage();
-//        messageBox.inbox[messageHash] = MessageBus.MessageStatus.Declared;
-//        MessageBus.progressInboxWithProof(
-//            messageBox,
-    //            STAKE_TYPEHASH,
-//            message,
-//            rlpEncodedParentNodes,
-//            outboxOffset,
-//            storageRoot,
-//            MessageBus.MessageStatus.Declared
-//        );
-//
-//        Assert.equal(
-//            uint256(messageBox.inbox[messageHash]),
-//            uint256(MessageBus.MessageStatus.Progressed),
-//            "Status not changed to progressed."
-//        );
-//    }
-
- /*   function testVerifySignature()
->>>>>>> 8519062a
         external
     {
-        bytes memory signature = hex"1d1491a8373bcd39c9b779edc17e391dcf5f34becae481594e7e9fc9f1df6807399d4d13735e0e54e95f848a648856c2499de7a94832192e2038e0374f14bc211b";
+        bytes memory signature = new bytes(65);
+        signature = hex"1d1491a8373bcd39c9b779edc17e391dcf5f34becae481594e7e9fc9f1df6807399d4d13735e0e54e95f848a648856c2499de7a94832192e2038e0374f14bc211b";
         Assert.equal(
             MockMessageBus.verifySignature(hashedMessage, signature, address(0)),
             false,
@@ -150,9 +110,8 @@
             true,
             "Signer not verified."
         );
-    }*/
-
-<<<<<<< HEAD
+    }
+
     function testDeclareRevocationMessage()
         external
     {
@@ -254,62 +213,6 @@
             uint256(nextState),
             uint256(MockMessageBus.MessageStatus.Revoked),
             "nextState not changed to Revoked."
-=======
-//    function testDeclareRevocationMessage()
-//        external
-//    {
-//        bytes32 messageHash = getMessageDigest();
-//        setMessage();
-//        messageBox.inbox[messageHash] = MessageBus.MessageStatus.Declared;
-//        MessageBus.declareRevocationMessage(
-//            messageBox,
-    //            STAKE_TYPEHASH,
-//            message,
-//            signature
-//        );
-//
-//        Assert.equal(
-//            uint256(messageBox.inbox[messageHash]),
-//            uint256(MessageBus.MessageStatus.DeclaredRevocation),
-//            "Status not changed to DeclaredRevocation."
-//        );
-//    }
-//
-//    function testConfirmRevocation()
-//        external
-//    {
-//        bytes32 messageHash = getMessageDigest();
-//        setMessage();
-//        messageBox.inbox[messageHash] = MessageBus.MessageStatus.Declared;
-//        MessageBus.confirmRevocation(
-//            messageBox,
-//            STAKE_TYPEHASH,
-//            message,
-//            rlpEncodedParentNodes,
-//            outboxOffset,
-//            storageRoot
-//        );
-//
-//        Assert.equal(
-//            uint256(messageBox.inbox[messageHash]),
-//            uint256(MessageBus.MessageStatus.DeclaredRevocation),
-//            "Status not changed to DeclaredRevocation."
-//        );
-//    }
-
-    /* Private Functions */
-    function getMessageDigest()
-        private
-        view
-        returns(bytes32 /* Message hash */)
-    {
-        return MessageBus.messageDigest(
-            STAKE_TYPEHASH,
-                intentHash,
-                nonce,
-                gasPrice,
-                gasLimit
->>>>>>> 8519062a
         );
     }
 
