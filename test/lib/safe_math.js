// Copyright 2019 OpenST Ltd.
//
// Licensed under the Apache License, Version 2.0 (the "License");
// you may not use this file except in compliance with the License.
// You may obtain a copy of the License at
//
//    http://www.apache.org/licenses/LICENSE-2.0
//
// Unless required by applicable law or agreed to in writing, software
// distributed under the License is distributed on an "AS IS" BASIS,
// WITHOUT WARRANTIES OR CONDITIONS OF ANY KIND, either express or implied.
// See the License for the specific language governing permissions and
// limitations under the License.
//
// ----------------------------------------------------------------------------
// Utility chain: OpenSTUtility
//
// http://www.simpletoken.org/
//
// Based on the SafeMath library by the OpenZeppelin team.
// Copyright (c) 2016 Smart Contract Solutions, Inc.
// https://github.com/OpenZeppelin/zeppelin-solidity
// The MIT License.
// ----------------------------------------------------------------------------

const BN = require('bn.js');
const Utils = require('../test_lib/utils.js');

<<<<<<< HEAD
const SafeMathMock = artifacts.require('./SafeMathMock.sol');
=======
var TestSafeMath = artifacts.require('./TestSafeMath.sol');
>>>>>>> 47082b93

contract('SafeMath', () => {
  let safeMath;

<<<<<<< HEAD
  before(async () => {
    safeMath = await SafeMathMock.new();
=======
  before(async function () {
    safeMath = await TestSafeMath.new();
>>>>>>> 47082b93
  });

  it('multiplies correctly', async () => {
    const a = 5678;
    const b = 1234;
    await safeMath.multiply(a, b);
    const result = await safeMath.result();
    assert.equal(result, a * b);
  });

  it('adds correctly', async () => {
    const a = 5678;
    const b = 1234;
    await safeMath.add(a, b);
    const result = await safeMath.result();

    assert.equal(result, a + b);
  });

  it('subtracts correctly', async () => {
    const a = 5678;
    const b = 1234;
    await safeMath.subtract(a, b);
    const result = await safeMath.result();

    assert.equal(result, a - b);
  });

  it('should throw an error if subtraction result would be negative', async () => {
    const a = 1234;
    const b = 5678;
    await Utils.expectThrow(safeMath.subtract(a, b));
  });

  it('should throw an error on addition overflow', async () => {
    const a = new BN(
      '115792089237316195423570985008687907853269984665640564039457584007913129639935',
    );
    const b = new BN(1);
    await Utils.expectThrow(safeMath.add(a, b));
  });

  it('should throw an error on multiplication overflow', async () => {
    const a = new BN(
      '115792089237316195423570985008687907853269984665640564039457584007913129639933',
    );
    const b = new BN(2);
    await Utils.expectThrow(safeMath.multiply(a, b));
  });
});<|MERGE_RESOLUTION|>--- conflicted
+++ resolved
@@ -26,22 +26,13 @@
 const BN = require('bn.js');
 const Utils = require('../test_lib/utils.js');
 
-<<<<<<< HEAD
-const SafeMathMock = artifacts.require('./SafeMathMock.sol');
-=======
-var TestSafeMath = artifacts.require('./TestSafeMath.sol');
->>>>>>> 47082b93
+const TestSafeMath = artifacts.require('TestSafeMath');
 
 contract('SafeMath', () => {
   let safeMath;
 
-<<<<<<< HEAD
   before(async () => {
-    safeMath = await SafeMathMock.new();
-=======
-  before(async function () {
     safeMath = await TestSafeMath.new();
->>>>>>> 47082b93
   });
 
   it('multiplies correctly', async () => {
