--- conflicted
+++ resolved
@@ -32,46 +32,46 @@
 const receipts = [];
 
 module.exports.logResponse = (response, description) => {
-    receipts.push({
-        receipt: response.receipt,
-        description: description,
-        response: response
-    });
+  receipts.push({
+    receipt: response.receipt,
+    description: description,
+    response: response
+  });
 }
 
 module.exports.logReceipt = (receipt, description) => {
-    receipts.push({
-        receipt: receipt,
-        description: description,
-        response: null
-    })
+  receipts.push({
+    receipt: receipt,
+    description: description,
+    response: null
+  })
 }
 
 module.exports.logTransaction = async (hash, description) => {
-    const receipt = await web3.eth.getTransactionReceipt(hash)
-    await this.logReceipt(receipt, description)
+  const receipt = await web3.eth.getTransactionReceipt(hash)
+  await this.logReceipt(receipt, description)
 }
 
 module.exports.printGasStatistics = () => {
-    var totalGasUsed = 0
+  var totalGasUsed = 0
 
-    console.log("      -----------------------------------------------------");
-    console.log("      Report gas usage\n");
+  console.log("      -----------------------------------------------------");
+  console.log("      Report gas usage\n");
 
-    for (i = 0; i < receipts.length; i++) {
-        const entry = receipts[i]
+  for (i = 0; i < receipts.length; i++) {
+    const entry = receipts[i]
 
-        totalGasUsed += entry.receipt.gasUsed
+    totalGasUsed += entry.receipt.gasUsed
 
-        console.log("      " + entry.description.padEnd(45) + entry.receipt.gasUsed)
-    }
+    console.log("      " + entry.description.padEnd(45) + entry.receipt.gasUsed)
+  }
 
-    console.log("      -----------------------------------------------------")
-    console.log("      " + "Total gas logged: ".padEnd(45) + totalGasUsed + "\n")
+  console.log("      -----------------------------------------------------")
+  console.log("      " + "Total gas logged: ".padEnd(45) + totalGasUsed + "\n")
 }
 
 module.exports.clearReceipts = () => {
-    receipts.splice(0, receipts.length);
+  receipts.splice(0, receipts.length);
 }
 
 
@@ -79,7 +79,7 @@
  *  General event checks
  */
 module.exports.expectNoEvents = (result) => {
-    Assert.equal(result.receipt.logs.length, 0, "expected empty array of logs")
+  Assert.equal(result.receipt.logs.length, 0, "expected empty array of logs")
 }
 
 /*
@@ -88,26 +88,12 @@
 
 /// @dev Compare to null address
 module.exports.isNullAddress = function (address) {
-    Assert.strictEqual(typeof address, 'string', `address must be of type 'string'`);
-    return (address == NullAddress);
+  Assert.strictEqual(typeof address, 'string', `address must be of type 'string'`);
+  return (address == NullAddress);
 }
 
 /// @dev Expect failure from invalid opcode or out of gas,
 ///      but returns error instead
-<<<<<<< HEAD
-module.exports.expectThrow = async (promise) => {
-    try {
-        await promise;
-    } catch (error) {
-        const invalidOpcode = error.message.search('invalid opcode') > -1;
-
-        const outOfGas = error.message.search('out of gas') > -1;
-
-        // Latest TestRPC has trouble with require
-        const revertInstead = error.message.search('revert') > -1;
-
-        assert(invalidOpcode || outOfGas || revertInstead, `Expected throw, but got ${error} instead`);
-=======
 module.exports.expectThrow = async (promise, expectedMessage) => {
   try {
     await promise;
@@ -122,33 +108,13 @@
 
       assert(invalidOpcode || outOfGas || revertInstead, `Expected throw, but got ${error} instead`);
     }
->>>>>>> 43bf57ca
 
-        return;
-    }
+    return;
+  }
 
-    assert(false, "Did not throw as expected");
+  assert(false, "Did not throw as expected");
 };
 
-<<<<<<< HEAD
-/// @dev Expect failure from revert,
-///      but returns error instead
-module.exports.expectRevert = async (promise) => {
-    try {
-        await promise;
-    } catch (error) {
-        // TODO: Truffle v5 will support require messages with web3 1.0 and we can
-        //       check for a specific message.
-        assert(
-            error.message.search('revert') > -1,
-            'The contract should revert. Instead: ' + error.message
-        );
-
-        return;
-    }
-
-    assert(false, "Did not revert as expected.");
-=======
 /**
  * Asserts that a given ethereum call/transaction leads to a revert. The
  * call/transaction is given as a promise.
@@ -172,36 +138,31 @@
   }
 
   assert(false, "Did not revert as expected.");
->>>>>>> 43bf57ca
 };
 
 /// @dev Get account balance
 module.exports.getBalance = function (address) {
-    return new Promise(function (resolve, reject) {
-        web3.eth.getBalance(address, function (error, result) {
-            if (error) {
-                reject(error);
-            } else {
-                resolve(result);
-            }
-        })
+  return new Promise(function (resolve, reject) {
+    web3.eth.getBalance(address, function (error, result) {
+      if (error) {
+        reject(error);
+      } else {
+        resolve(result);
+      }
     })
+  })
 }
 
 /// @dev Get gas price
 module.exports.getGasPrice = function () {
-    return new Promise(function (resolve, reject) {
-        web3.eth.getGasPrice(function (error, result) {
-            if (error) {
-                reject(error);
-            } else {
-                resolve(result);
-            }
-        })
+  return new Promise(function (resolve, reject) {
+    web3.eth.getGasPrice(function (error, result) {
+      if (error) {
+        reject(error);
+      } else {
+        resolve(result);
+      }
     })
-<<<<<<< HEAD
-}
-=======
   })
 }
 
@@ -220,4 +181,3 @@
     );
   }
 }
->>>>>>> 43bf57ca
