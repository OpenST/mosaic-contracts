--- conflicted
+++ resolved
@@ -42,17 +42,11 @@
   const chainIdValue = 3
     , chainIdRemote = 1410
     , openSTRemote  = accounts[4]
-<<<<<<< HEAD
-    , valueToken   = await SimpleToken.new()
-    , symbol = "ST"
-    , name = "Simple Token"
-=======
+
     , valueToken   = await MockToken.new()
     , symbol = "MOCK"
     , name = "Mock Token"
-    , conversionRateDecimals = 5
-    , conversionRate = new BigNumber(10 * 10**conversionRateDecimals) // conversion rate => 10
->>>>>>> 56cf35bf
+
     , bounty = 100
     , admin = accounts[3]
     , ops = accounts[1]
