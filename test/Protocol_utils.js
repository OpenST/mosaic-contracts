// Copyright 2017 OpenST Ltd.
//
// Licensed under the Apache License, Version 2.0 (the "License");
// you may not use this file except in compliance with the License.
// You may obtain a copy of the License at
//
//    http://www.apache.org/licenses/LICENSE-2.0
//
// Unless required by applicable law or agreed to in writing, software
// distributed under the License is distributed on an "AS IS" BASIS,
// WITHOUT WARRANTIES OR CONDITIONS OF ANY KIND, either express or implied.
// See the License for the specific language governing permissions and
// limitations under the License.
//
// ----------------------------------------------------------------------------
// Test: Protocol_utils.js
//
// http://www.simpletoken.org/
//
// ----------------------------------------------------------------------------

const BigNumber = require('bignumber.js');
const Assert = require('assert');

const utils = require("./lib/utils.js");
const openSTValueUtils = require("./OpenSTValue_utils.js");

var SimpleToken   = artifacts.require("./SimpleToken/SimpleToken.sol");
var Registrar     = artifacts.require("./Registrar.sol");
var Core          = artifacts.require("./Core.sol");
var OpenSTValue   = artifacts.require("./OpenSTValueMock.sol");
var OpenSTUtility = artifacts.require("./OpenSTUtilityMock.sol");
var STPrime       = artifacts.require("./STPrime.sol");
var Workers = artifacts.require("./Workers.sol");

const CHAINID_VALUE   = 2001;
const CHAINID_UTILITY = 2002;

module.exports.deployOpenSTProtocol = async (artifacts, accounts) => {

	const deployMachine = accounts[0];
	const owner         = accounts[1];
	const admin         = accounts[2];
	const ops           = accounts[3];
	const intercommVC   = accounts[4];
	const intercommUC   = accounts[5];
<<<<<<< HEAD
  const workerDeactivationHeight = new BigNumber(web3.toWei(100000000, "ether"));
=======
	const workerDeactivationHeight = new BigNumber(web3.toWei(100000000, "ether"));
>>>>>>> 905b08a9

	var res = null;

	const simpleToken = await SimpleToken.new({ from: deployMachine });
	await utils.logTransaction(simpleToken.transactionHash, "SimpleToken.new");
	// finalize the tokens
	utils.logResponse(await simpleToken.setAdminAddress(admin, { from: deployMachine }),
		"SimpleToken.setAdminAddress");
	utils.logResponse(await simpleToken.finalize({ from: admin }),
		"SimpleToken.finalize");
	// transfer ownership
	utils.logResponse(await simpleToken.initiateOwnershipTransfer(owner, { from: deployMachine }),
		"SimpleToken.initiateOwnershipTransfer");
	utils.logResponse(await simpleToken.completeOwnershipTransfer({ from: owner }),
		"SimpleToken.completeOwnershipTransfer");

	const registrarVC = await Registrar.new({ from: deployMachine });
	await utils.logTransaction(registrarVC.transactionHash, "RegistrarVC.new");
	// set Ops of registrar to Intercom account on value chain
	utils.logResponse(await registrarVC.setOpsAddress(intercommVC, { from: deployMachine }),
		"Registrar.setOpsAddress");
	utils.logResponse(await registrarVC.initiateOwnershipTransfer(owner, { from: deployMachine }),
		"Registrar.initiateOwnershipTransfer");
	utils.logResponse(await registrarVC.completeOwnershipTransfer({ from: owner }),
		"Registrar.completeOwnershipTransfer");

	const registrarUC = await Registrar.new({ from: deployMachine });
	await utils.logTransaction(registrarUC.transactionHash, "RegistrarUC.new");
	// set Ops of registrar to Intercom account on utility chain
	utils.logResponse(await registrarUC.setOpsAddress(intercommUC, { from: deployMachine }),
		"Registrar.setOpsAddress");
	utils.logResponse(await registrarUC.initiateOwnershipTransfer(owner, { from: deployMachine }),	
		"Registrar.initiateOwnershipTransfer");
	utils.logResponse(await registrarUC.completeOwnershipTransfer({ from: owner }),
		"Registrar.completeOwnershipTransfer");

	const openSTValue = await OpenSTValue.new(CHAINID_VALUE, simpleToken.address,
		registrarVC.address);
	await utils.logTransaction(openSTValue.transactionHash, "OpenSTValue.new");
	utils.logResponse(await openSTValue.initiateOwnershipTransfer(owner, { from: deployMachine }),
		"OpenSTValue.initiateOwnershipTransfer");
	utils.logResponse(await openSTValue.completeOwnershipTransfer({ from: owner }),
		"OpenSTValue.completeOwnershipTransfer");

	const openSTUtility = await OpenSTUtility.new(CHAINID_VALUE, CHAINID_UTILITY,
		registrarUC.address, { from: deployMachine, gas: 8500000 });
	await utils.logTransaction(openSTUtility.transactionHash, "OpenSTUtility.new");
	utils.logResponse(await openSTUtility.initiateOwnershipTransfer(owner, { from: deployMachine }),
		"OpenSTUtility.initiateOwnershipTransfer");
	utils.logResponse(await openSTUtility.completeOwnershipTransfer({ from: owner }),
		"OpenSTUtility.completeOwnershipTransfer");

  // Deploy worker contract
  const workers = await Workers.new(simpleToken.address)
    , worker1 = accounts[7];
  await workers.setAdminAddress(admin);
  await workers.setOpsAddress(ops);
  await workers.setWorker(worker1, workerDeactivationHeight, {from:ops});

	// only setup a core for the Value Chain to track the Utility Chain for v0.9.1
	const coreVC = await Core.new(registrarVC.address, CHAINID_VALUE, CHAINID_UTILITY,
		openSTUtility.address, workers.address);
	await utils.logTransaction(coreVC.transactionHash, "CoreVC.new");

	const stpContractAddress = await openSTUtility.simpleTokenPrime.call();
	Assert.notEqual(stpContractAddress, utils.NullAddress);
	const stPrime = STPrime.at(stpContractAddress);

	// console.log("Simple Token:", simpleToken.address);
	// console.log("Registrar VC:", registrarVC.address);
	// console.log("Registrar UC:", registrarUC.address);
	// console.log("OpenSTValue:", openSTValue.address);
	// console.log("OpenSTUtility:", openSTUtility.address);
	// console.log("CoreVC:", coreVC.address);

	return {
		token         : simpleToken,
		registrarVC   : registrarVC,
		registrarUC   : registrarUC,
		openSTValue   : openSTValue,
		openSTUtility : openSTUtility,
		coreVC        : coreVC,
		stPrime       : stPrime
	};
}<|MERGE_RESOLUTION|>--- conflicted
+++ resolved
@@ -44,11 +44,7 @@
 	const ops           = accounts[3];
 	const intercommVC   = accounts[4];
 	const intercommUC   = accounts[5];
-<<<<<<< HEAD
-  const workerDeactivationHeight = new BigNumber(web3.toWei(100000000, "ether"));
-=======
 	const workerDeactivationHeight = new BigNumber(web3.toWei(100000000, "ether"));
->>>>>>> 905b08a9
 
 	var res = null;
 
