// Copyright 2019 OpenST Ltd.
//
// Licensed under the Apache License, Version 2.0 (the "License");
// you may not use this file except in compliance with the License.
// You may obtain a copy of the License at
//
//    http://www.apache.org/licenses/LICENSE-2.0
//
// Unless required by applicable law or agreed to in writing, software
// distributed under the License is distributed on an "AS IS" BASIS,
// WITHOUT WARRANTIES OR CONDITIONS OF ANY KIND, either express or implied.
// See the License for the specific language governing permissions and
// limitations under the License.
//
// ----------------------------------------------------------------------------
//
// http://www.simpletoken.org/
//
// ----------------------------------------------------------------------------

const BN = require('bn.js');
const web3 = require('../../test_lib/web3.js');
const Utils = require('../../test_lib/utils.js');

const KernelGateway = artifacts.require('TestKernelGateway');
const MockBlockStore = artifacts.require('MockBlockStore');

contract('KernelGateway.getOpenKernelHash()', async (accounts) => {
  const zeroBytes = Utils.ZERO_BYTES32;

  let kernelGateway;
  let originBlockStore;
  let auxiliaryBlockStore;
  let initialKernelHash;

<<<<<<< HEAD
  beforeEach(async () => {
    originBlockStore = await BlockStoreMock.new();
    auxiliaryBlockStore = await BlockStoreMock.new();
=======
    originBlockStore = await MockBlockStore.new();
    auxiliaryBlockStore = await MockBlockStore.new();
>>>>>>> 47082b93

    initialKernelHash = web3.utils.sha3('kernelHash');

    kernelGateway = await KernelGateway.new(
      accounts[1],
      originBlockStore.address,
      auxiliaryBlockStore.address,
      initialKernelHash,
    );

    await auxiliaryBlockStore.setKernelGateway(kernelGateway.address);
  });

  it(
    'should return zero hash when height is not the activation ' +
      'kernel hash',
    async () => {
      const openKernelHash = await kernelGateway.getOpenKernelHash.call(2);

      assert.strictEqual(
        openKernelHash,
        zeroBytes,
        `Open kernel hash must be zero.`,
      );
    },
  );

  it(
    'should return correct hash when height is the activation ' +
      'kernel hash and open kernel exists',
    async () => {
      const hash =
        '0xb6a85955e3671040901a17db85b121550338ad1a0071ca13d196d19df31f56ca';

      const activationHeight = new BN(1234);

      await kernelGateway.setOpenKernelHash(hash);
      await kernelGateway.setOpenKernelActivationHeight(activationHeight);

      const openKernelHash = await kernelGateway.getOpenKernelHash.call(
        activationHeight,
      );

      assert.strictEqual(
        openKernelHash,
        hash,
        `Open kernel hash must be ${hash}.`,
      );
    },
  );

  it(
    'should return zero hash for the activation height once the kernel ' +
      'hash is activated',
    async () => {
      const hash =
        '0xb6a85955e3671040901a17db85b121550338ad1a0071ca13d196d19df31f56ca';

      const activationHeight = new BN(1234);

      await kernelGateway.setOpenKernelHash(hash);
      await kernelGateway.setOpenKernelActivationHeight(activationHeight);

      let openKernelHash = await kernelGateway.getOpenKernelHash.call(
        activationHeight,
      );

      assert.strictEqual(
        openKernelHash,
        hash,
        `Open kernel hash must be ${hash}.`,
      );

      await auxiliaryBlockStore.activateKernel(hash);

      openKernelHash = await kernelGateway.getOpenKernelHash.call(
        activationHeight,
      );

      assert.strictEqual(
        openKernelHash,
        zeroBytes,
        `Open kernel hash must be zero.`,
      );
    },
  );
});<|MERGE_RESOLUTION|>--- conflicted
+++ resolved
@@ -33,14 +33,9 @@
   let auxiliaryBlockStore;
   let initialKernelHash;
 
-<<<<<<< HEAD
   beforeEach(async () => {
-    originBlockStore = await BlockStoreMock.new();
-    auxiliaryBlockStore = await BlockStoreMock.new();
-=======
     originBlockStore = await MockBlockStore.new();
     auxiliaryBlockStore = await MockBlockStore.new();
->>>>>>> 47082b93
 
     initialKernelHash = web3.utils.sha3('kernelHash');
 
@@ -55,25 +50,24 @@
   });
 
   it(
-    'should return zero hash when height is not the activation ' +
-      'kernel hash',
+    'should return zero hash when height is not the activation '
+    + 'kernel hash',
     async () => {
       const openKernelHash = await kernelGateway.getOpenKernelHash.call(2);
 
       assert.strictEqual(
         openKernelHash,
         zeroBytes,
-        `Open kernel hash must be zero.`,
+        'Open kernel hash must be zero.',
       );
     },
   );
 
   it(
-    'should return correct hash when height is the activation ' +
-      'kernel hash and open kernel exists',
+    'should return correct hash when height is the activation '
+    + 'kernel hash and open kernel exists',
     async () => {
-      const hash =
-        '0xb6a85955e3671040901a17db85b121550338ad1a0071ca13d196d19df31f56ca';
+      const hash = '0xb6a85955e3671040901a17db85b121550338ad1a0071ca13d196d19df31f56ca';
 
       const activationHeight = new BN(1234);
 
@@ -93,11 +87,10 @@
   );
 
   it(
-    'should return zero hash for the activation height once the kernel ' +
-      'hash is activated',
+    'should return zero hash for the activation height once the kernel '
+    + 'hash is activated',
     async () => {
-      const hash =
-        '0xb6a85955e3671040901a17db85b121550338ad1a0071ca13d196d19df31f56ca';
+      const hash = '0xb6a85955e3671040901a17db85b121550338ad1a0071ca13d196d19df31f56ca';
 
       const activationHeight = new BN(1234);
 
@@ -123,7 +116,7 @@
       assert.strictEqual(
         openKernelHash,
         zeroBytes,
-        `Open kernel hash must be zero.`,
+        'Open kernel hash must be zero.',
       );
     },
   );
