// Copyright 2019 OpenST Ltd.
//
// Licensed under the Apache License, Version 2.0 (the "License");
// you may not use this file except in compliance with the License.
// You may obtain a copy of the License at
//
//    http://www.apache.org/licenses/LICENSE-2.0
//
// Unless required by applicable law or agreed to in writing, software
// distributed under the License is distributed on an "AS IS" BASIS,
// WITHOUT WARRANTIES OR CONDITIONS OF ANY KIND, either express or implied.
// See the License for the specific language governing permissions and
// limitations under the License.
//
// ----------------------------------------------------------------------------
//
// http://www.simpletoken.org/
//
// ----------------------------------------------------------------------------

const BN = require('bn.js');
const AuxStoreUtils = require('./helpers/aux_store_utils.js');
const EventDecoder = require('../../test_lib/event_decoder.js');
const Utils = require('../../test_lib/utils.js');

const TestData = require('./helpers/data.js');

const AuxiliaryBlockStore = artifacts.require('AuxiliaryBlockStore');
const MockBlockStore = artifacts.require('MockBlockStore');
const KernelGateway = artifacts.require('TestKernelGateway');

contract('AuxiliaryBlockStore.justify()', async (accounts) => {
  const coreIdentifier = '0x0000000000000000000000000000000000000001';
  const epochLength = new BN('3');
  const pollingPlaceAddress = accounts[0];
  let originBlockStore;
  const testBlocks = TestData.blocks;
  const initialBlockHash = TestData.initialBlock.hash;
  const initialStateRoot = TestData.initialBlock.stateRoot;
  const initialGas = TestData.initialBlock.gas;
  const initialTransactionRoot = TestData.initialBlock.transactionRoot;
  const initialHeight = TestData.initialBlock.height;
  const unknownBlockHash =
    '0x123456f3d32a11c606f8ae8265344d2ab06d71500289df6f9cac2e0139654321';
  const initialKernelHash = TestData.initialBlock.kernelHash;

  let blockStore;

  beforeEach(async () => {
    originBlockStore = await BlockStoreMock.new();

    blockStore = await AuxiliaryBlockStore.new(
      coreIdentifier,
      epochLength,
      pollingPlaceAddress,
      originBlockStore.address,
      initialBlockHash,
      initialStateRoot,
      initialHeight,
      initialGas,
      initialTransactionRoot,
      initialKernelHash,
    );

<<<<<<< HEAD
    const kernelGateway = await KernelGateway.new(
      accounts[10],
      originBlockStore.address,
      blockStore.address,
      initialKernelHash,
    );
=======
    let coreIdentifier = '0x0000000000000000000000000000000000000001';
    let epochLength = new BN('3');
    let pollingPlaceAddress = accounts[0];
    let originBlockStore;
    let testBlocks = TestData.blocks;
    let initialBlockHash = TestData.initialBlock.hash;
    let initialStateRoot = TestData.initialBlock.stateRoot;
    let initialGas = TestData.initialBlock.gas;
    let initialTransactionRoot = TestData.initialBlock.transactionRoot;
    let initialHeight = TestData.initialBlock.height;
    let unknownBlockHash = '0x123456f3d32a11c606f8ae8265344d2ab06d71500289df6f9cac2e0139654321';
    let initialKernelHash  = TestData.initialBlock.kernelHash;

    let blockStore;

    beforeEach(async () => {
        originBlockStore = await MockBlockStore.new();

        blockStore = await AuxiliaryBlockStore.new(
            coreIdentifier,
            epochLength,
            pollingPlaceAddress,
            originBlockStore.address,
            initialBlockHash,
            initialStateRoot,
            initialHeight,
            initialGas,
            initialTransactionRoot,
            initialKernelHash,
        );

        let kernelGateway = await KernelGateway.new(
            accounts[10],
            originBlockStore.address,
            blockStore.address,
            initialKernelHash,
        );

        await blockStore.initialize(kernelGateway.address);
        await AuxStoreUtils.reportBlocks(blockStore, testBlocks);
    });
>>>>>>> 47082b93

    await blockStore.initialize(kernelGateway.address);
    await AuxStoreUtils.reportBlocks(blockStore, testBlocks);
  });

  it('should accept a valid justification', async () => {
    const testJustifications = [
      {
        source: initialBlockHash,
        target: testBlocks[3].hash,
        sourceFinalised: true,
      },
      {
        source: testBlocks[3].hash,
        target: testBlocks[6].hash,
        sourceFinalised: true,
      },
      {
        source: testBlocks[6].hash,
        target: testBlocks[12].hash,
        sourceFinalised: false,
      },
      {
        source: testBlocks[6].hash,
        target: testBlocks[9].hash,
        sourceFinalised: true,
      },
    ];

    const count = testJustifications.length;
    for (let i = 0; i < count; i++) {
      const testJustification = testJustifications[i];

      await blockStore.justify(
        testJustification.source,
        testJustification.target,
        { from: pollingPlaceAddress },
      );

      // Assert that the checkpoint is recorded with the correct data.
      const checkpointTarget = await blockStore.checkpoints.call(
        testJustification.target,
      );
      assert.strictEqual(checkpointTarget.blockHash, testJustification.target);
      assert.strictEqual(checkpointTarget.parent, testJustification.source);
      assert.strictEqual(checkpointTarget.justified, true);

      // The source should possibly be finalised (depends on distance).
      const checkpointSource = await blockStore.checkpoints.call(
        testJustification.source,
      );
      assert.strictEqual(
        checkpointSource.finalised,
        testJustification.sourceFinalised,
      );
    }
  });

  it('should emit an event when a checkpoint is justified', async () => {
    const tx = await blockStore.justify(initialBlockHash, testBlocks[3].hash, {
      from: pollingPlaceAddress,
    });

    const event = EventDecoder.getEvents(tx, blockStore);
    assert.strictEqual(event.BlockJustified.blockHash, testBlocks[3].hash);
  });

  it('should emit an event when a checkpoint is finalised', async () => {
    await blockStore.justify(initialBlockHash, testBlocks[6].hash, {
      from: pollingPlaceAddress,
    });
    const tx = await blockStore.justify(
      testBlocks[6].hash,
      testBlocks[9].hash,
      {
        from: pollingPlaceAddress,
      },
    );

    const event = EventDecoder.getEvents(tx, blockStore);
    assert.strictEqual(event.BlockFinalised.blockHash, testBlocks[6].hash);
  });

  it(
    'should not emit a finalisation event when the target is not the ' +
      'direct child',
    async () => {
      const tx = await blockStore.justify(
        initialBlockHash,
        testBlocks[6].hash,
        {
          from: pollingPlaceAddress,
        },
      );

      const event = EventDecoder.getEvents(tx, blockStore);
      assert.strictEqual(event.BlockFinalised, undefined);
    },
  );

  it(
    'should not accept a justification from an address other than the ' +
      'polling place',
    async () => {
      await Utils.expectRevert(
        blockStore.justify(initialBlockHash, testBlocks[6].hash, {
          from: accounts[4],
        }),
        'This method must be called from the registered polling place.',
      );
    },
  );

  it('should not accept an unknown source hash', async () => {
    await Utils.expectRevert(
      blockStore.justify(unknownBlockHash, testBlocks[6].hash, {
        from: pollingPlaceAddress,
      }),
      'The source block must first be reported.',
    );
  });

  it('should not accept an unknown target hash', async () => {
    await Utils.expectRevert(
      blockStore.justify(initialBlockHash, unknownBlockHash, {
        from: pollingPlaceAddress,
      }),
      'The target block must first be reported.',
    );
  });

  it('should not accept a source checkpoint that is not justified', async () => {
    await Utils.expectRevert(
      blockStore.justify(testBlocks[6].hash, testBlocks[9].hash, {
        from: pollingPlaceAddress,
      }),
      'The source block must first be justified.',
    );
  });

  it(
    'should not accept a target block that has a height that is not a ' +
      'multiple of the epoch length',
    async () => {
      await Utils.expectRevert(
        blockStore.justify(initialBlockHash, testBlocks[2].hash, {
          from: pollingPlaceAddress,
        }),
        'The target must be at a height that is a multiple of the ' +
          'epoch length.',
      );
    },
  );

  it('should not accept a target block that has a height lower than the head', async () => {
    await blockStore.justify(initialBlockHash, testBlocks[3].hash, {
      from: pollingPlaceAddress,
    });
    await blockStore.justify(testBlocks[3].hash, testBlocks[6].hash, {
      from: pollingPlaceAddress,
    });
    await blockStore.justify(testBlocks[6].hash, testBlocks[9].hash, {
      from: pollingPlaceAddress,
    });

    await Utils.expectRevert(
      blockStore.justify(testBlocks[3].hash, testBlocks[6].hash, {
        from: pollingPlaceAddress,
      }),
      'The target must be higher than the head.',
    );
  });

  it('should not allow the target to be below the source', async () => {
    await blockStore.justify(initialBlockHash, testBlocks[6].hash, {
      from: pollingPlaceAddress,
    });
    await Utils.expectRevert(
      blockStore.justify(testBlocks[6].hash, testBlocks[3].hash, {
        from: pollingPlaceAddress,
      }),
      'The target must be above the source in height.',
    );
  });

  it('should not allow the target to be justified with a different source', async () => {
    await blockStore.justify(initialBlockHash, testBlocks[3].hash, {
      from: pollingPlaceAddress,
    });
    await blockStore.justify(testBlocks[3].hash, testBlocks[6].hash, {
      from: pollingPlaceAddress,
    });
    await blockStore.justify(testBlocks[3].hash, testBlocks[9].hash, {
      from: pollingPlaceAddress,
    });

    await Utils.expectRevert(
      blockStore.justify(testBlocks[6].hash, testBlocks[9].hash, {
        from: pollingPlaceAddress,
      }),
      'The target must not be justified already.',
    );
  });

  it('should not allow the target to not be a descendant of the source', async () => {
    // The fork blocks have a different transaction root (and thus hash).
    const forkBlocks = {
      1: {
        header:
          '0xf901f9a07f1034f3d32a11c606f8ae8265344d2ab06d71500289df6f9cac2e013990830ca01dcc4de8dec75d7aab85b567b6ccd41ad312451b948a7413f0a142fd40d49347948888f1f195afa192cfee860698584c030f4c9db1a0ef1552a40b7165c3cd773806b9e0c165b75356e0314bf0706f279c729f51e017a06fe50b260da6308036625b850b5d6ced6d0a9f814c0688bc91ffb7b7a3a54b67a0bc37d79753ad738a6dac4921e57392f145d8887476de3f783dfa7edae9283e52b90100000000000000000000000000000000000000000000000000000000000000000000000000000000000000000000000000000000000000000000000000000000000000000000000000000000000000000000000000000000000000000000000000000000000000000000000000000000000000000000000000000000000000000000000000000000000000000000000000000000000000000000000000000000000000000000000000000000000000000000000000000000000000000000000000000000000000000000000000000000000000000000000000000000000000000000000000000000000000000000000000000000000000000000000000000000008302000001832fefd8825208845506eb0780a0bd4472abb6659ebe3ee06ee4d7b72a00a9f4d001caca51342001075469aff49888a13a5a8c8f2bb1c4',
        hash:
          '0x168032d5593d56e2b392a6233b9fd3282b5544950a38c127266321b406c056ff',
      },
      2: {
        header:
          '0xf901f9a0168032d5593d56e2b392a6233b9fd3282b5544950a38c127266321b406c056ffa01dcc4de8dec75d7aab85b567b6ccd41ad312451b948a7413f0a142fd40d49347948888f1f195afa192cfee860698584c030f4c9db1a0ef1552a40b7165c3cd773806b9e0c165b75356e0314bf0706f279c729f51e017a06fe50b260da6308036625b850b5d6ced6d0a9f814c0688bc91ffb7b7a3a54b67a0bc37d79753ad738a6dac4921e57392f145d8887476de3f783dfa7edae9283e52b90100000000000000000000000000000000000000000000000000000000000000000000000000000000000000000000000000000000000000000000000000000000000000000000000000000000000000000000000000000000000000000000000000000000000000000000000000000000000000000000000000000000000000000000000000000000000000000000000000000000000000000000000000000000000000000000000000000000000000000000000000000000000000000000000000000000000000000000000000000000000000000000000000000000000000000000000000000000000000000000000000000000000000000000000000000000008302000002832fefd8825208845506eb0780a0bd4472abb6659ebe3ee06ee4d7b72a00a9f4d001caca51342001075469aff49888a13a5a8c8f2bb1c4',
        hash:
          '0x18b5efebac8e5d3344858fc4130d9349b986a5de11b8e4527f69b2eb62bc2578',
      },
      3: {
        header:
          '0xf901f9a018b5efebac8e5d3344858fc4130d9349b986a5de11b8e4527f69b2eb62bc2578a01dcc4de8dec75d7aab85b567b6ccd41ad312451b948a7413f0a142fd40d49347948888f1f195afa192cfee860698584c030f4c9db1a0ef1552a40b7165c3cd773806b9e0c165b75356e0314bf0706f279c729f51e017a06fe50b260da6308036625b850b5d6ced6d0a9f814c0688bc91ffb7b7a3a54b67a0bc37d79753ad738a6dac4921e57392f145d8887476de3f783dfa7edae9283e52b90100000000000000000000000000000000000000000000000000000000000000000000000000000000000000000000000000000000000000000000000000000000000000000000000000000000000000000000000000000000000000000000000000000000000000000000000000000000000000000000000000000000000000000000000000000000000000000000000000000000000000000000000000000000000000000000000000000000000000000000000000000000000000000000000000000000000000000000000000000000000000000000000000000000000000000000000000000000000000000000000000000000000000000000000000000000008302000003832fefd8825208845506eb0780a0bd4472abb6659ebe3ee06ee4d7b72a00a9f4d001caca51342001075469aff49888a13a5a8c8f2bb1c4',
        hash:
          '0x2b626bb13bb77d56dc39a7e8d8fa13c00be2d9332a738dc57796762541981a8a',
      },
      4: {
        header:
          '0xf901f9a02b626bb13bb77d56dc39a7e8d8fa13c00be2d9332a738dc57796762541981a8aa01dcc4de8dec75d7aab85b567b6ccd41ad312451b948a7413f0a142fd40d49347948888f1f195afa192cfee860698584c030f4c9db1a0ef1552a40b7165c3cd773806b9e0c165b75356e0314bf0706f279c729f51e017a06fe50b260da6308036625b850b5d6ced6d0a9f814c0688bc91ffb7b7a3a54b67a0bc37d79753ad738a6dac4921e57392f145d8887476de3f783dfa7edae9283e52b90100000000000000000000000000000000000000000000000000000000000000000000000000000000000000000000000000000000000000000000000000000000000000000000000000000000000000000000000000000000000000000000000000000000000000000000000000000000000000000000000000000000000000000000000000000000000000000000000000000000000000000000000000000000000000000000000000000000000000000000000000000000000000000000000000000000000000000000000000000000000000000000000000000000000000000000000000000000000000000000000000000000000000000000000000000000008302000004832fefd8825208845506eb0780a0bd4472abb6659ebe3ee06ee4d7b72a00a9f4d001caca51342001075469aff49888a13a5a8c8f2bb1c4',
        hash:
          '0x685adb72bd64e87d7aaae0a39585bc80832be03a6922de3bbd96045841cf5c7b',
      },
      5: {
        header:
          '0xf901f9a0685adb72bd64e87d7aaae0a39585bc80832be03a6922de3bbd96045841cf5c7ba01dcc4de8dec75d7aab85b567b6ccd41ad312451b948a7413f0a142fd40d49347948888f1f195afa192cfee860698584c030f4c9db1a0ef1552a40b7165c3cd773806b9e0c165b75356e0314bf0706f279c729f51e017a06fe50b260da6308036625b850b5d6ced6d0a9f814c0688bc91ffb7b7a3a54b67a0bc37d79753ad738a6dac4921e57392f145d8887476de3f783dfa7edae9283e52b90100000000000000000000000000000000000000000000000000000000000000000000000000000000000000000000000000000000000000000000000000000000000000000000000000000000000000000000000000000000000000000000000000000000000000000000000000000000000000000000000000000000000000000000000000000000000000000000000000000000000000000000000000000000000000000000000000000000000000000000000000000000000000000000000000000000000000000000000000000000000000000000000000000000000000000000000000000000000000000000000000000000000000000000000000000000008302000005832fefd8825208845506eb0780a0bd4472abb6659ebe3ee06ee4d7b72a00a9f4d001caca51342001075469aff49888a13a5a8c8f2bb1c4',
        hash:
          '0x34c1e15f82e43dab8fdefabfb232cbbc812a0bc9cc0d3e4dd4a4457a3bdbc677',
      },
      6: {
        header:
          '0xf901f9a034c1e15f82e43dab8fdefabfb232cbbc812a0bc9cc0d3e4dd4a4457a3bdbc677a01dcc4de8dec75d7aab85b567b6ccd41ad312451b948a7413f0a142fd40d49347948888f1f195afa192cfee860698584c030f4c9db1a0ef1552a40b7165c3cd773806b9e0c165b75356e0314bf0706f279c729f51e017a06fe50b260da6308036625b850b5d6ced6d0a9f814c0688bc91ffb7b7a3a54b67a0bc37d79753ad738a6dac4921e57392f145d8887476de3f783dfa7edae9283e52b90100000000000000000000000000000000000000000000000000000000000000000000000000000000000000000000000000000000000000000000000000000000000000000000000000000000000000000000000000000000000000000000000000000000000000000000000000000000000000000000000000000000000000000000000000000000000000000000000000000000000000000000000000000000000000000000000000000000000000000000000000000000000000000000000000000000000000000000000000000000000000000000000000000000000000000000000000000000000000000000000000000000000000000000000000000000008302000006832fefd8825208845506eb0780a0bd4472abb6659ebe3ee06ee4d7b72a00a9f4d001caca51342001075469aff49888a13a5a8c8f2bb1c4',
        hash:
          '0x2f859242c8af9a91c2bd759aded6802e7e769225a9c3a55f9908f8770d46b090',
      },
    };
    await AuxStoreUtils.reportBlocks(blockStore, forkBlocks);

    /*
     * Justifying on the original fork and then jumping to the alternative
     * fork to check for validity of a justification.
     */
    await blockStore.justify(initialBlockHash, testBlocks[3].hash, {
      from: pollingPlaceAddress,
    });
    await Utils.expectRevert(
      blockStore.justify(testBlocks[3].hash, forkBlocks[6].hash, {
        from: pollingPlaceAddress,
      }),
      'The source must be an ancestor of the target.',
    );
  });
});<|MERGE_RESOLUTION|>--- conflicted
+++ resolved
@@ -40,14 +40,13 @@
   const initialGas = TestData.initialBlock.gas;
   const initialTransactionRoot = TestData.initialBlock.transactionRoot;
   const initialHeight = TestData.initialBlock.height;
-  const unknownBlockHash =
-    '0x123456f3d32a11c606f8ae8265344d2ab06d71500289df6f9cac2e0139654321';
+  const unknownBlockHash = '0x123456f3d32a11c606f8ae8265344d2ab06d71500289df6f9cac2e0139654321';
   const initialKernelHash = TestData.initialBlock.kernelHash;
 
   let blockStore;
 
   beforeEach(async () => {
-    originBlockStore = await BlockStoreMock.new();
+    originBlockStore = await MockBlockStore.new();
 
     blockStore = await AuxiliaryBlockStore.new(
       coreIdentifier,
@@ -62,56 +61,12 @@
       initialKernelHash,
     );
 
-<<<<<<< HEAD
     const kernelGateway = await KernelGateway.new(
       accounts[10],
       originBlockStore.address,
       blockStore.address,
       initialKernelHash,
     );
-=======
-    let coreIdentifier = '0x0000000000000000000000000000000000000001';
-    let epochLength = new BN('3');
-    let pollingPlaceAddress = accounts[0];
-    let originBlockStore;
-    let testBlocks = TestData.blocks;
-    let initialBlockHash = TestData.initialBlock.hash;
-    let initialStateRoot = TestData.initialBlock.stateRoot;
-    let initialGas = TestData.initialBlock.gas;
-    let initialTransactionRoot = TestData.initialBlock.transactionRoot;
-    let initialHeight = TestData.initialBlock.height;
-    let unknownBlockHash = '0x123456f3d32a11c606f8ae8265344d2ab06d71500289df6f9cac2e0139654321';
-    let initialKernelHash  = TestData.initialBlock.kernelHash;
-
-    let blockStore;
-
-    beforeEach(async () => {
-        originBlockStore = await MockBlockStore.new();
-
-        blockStore = await AuxiliaryBlockStore.new(
-            coreIdentifier,
-            epochLength,
-            pollingPlaceAddress,
-            originBlockStore.address,
-            initialBlockHash,
-            initialStateRoot,
-            initialHeight,
-            initialGas,
-            initialTransactionRoot,
-            initialKernelHash,
-        );
-
-        let kernelGateway = await KernelGateway.new(
-            accounts[10],
-            originBlockStore.address,
-            blockStore.address,
-            initialKernelHash,
-        );
-
-        await blockStore.initialize(kernelGateway.address);
-        await AuxStoreUtils.reportBlocks(blockStore, testBlocks);
-    });
->>>>>>> 47082b93
 
     await blockStore.initialize(kernelGateway.address);
     await AuxStoreUtils.reportBlocks(blockStore, testBlocks);
@@ -142,7 +97,7 @@
     ];
 
     const count = testJustifications.length;
-    for (let i = 0; i < count; i++) {
+    for (let i = 0; i < count; i += 1) {
       const testJustification = testJustifications[i];
 
       await blockStore.justify(
@@ -155,9 +110,18 @@
       const checkpointTarget = await blockStore.checkpoints.call(
         testJustification.target,
       );
-      assert.strictEqual(checkpointTarget.blockHash, testJustification.target);
-      assert.strictEqual(checkpointTarget.parent, testJustification.source);
-      assert.strictEqual(checkpointTarget.justified, true);
+      assert.strictEqual(
+        checkpointTarget.blockHash,
+        testJustification.target,
+      );
+      assert.strictEqual(
+        checkpointTarget.parent,
+        testJustification.source,
+      );
+      assert.strictEqual(
+        checkpointTarget.justified,
+        true,
+      );
 
       // The source should possibly be finalised (depends on distance).
       const checkpointSource = await blockStore.checkpoints.call(
@@ -171,55 +135,66 @@
   });
 
   it('should emit an event when a checkpoint is justified', async () => {
-    const tx = await blockStore.justify(initialBlockHash, testBlocks[3].hash, {
-      from: pollingPlaceAddress,
-    });
+    const tx = await blockStore.justify(
+      initialBlockHash,
+      testBlocks[3].hash,
+      { from: pollingPlaceAddress },
+    );
 
     const event = EventDecoder.getEvents(tx, blockStore);
-    assert.strictEqual(event.BlockJustified.blockHash, testBlocks[3].hash);
+    assert.strictEqual(
+      event.BlockJustified.blockHash,
+      testBlocks[3].hash,
+    );
   });
 
   it('should emit an event when a checkpoint is finalised', async () => {
-    await blockStore.justify(initialBlockHash, testBlocks[6].hash, {
-      from: pollingPlaceAddress,
-    });
+    await blockStore.justify(
+      initialBlockHash,
+      testBlocks[6].hash,
+      { from: pollingPlaceAddress },
+    );
     const tx = await blockStore.justify(
       testBlocks[6].hash,
       testBlocks[9].hash,
-      {
-        from: pollingPlaceAddress,
-      },
+      { from: pollingPlaceAddress },
     );
 
     const event = EventDecoder.getEvents(tx, blockStore);
-    assert.strictEqual(event.BlockFinalised.blockHash, testBlocks[6].hash);
+    assert.strictEqual(
+      event.BlockFinalised.blockHash,
+      testBlocks[6].hash,
+    );
   });
 
   it(
-    'should not emit a finalisation event when the target is not the ' +
-      'direct child',
+    'should not emit a finalisation event when the target is not the '
+    + 'direct child',
     async () => {
       const tx = await blockStore.justify(
         initialBlockHash,
         testBlocks[6].hash,
-        {
-          from: pollingPlaceAddress,
-        },
+        { from: pollingPlaceAddress },
       );
 
       const event = EventDecoder.getEvents(tx, blockStore);
-      assert.strictEqual(event.BlockFinalised, undefined);
+      assert.strictEqual(
+        event.BlockFinalised,
+        undefined,
+      );
     },
   );
 
   it(
-    'should not accept a justification from an address other than the ' +
-      'polling place',
+    'should not accept a justification from an address other than the '
+    + 'polling place',
     async () => {
       await Utils.expectRevert(
-        blockStore.justify(initialBlockHash, testBlocks[6].hash, {
-          from: accounts[4],
-        }),
+        blockStore.justify(
+          initialBlockHash,
+          testBlocks[6].hash,
+          { from: accounts[4] },
+        ),
         'This method must be called from the registered polling place.',
       );
     },
@@ -227,91 +202,119 @@
 
   it('should not accept an unknown source hash', async () => {
     await Utils.expectRevert(
-      blockStore.justify(unknownBlockHash, testBlocks[6].hash, {
-        from: pollingPlaceAddress,
-      }),
+      blockStore.justify(
+        unknownBlockHash,
+        testBlocks[6].hash,
+        { from: pollingPlaceAddress },
+      ),
       'The source block must first be reported.',
     );
   });
 
   it('should not accept an unknown target hash', async () => {
     await Utils.expectRevert(
-      blockStore.justify(initialBlockHash, unknownBlockHash, {
-        from: pollingPlaceAddress,
-      }),
+      blockStore.justify(
+        initialBlockHash,
+        unknownBlockHash,
+        { from: pollingPlaceAddress },
+      ),
       'The target block must first be reported.',
     );
   });
 
   it('should not accept a source checkpoint that is not justified', async () => {
     await Utils.expectRevert(
-      blockStore.justify(testBlocks[6].hash, testBlocks[9].hash, {
-        from: pollingPlaceAddress,
-      }),
+      blockStore.justify(
+        testBlocks[6].hash,
+        testBlocks[9].hash,
+        { from: pollingPlaceAddress },
+      ),
       'The source block must first be justified.',
     );
   });
 
   it(
-    'should not accept a target block that has a height that is not a ' +
-      'multiple of the epoch length',
+    'should not accept a target block that has a height that is not a '
+    + 'multiple of the epoch length',
     async () => {
       await Utils.expectRevert(
-        blockStore.justify(initialBlockHash, testBlocks[2].hash, {
-          from: pollingPlaceAddress,
-        }),
-        'The target must be at a height that is a multiple of the ' +
-          'epoch length.',
+        blockStore.justify(
+          initialBlockHash,
+          testBlocks[2].hash,
+          { from: pollingPlaceAddress },
+        ),
+        'The target must be at a height that is a multiple of the '
+        + 'epoch length.',
       );
     },
   );
 
   it('should not accept a target block that has a height lower than the head', async () => {
-    await blockStore.justify(initialBlockHash, testBlocks[3].hash, {
-      from: pollingPlaceAddress,
-    });
-    await blockStore.justify(testBlocks[3].hash, testBlocks[6].hash, {
-      from: pollingPlaceAddress,
-    });
-    await blockStore.justify(testBlocks[6].hash, testBlocks[9].hash, {
-      from: pollingPlaceAddress,
-    });
-
-    await Utils.expectRevert(
-      blockStore.justify(testBlocks[3].hash, testBlocks[6].hash, {
-        from: pollingPlaceAddress,
-      }),
+    await blockStore.justify(
+      initialBlockHash,
+      testBlocks[3].hash,
+      { from: pollingPlaceAddress },
+    );
+    await blockStore.justify(
+      testBlocks[3].hash,
+      testBlocks[6].hash,
+      { from: pollingPlaceAddress },
+    );
+    await blockStore.justify(
+      testBlocks[6].hash,
+      testBlocks[9].hash,
+      { from: pollingPlaceAddress },
+    );
+
+    await Utils.expectRevert(
+      blockStore.justify(
+        testBlocks[3].hash,
+        testBlocks[6].hash,
+        { from: pollingPlaceAddress },
+      ),
       'The target must be higher than the head.',
     );
   });
 
   it('should not allow the target to be below the source', async () => {
-    await blockStore.justify(initialBlockHash, testBlocks[6].hash, {
-      from: pollingPlaceAddress,
-    });
-    await Utils.expectRevert(
-      blockStore.justify(testBlocks[6].hash, testBlocks[3].hash, {
-        from: pollingPlaceAddress,
-      }),
+    await blockStore.justify(
+      initialBlockHash,
+      testBlocks[6].hash,
+      { from: pollingPlaceAddress },
+    );
+    await Utils.expectRevert(
+      blockStore.justify(
+        testBlocks[6].hash,
+        testBlocks[3].hash,
+        { from: pollingPlaceAddress },
+      ),
       'The target must be above the source in height.',
     );
   });
 
   it('should not allow the target to be justified with a different source', async () => {
-    await blockStore.justify(initialBlockHash, testBlocks[3].hash, {
-      from: pollingPlaceAddress,
-    });
-    await blockStore.justify(testBlocks[3].hash, testBlocks[6].hash, {
-      from: pollingPlaceAddress,
-    });
-    await blockStore.justify(testBlocks[3].hash, testBlocks[9].hash, {
-      from: pollingPlaceAddress,
-    });
-
-    await Utils.expectRevert(
-      blockStore.justify(testBlocks[6].hash, testBlocks[9].hash, {
-        from: pollingPlaceAddress,
-      }),
+    await blockStore.justify(
+      initialBlockHash,
+      testBlocks[3].hash,
+      { from: pollingPlaceAddress },
+    );
+    await blockStore.justify(
+      testBlocks[3].hash,
+      testBlocks[6].hash,
+      { from: pollingPlaceAddress },
+    );
+    await blockStore.justify(
+      testBlocks[3].hash,
+      testBlocks[9].hash,
+      { from: pollingPlaceAddress },
+    );
+
+    await Utils.expectRevert(
+      blockStore.justify(
+        testBlocks[6].hash,
+        testBlocks[9].hash,
+        { from: pollingPlaceAddress },
+      ),
       'The target must not be justified already.',
     );
   });
@@ -320,40 +323,28 @@
     // The fork blocks have a different transaction root (and thus hash).
     const forkBlocks = {
       1: {
-        header:
-          '0xf901f9a07f1034f3d32a11c606f8ae8265344d2ab06d71500289df6f9cac2e013990830ca01dcc4de8dec75d7aab85b567b6ccd41ad312451b948a7413f0a142fd40d49347948888f1f195afa192cfee860698584c030f4c9db1a0ef1552a40b7165c3cd773806b9e0c165b75356e0314bf0706f279c729f51e017a06fe50b260da6308036625b850b5d6ced6d0a9f814c0688bc91ffb7b7a3a54b67a0bc37d79753ad738a6dac4921e57392f145d8887476de3f783dfa7edae9283e52b90100000000000000000000000000000000000000000000000000000000000000000000000000000000000000000000000000000000000000000000000000000000000000000000000000000000000000000000000000000000000000000000000000000000000000000000000000000000000000000000000000000000000000000000000000000000000000000000000000000000000000000000000000000000000000000000000000000000000000000000000000000000000000000000000000000000000000000000000000000000000000000000000000000000000000000000000000000000000000000000000000000000000000000000000000000000008302000001832fefd8825208845506eb0780a0bd4472abb6659ebe3ee06ee4d7b72a00a9f4d001caca51342001075469aff49888a13a5a8c8f2bb1c4',
-        hash:
-          '0x168032d5593d56e2b392a6233b9fd3282b5544950a38c127266321b406c056ff',
+        header: '0xf901f9a07f1034f3d32a11c606f8ae8265344d2ab06d71500289df6f9cac2e013990830ca01dcc4de8dec75d7aab85b567b6ccd41ad312451b948a7413f0a142fd40d49347948888f1f195afa192cfee860698584c030f4c9db1a0ef1552a40b7165c3cd773806b9e0c165b75356e0314bf0706f279c729f51e017a06fe50b260da6308036625b850b5d6ced6d0a9f814c0688bc91ffb7b7a3a54b67a0bc37d79753ad738a6dac4921e57392f145d8887476de3f783dfa7edae9283e52b90100000000000000000000000000000000000000000000000000000000000000000000000000000000000000000000000000000000000000000000000000000000000000000000000000000000000000000000000000000000000000000000000000000000000000000000000000000000000000000000000000000000000000000000000000000000000000000000000000000000000000000000000000000000000000000000000000000000000000000000000000000000000000000000000000000000000000000000000000000000000000000000000000000000000000000000000000000000000000000000000000000000000000000000000000000000008302000001832fefd8825208845506eb0780a0bd4472abb6659ebe3ee06ee4d7b72a00a9f4d001caca51342001075469aff49888a13a5a8c8f2bb1c4',
+        hash: '0x168032d5593d56e2b392a6233b9fd3282b5544950a38c127266321b406c056ff',
       },
       2: {
-        header:
-          '0xf901f9a0168032d5593d56e2b392a6233b9fd3282b5544950a38c127266321b406c056ffa01dcc4de8dec75d7aab85b567b6ccd41ad312451b948a7413f0a142fd40d49347948888f1f195afa192cfee860698584c030f4c9db1a0ef1552a40b7165c3cd773806b9e0c165b75356e0314bf0706f279c729f51e017a06fe50b260da6308036625b850b5d6ced6d0a9f814c0688bc91ffb7b7a3a54b67a0bc37d79753ad738a6dac4921e57392f145d8887476de3f783dfa7edae9283e52b90100000000000000000000000000000000000000000000000000000000000000000000000000000000000000000000000000000000000000000000000000000000000000000000000000000000000000000000000000000000000000000000000000000000000000000000000000000000000000000000000000000000000000000000000000000000000000000000000000000000000000000000000000000000000000000000000000000000000000000000000000000000000000000000000000000000000000000000000000000000000000000000000000000000000000000000000000000000000000000000000000000000000000000000000000000000008302000002832fefd8825208845506eb0780a0bd4472abb6659ebe3ee06ee4d7b72a00a9f4d001caca51342001075469aff49888a13a5a8c8f2bb1c4',
-        hash:
-          '0x18b5efebac8e5d3344858fc4130d9349b986a5de11b8e4527f69b2eb62bc2578',
+        header: '0xf901f9a0168032d5593d56e2b392a6233b9fd3282b5544950a38c127266321b406c056ffa01dcc4de8dec75d7aab85b567b6ccd41ad312451b948a7413f0a142fd40d49347948888f1f195afa192cfee860698584c030f4c9db1a0ef1552a40b7165c3cd773806b9e0c165b75356e0314bf0706f279c729f51e017a06fe50b260da6308036625b850b5d6ced6d0a9f814c0688bc91ffb7b7a3a54b67a0bc37d79753ad738a6dac4921e57392f145d8887476de3f783dfa7edae9283e52b90100000000000000000000000000000000000000000000000000000000000000000000000000000000000000000000000000000000000000000000000000000000000000000000000000000000000000000000000000000000000000000000000000000000000000000000000000000000000000000000000000000000000000000000000000000000000000000000000000000000000000000000000000000000000000000000000000000000000000000000000000000000000000000000000000000000000000000000000000000000000000000000000000000000000000000000000000000000000000000000000000000000000000000000000000000000008302000002832fefd8825208845506eb0780a0bd4472abb6659ebe3ee06ee4d7b72a00a9f4d001caca51342001075469aff49888a13a5a8c8f2bb1c4',
+        hash: '0x18b5efebac8e5d3344858fc4130d9349b986a5de11b8e4527f69b2eb62bc2578',
       },
       3: {
-        header:
-          '0xf901f9a018b5efebac8e5d3344858fc4130d9349b986a5de11b8e4527f69b2eb62bc2578a01dcc4de8dec75d7aab85b567b6ccd41ad312451b948a7413f0a142fd40d49347948888f1f195afa192cfee860698584c030f4c9db1a0ef1552a40b7165c3cd773806b9e0c165b75356e0314bf0706f279c729f51e017a06fe50b260da6308036625b850b5d6ced6d0a9f814c0688bc91ffb7b7a3a54b67a0bc37d79753ad738a6dac4921e57392f145d8887476de3f783dfa7edae9283e52b90100000000000000000000000000000000000000000000000000000000000000000000000000000000000000000000000000000000000000000000000000000000000000000000000000000000000000000000000000000000000000000000000000000000000000000000000000000000000000000000000000000000000000000000000000000000000000000000000000000000000000000000000000000000000000000000000000000000000000000000000000000000000000000000000000000000000000000000000000000000000000000000000000000000000000000000000000000000000000000000000000000000000000000000000000000000008302000003832fefd8825208845506eb0780a0bd4472abb6659ebe3ee06ee4d7b72a00a9f4d001caca51342001075469aff49888a13a5a8c8f2bb1c4',
-        hash:
-          '0x2b626bb13bb77d56dc39a7e8d8fa13c00be2d9332a738dc57796762541981a8a',
+        header: '0xf901f9a018b5efebac8e5d3344858fc4130d9349b986a5de11b8e4527f69b2eb62bc2578a01dcc4de8dec75d7aab85b567b6ccd41ad312451b948a7413f0a142fd40d49347948888f1f195afa192cfee860698584c030f4c9db1a0ef1552a40b7165c3cd773806b9e0c165b75356e0314bf0706f279c729f51e017a06fe50b260da6308036625b850b5d6ced6d0a9f814c0688bc91ffb7b7a3a54b67a0bc37d79753ad738a6dac4921e57392f145d8887476de3f783dfa7edae9283e52b90100000000000000000000000000000000000000000000000000000000000000000000000000000000000000000000000000000000000000000000000000000000000000000000000000000000000000000000000000000000000000000000000000000000000000000000000000000000000000000000000000000000000000000000000000000000000000000000000000000000000000000000000000000000000000000000000000000000000000000000000000000000000000000000000000000000000000000000000000000000000000000000000000000000000000000000000000000000000000000000000000000000000000000000000000000000008302000003832fefd8825208845506eb0780a0bd4472abb6659ebe3ee06ee4d7b72a00a9f4d001caca51342001075469aff49888a13a5a8c8f2bb1c4',
+        hash: '0x2b626bb13bb77d56dc39a7e8d8fa13c00be2d9332a738dc57796762541981a8a',
       },
       4: {
-        header:
-          '0xf901f9a02b626bb13bb77d56dc39a7e8d8fa13c00be2d9332a738dc57796762541981a8aa01dcc4de8dec75d7aab85b567b6ccd41ad312451b948a7413f0a142fd40d49347948888f1f195afa192cfee860698584c030f4c9db1a0ef1552a40b7165c3cd773806b9e0c165b75356e0314bf0706f279c729f51e017a06fe50b260da6308036625b850b5d6ced6d0a9f814c0688bc91ffb7b7a3a54b67a0bc37d79753ad738a6dac4921e57392f145d8887476de3f783dfa7edae9283e52b90100000000000000000000000000000000000000000000000000000000000000000000000000000000000000000000000000000000000000000000000000000000000000000000000000000000000000000000000000000000000000000000000000000000000000000000000000000000000000000000000000000000000000000000000000000000000000000000000000000000000000000000000000000000000000000000000000000000000000000000000000000000000000000000000000000000000000000000000000000000000000000000000000000000000000000000000000000000000000000000000000000000000000000000000000000000008302000004832fefd8825208845506eb0780a0bd4472abb6659ebe3ee06ee4d7b72a00a9f4d001caca51342001075469aff49888a13a5a8c8f2bb1c4',
-        hash:
-          '0x685adb72bd64e87d7aaae0a39585bc80832be03a6922de3bbd96045841cf5c7b',
+        header: '0xf901f9a02b626bb13bb77d56dc39a7e8d8fa13c00be2d9332a738dc57796762541981a8aa01dcc4de8dec75d7aab85b567b6ccd41ad312451b948a7413f0a142fd40d49347948888f1f195afa192cfee860698584c030f4c9db1a0ef1552a40b7165c3cd773806b9e0c165b75356e0314bf0706f279c729f51e017a06fe50b260da6308036625b850b5d6ced6d0a9f814c0688bc91ffb7b7a3a54b67a0bc37d79753ad738a6dac4921e57392f145d8887476de3f783dfa7edae9283e52b90100000000000000000000000000000000000000000000000000000000000000000000000000000000000000000000000000000000000000000000000000000000000000000000000000000000000000000000000000000000000000000000000000000000000000000000000000000000000000000000000000000000000000000000000000000000000000000000000000000000000000000000000000000000000000000000000000000000000000000000000000000000000000000000000000000000000000000000000000000000000000000000000000000000000000000000000000000000000000000000000000000000000000000000000000000000008302000004832fefd8825208845506eb0780a0bd4472abb6659ebe3ee06ee4d7b72a00a9f4d001caca51342001075469aff49888a13a5a8c8f2bb1c4',
+        hash: '0x685adb72bd64e87d7aaae0a39585bc80832be03a6922de3bbd96045841cf5c7b',
       },
       5: {
-        header:
-          '0xf901f9a0685adb72bd64e87d7aaae0a39585bc80832be03a6922de3bbd96045841cf5c7ba01dcc4de8dec75d7aab85b567b6ccd41ad312451b948a7413f0a142fd40d49347948888f1f195afa192cfee860698584c030f4c9db1a0ef1552a40b7165c3cd773806b9e0c165b75356e0314bf0706f279c729f51e017a06fe50b260da6308036625b850b5d6ced6d0a9f814c0688bc91ffb7b7a3a54b67a0bc37d79753ad738a6dac4921e57392f145d8887476de3f783dfa7edae9283e52b90100000000000000000000000000000000000000000000000000000000000000000000000000000000000000000000000000000000000000000000000000000000000000000000000000000000000000000000000000000000000000000000000000000000000000000000000000000000000000000000000000000000000000000000000000000000000000000000000000000000000000000000000000000000000000000000000000000000000000000000000000000000000000000000000000000000000000000000000000000000000000000000000000000000000000000000000000000000000000000000000000000000000000000000000000000000008302000005832fefd8825208845506eb0780a0bd4472abb6659ebe3ee06ee4d7b72a00a9f4d001caca51342001075469aff49888a13a5a8c8f2bb1c4',
-        hash:
-          '0x34c1e15f82e43dab8fdefabfb232cbbc812a0bc9cc0d3e4dd4a4457a3bdbc677',
+        header: '0xf901f9a0685adb72bd64e87d7aaae0a39585bc80832be03a6922de3bbd96045841cf5c7ba01dcc4de8dec75d7aab85b567b6ccd41ad312451b948a7413f0a142fd40d49347948888f1f195afa192cfee860698584c030f4c9db1a0ef1552a40b7165c3cd773806b9e0c165b75356e0314bf0706f279c729f51e017a06fe50b260da6308036625b850b5d6ced6d0a9f814c0688bc91ffb7b7a3a54b67a0bc37d79753ad738a6dac4921e57392f145d8887476de3f783dfa7edae9283e52b90100000000000000000000000000000000000000000000000000000000000000000000000000000000000000000000000000000000000000000000000000000000000000000000000000000000000000000000000000000000000000000000000000000000000000000000000000000000000000000000000000000000000000000000000000000000000000000000000000000000000000000000000000000000000000000000000000000000000000000000000000000000000000000000000000000000000000000000000000000000000000000000000000000000000000000000000000000000000000000000000000000000000000000000000000000000008302000005832fefd8825208845506eb0780a0bd4472abb6659ebe3ee06ee4d7b72a00a9f4d001caca51342001075469aff49888a13a5a8c8f2bb1c4',
+        hash: '0x34c1e15f82e43dab8fdefabfb232cbbc812a0bc9cc0d3e4dd4a4457a3bdbc677',
       },
       6: {
-        header:
-          '0xf901f9a034c1e15f82e43dab8fdefabfb232cbbc812a0bc9cc0d3e4dd4a4457a3bdbc677a01dcc4de8dec75d7aab85b567b6ccd41ad312451b948a7413f0a142fd40d49347948888f1f195afa192cfee860698584c030f4c9db1a0ef1552a40b7165c3cd773806b9e0c165b75356e0314bf0706f279c729f51e017a06fe50b260da6308036625b850b5d6ced6d0a9f814c0688bc91ffb7b7a3a54b67a0bc37d79753ad738a6dac4921e57392f145d8887476de3f783dfa7edae9283e52b90100000000000000000000000000000000000000000000000000000000000000000000000000000000000000000000000000000000000000000000000000000000000000000000000000000000000000000000000000000000000000000000000000000000000000000000000000000000000000000000000000000000000000000000000000000000000000000000000000000000000000000000000000000000000000000000000000000000000000000000000000000000000000000000000000000000000000000000000000000000000000000000000000000000000000000000000000000000000000000000000000000000000000000000000000000000008302000006832fefd8825208845506eb0780a0bd4472abb6659ebe3ee06ee4d7b72a00a9f4d001caca51342001075469aff49888a13a5a8c8f2bb1c4',
-        hash:
-          '0x2f859242c8af9a91c2bd759aded6802e7e769225a9c3a55f9908f8770d46b090',
+        header: '0xf901f9a034c1e15f82e43dab8fdefabfb232cbbc812a0bc9cc0d3e4dd4a4457a3bdbc677a01dcc4de8dec75d7aab85b567b6ccd41ad312451b948a7413f0a142fd40d49347948888f1f195afa192cfee860698584c030f4c9db1a0ef1552a40b7165c3cd773806b9e0c165b75356e0314bf0706f279c729f51e017a06fe50b260da6308036625b850b5d6ced6d0a9f814c0688bc91ffb7b7a3a54b67a0bc37d79753ad738a6dac4921e57392f145d8887476de3f783dfa7edae9283e52b90100000000000000000000000000000000000000000000000000000000000000000000000000000000000000000000000000000000000000000000000000000000000000000000000000000000000000000000000000000000000000000000000000000000000000000000000000000000000000000000000000000000000000000000000000000000000000000000000000000000000000000000000000000000000000000000000000000000000000000000000000000000000000000000000000000000000000000000000000000000000000000000000000000000000000000000000000000000000000000000000000000000000000000000000000000000008302000006832fefd8825208845506eb0780a0bd4472abb6659ebe3ee06ee4d7b72a00a9f4d001caca51342001075469aff49888a13a5a8c8f2bb1c4',
+        hash: '0x2f859242c8af9a91c2bd759aded6802e7e769225a9c3a55f9908f8770d46b090',
       },
     };
     await AuxStoreUtils.reportBlocks(blockStore, forkBlocks);
@@ -362,13 +353,17 @@
      * Justifying on the original fork and then jumping to the alternative
      * fork to check for validity of a justification.
      */
-    await blockStore.justify(initialBlockHash, testBlocks[3].hash, {
-      from: pollingPlaceAddress,
-    });
-    await Utils.expectRevert(
-      blockStore.justify(testBlocks[3].hash, forkBlocks[6].hash, {
-        from: pollingPlaceAddress,
-      }),
+    await blockStore.justify(
+      initialBlockHash,
+      testBlocks[3].hash,
+      { from: pollingPlaceAddress },
+    );
+    await Utils.expectRevert(
+      blockStore.justify(
+        testBlocks[3].hash,
+        forkBlocks[6].hash,
+        { from: pollingPlaceAddress },
+      ),
       'The source must be an ancestor of the target.',
     );
   });
