// Copyright 2019 OpenST Ltd.
//
// Licensed under the Apache License, Version 2.0 (the "License");
// you may not use this file except in compliance with the License.
// You may obtain a copy of the License at
//
//    http://www.apache.org/licenses/LICENSE-2.0
//
// Unless required by applicable law or agreed to in writing, software
// distributed under the License is distributed on an "AS IS" BASIS,
// WITHOUT WARRANTIES OR CONDITIONS OF ANY KIND, either express or implied.
// See the License for the specific language governing permissions and
// limitations under the License.
//
// ----------------------------------------------------------------------------
//
// http://www.simpletoken.org/
//
// ----------------------------------------------------------------------------

const BN = require('bn.js');
const AuxStoreUtils = require('./helpers/aux_store_utils.js');
const EventDecoder = require('../../test_lib/event_decoder.js');
const Utils = require('../../test_lib/utils.js');

const TestData = require('./helpers/data.js');

const AuxiliaryBlockStore = artifacts.require('AuxiliaryBlockStore');
const MockBlockStore = artifacts.require('MockBlockStore');

contract('AuxiliaryBlockStore.reportBlock()', async (accounts) => {
<<<<<<< HEAD
  const coreIdentifier = '0x0000000000000000000000000000000000000001';
  const epochLength = new BN('3');
  const pollingPlaceAddress = accounts[0];
  let originBlockStore;
  const testBlocks = TestData.blocks;
  const initialBlockHash = TestData.initialBlock.hash;
  const initialStateRoot = TestData.initialBlock.stateRoot;
  const initialGas = TestData.initialBlock.gas;
  const initialTransactionRoot = TestData.initialBlock.transactionRoot;
  const initialHeight = TestData.initialBlock.height;
  const initialKernelHash = TestData.initialBlock.kernelHash;

  let blockStore;

  beforeEach(async () => {
    originBlockStore = await BlockStoreMock.new();

    blockStore = await AuxiliaryBlockStore.new(
      coreIdentifier,
      epochLength,
      pollingPlaceAddress,
      originBlockStore.address,
      initialBlockHash,
      initialStateRoot,
      initialHeight,
      initialGas,
      initialTransactionRoot,
      initialKernelHash,
    );
  });

  it('should accept a valid report', async () => {
    for (const i in testBlocks) {
      const testBlock = testBlocks[i];

      await blockStore.reportBlock(testBlock.header);

      const reported = await blockStore.isBlockReported.call(testBlock.hash);
      assert.strictEqual(
        reported,
        true,
        'A reported block must be registered as reported.',
      );
    }
  });

  it('should emit an event when a block is reported', async () => {
    for (const i in testBlocks) {
      const testBlock = testBlocks[i];

      const tx = await blockStore.reportBlock(testBlock.header);

      const event = EventDecoder.getEvents(tx, blockStore);
      assert.strictEqual(event.BlockReported.blockHash, testBlock.hash);
    }
  });

  it('should revert when the RLP encoding is invalid', async () => {
    // Changed the first character
    const invalidEncodedHeader =
      '0xa901f9a07f1034f3d32a11c606f8ae8265344d2ab06d71500289df6f9cac2e013990830ca01dcc4de8dec75d7aab85b567b6ccd41ad312451b948a7413f0a142fd40d49347948888f1f195afa192cfee860698584c030f4c9db1a0ef1552a40b7165c3cd773806b9e0c165b75356e0314bf0706f279c729f51e017a05fe50b260da6308036625b850b5d6ced6d0a9f814c0688bc91ffb7b7a3a54b67a0bc37d79753ad738a6dac4921e57392f145d8887476de3f783dfa7edae9283e52b90100000000000000000000000000000000000000000000000000000000000000000000000000000000000000000000000000000000000000000000000000000000000000000000000000000000000000000000000000000000000000000000000000000000000000000000000000000000000000000000000000000000000000000000000000000000000000000000000000000000000000000000000000000000000000000000000000000000000000000000000000000000000000000000000000000000000000000000000000000000000000000000000000000000000000000000000000000000000000000000000000000000000000000000000000000000008302000001832fefd8825208845506eb0780a0bd4472abb6659ebe3ee06ee4d7b72a00a9f4d001caca51342001075469aff49888a13a5a8c8f2bb1c4';

    await Utils.expectRevert(blockStore.reportBlock(invalidEncodedHeader));
  });

  it('should track the accumulated gas', async () => {
    let expectedAccumulatedGas = initialGas;

    for (const i in testBlocks) {
      const testBlock = testBlocks[i];
      expectedAccumulatedGas = expectedAccumulatedGas.add(testBlock.gas);

      await blockStore.reportBlock(testBlock.header);

      const accumulatedGas = await blockStore.accumulatedGases.call(
        testBlock.hash,
      );
      assert(
        accumulatedGas.eq(expectedAccumulatedGas),
        'The accumulated gas must increase by the amount of the block.',
      );
    }
  });

  it('should track the accumulated transaction root', async () => {
    let expectedAccumulatedTxRoot = initialTransactionRoot;

    for (const i in testBlocks) {
      const testBlock = testBlocks[i];

      expectedAccumulatedTxRoot = AuxStoreUtils.accumulateTransactionRoot(
        expectedAccumulatedTxRoot,
        testBlock.transactionRoot,
      );

      await blockStore.reportBlock(testBlock.header);

      const accumulatedTxRoot = await blockStore.accumulatedTransactionRoots.call(
        testBlock.hash,
      );

      assert.strictEqual(
        accumulatedTxRoot,
        expectedAccumulatedTxRoot,
        'The accumulated transaction root must be correct for a new block.',
      );
    }
  });

  it('should track the origin dynasty', async () => {
    for (const i in testBlocks) {
      const testBlock = testBlocks[i];
      const expectedDynasty = new BN(i);

      await originBlockStore.setCurrentDynasty(expectedDynasty);
      await blockStore.reportBlock(testBlock.header);

      const recordedDynasty = await blockStore.originDynasties.call(
        testBlock.hash,
      );
      assert(
        recordedDynasty.eq(expectedDynasty),
        'The origin dynasty must be correct for a new block.',
      );
    }
  });

  it("should track the origin head's hash", async () => {
    for (const i in testBlocks) {
      const testBlock = testBlocks[i];

      await originBlockStore.setHead(testBlock.hash);
      await blockStore.reportBlock(testBlock.header);

      const recordedHead = await blockStore.originBlockHashes.call(
        testBlock.hash,
      );
      assert.strictEqual(
        recordedHead,
        testBlock.hash,
        'The origin head hash must be correct for a new block.',
      );
    }
  });
=======

    let coreIdentifier = '0x0000000000000000000000000000000000000001';
    let epochLength = new BN('3');
    let pollingPlaceAddress = accounts[0];
    let originBlockStore;
    let testBlocks = TestData.blocks;
    let initialBlockHash = TestData.initialBlock.hash;
    let initialStateRoot = TestData.initialBlock.stateRoot;
    let initialGas = TestData.initialBlock.gas;
    let initialTransactionRoot = TestData.initialBlock.transactionRoot;
    let initialHeight = TestData.initialBlock.height;
    let initialKernelHash  = TestData.initialBlock.kernelHash;

    let blockStore;

    beforeEach(async () => {
        originBlockStore = await MockBlockStore.new();

        blockStore = await AuxiliaryBlockStore.new(
            coreIdentifier,
            epochLength,
            pollingPlaceAddress,
            originBlockStore.address,
            initialBlockHash,
            initialStateRoot,
            initialHeight,
            initialGas,
            initialTransactionRoot,
            initialKernelHash,
        );
    });

    it('should accept a valid report', async () => {
        for (let i in testBlocks) {
            let testBlock = testBlocks[i];

            await blockStore.reportBlock(testBlock.header);

            let reported = await blockStore.isBlockReported.call(testBlock.hash);
            assert.strictEqual(
                reported,
                true,
                'A reported block must be registered as reported.'
            );
        }
    });

    it('should emit an event when a block is reported', async () => {
        for (let i in testBlocks) {
            let testBlock = testBlocks[i];

            let tx = await blockStore.reportBlock(testBlock.header);

            let event = EventDecoder.getEvents(tx, blockStore);
            assert.strictEqual(
                event.BlockReported.blockHash,
                testBlock.hash
            );
        }
    });

    it('should revert when the RLP encoding is invalid', async () => {
        // Changed the first character
        let invalidEncodedHeader = '0xa901f9a07f1034f3d32a11c606f8ae8265344d2ab06d71500289df6f9cac2e013990830ca01dcc4de8dec75d7aab85b567b6ccd41ad312451b948a7413f0a142fd40d49347948888f1f195afa192cfee860698584c030f4c9db1a0ef1552a40b7165c3cd773806b9e0c165b75356e0314bf0706f279c729f51e017a05fe50b260da6308036625b850b5d6ced6d0a9f814c0688bc91ffb7b7a3a54b67a0bc37d79753ad738a6dac4921e57392f145d8887476de3f783dfa7edae9283e52b90100000000000000000000000000000000000000000000000000000000000000000000000000000000000000000000000000000000000000000000000000000000000000000000000000000000000000000000000000000000000000000000000000000000000000000000000000000000000000000000000000000000000000000000000000000000000000000000000000000000000000000000000000000000000000000000000000000000000000000000000000000000000000000000000000000000000000000000000000000000000000000000000000000000000000000000000000000000000000000000000000000000000000000000000000000000008302000001832fefd8825208845506eb0780a0bd4472abb6659ebe3ee06ee4d7b72a00a9f4d001caca51342001075469aff49888a13a5a8c8f2bb1c4';

        await Utils.expectRevert(
            blockStore.reportBlock(
                invalidEncodedHeader
            )
        );
    });

    it('should track the accumulated gas', async () => {
        let expectedAccumulatedGas = initialGas;

        for (let i in testBlocks) {
            let testBlock = testBlocks[i];
            expectedAccumulatedGas = expectedAccumulatedGas.add(testBlock.gas);

            await blockStore.reportBlock(testBlock.header);

            let accumulatedGas = await blockStore.accumulatedGases.call(testBlock.hash);
            assert(
                accumulatedGas.eq(expectedAccumulatedGas),
                'The accumulated gas must increase by the amount of the block.',
            );
        }
    });

    it('should track the accumulated transaction root', async () => {
        let expectedAccumulatedTxRoot = initialTransactionRoot;

        for (let i in testBlocks) {
            let testBlock = testBlocks[i];

            expectedAccumulatedTxRoot = AuxStoreUtils.accumulateTransactionRoot(
                expectedAccumulatedTxRoot,
                testBlock.transactionRoot,
            );

            await blockStore.reportBlock(testBlock.header);

            let accumulatedTxRoot = await blockStore
                .accumulatedTransactionRoots
                .call(testBlock.hash);

            assert.strictEqual(
                accumulatedTxRoot,
                expectedAccumulatedTxRoot,
                'The accumulated transaction root must be correct for a new block.',
            );
        }
    });

    it('should track the origin dynasty', async () => {
        for (let i in testBlocks) {
            let testBlock = testBlocks[i];
            let expectedDynasty = new BN(i);

            await originBlockStore.setCurrentDynasty(expectedDynasty);
            await blockStore.reportBlock(testBlock.header);

            let recordedDynasty = await blockStore.originDynasties.call(testBlock.hash);
            assert(
                recordedDynasty.eq(expectedDynasty),
                'The origin dynasty must be correct for a new block.',
            );
        }
    });

    it('should track the origin head\'s hash', async () => {
        for (let i in testBlocks) {
            let testBlock = testBlocks[i];

            await originBlockStore.setHead(testBlock.hash);
            await blockStore.reportBlock(testBlock.header);

            let recordedHead = await blockStore.originBlockHashes.call(testBlock.hash);
            assert.strictEqual(
                recordedHead,
                testBlock.hash,
                'The origin head hash must be correct for a new block.',
            );
        }
    });

>>>>>>> 47082b93
});<|MERGE_RESOLUTION|>--- conflicted
+++ resolved
@@ -29,7 +29,6 @@
 const MockBlockStore = artifacts.require('MockBlockStore');
 
 contract('AuxiliaryBlockStore.reportBlock()', async (accounts) => {
-<<<<<<< HEAD
   const coreIdentifier = '0x0000000000000000000000000000000000000001';
   const epochLength = new BN('3');
   const pollingPlaceAddress = accounts[0];
@@ -45,7 +44,7 @@
   let blockStore;
 
   beforeEach(async () => {
-    originBlockStore = await BlockStoreMock.new();
+    originBlockStore = await MockBlockStore.new();
 
     blockStore = await AuxiliaryBlockStore.new(
       coreIdentifier,
@@ -62,8 +61,10 @@
   });
 
   it('should accept a valid report', async () => {
-    for (const i in testBlocks) {
-      const testBlock = testBlocks[i];
+    const keys = Object.keys(testBlocks);
+    for (let i = 0; i < keys.length; i += 1) {
+      const key = keys[i];
+      const testBlock = testBlocks[key];
 
       await blockStore.reportBlock(testBlock.header);
 
@@ -77,36 +78,44 @@
   });
 
   it('should emit an event when a block is reported', async () => {
-    for (const i in testBlocks) {
-      const testBlock = testBlocks[i];
+    const keys = Object.keys(testBlocks);
+    for (let i = 0; i < keys.length; i += 1) {
+      const key = keys[i];
+      const testBlock = testBlocks[key];
 
       const tx = await blockStore.reportBlock(testBlock.header);
 
       const event = EventDecoder.getEvents(tx, blockStore);
-      assert.strictEqual(event.BlockReported.blockHash, testBlock.hash);
+      assert.strictEqual(
+        event.BlockReported.blockHash,
+        testBlock.hash,
+      );
     }
   });
 
   it('should revert when the RLP encoding is invalid', async () => {
     // Changed the first character
-    const invalidEncodedHeader =
-      '0xa901f9a07f1034f3d32a11c606f8ae8265344d2ab06d71500289df6f9cac2e013990830ca01dcc4de8dec75d7aab85b567b6ccd41ad312451b948a7413f0a142fd40d49347948888f1f195afa192cfee860698584c030f4c9db1a0ef1552a40b7165c3cd773806b9e0c165b75356e0314bf0706f279c729f51e017a05fe50b260da6308036625b850b5d6ced6d0a9f814c0688bc91ffb7b7a3a54b67a0bc37d79753ad738a6dac4921e57392f145d8887476de3f783dfa7edae9283e52b90100000000000000000000000000000000000000000000000000000000000000000000000000000000000000000000000000000000000000000000000000000000000000000000000000000000000000000000000000000000000000000000000000000000000000000000000000000000000000000000000000000000000000000000000000000000000000000000000000000000000000000000000000000000000000000000000000000000000000000000000000000000000000000000000000000000000000000000000000000000000000000000000000000000000000000000000000000000000000000000000000000000000000000000000000000000008302000001832fefd8825208845506eb0780a0bd4472abb6659ebe3ee06ee4d7b72a00a9f4d001caca51342001075469aff49888a13a5a8c8f2bb1c4';
+    const invalidEncodedHeader = '0xa901f9a07f1034f3d32a11c606f8ae8265344d2ab06d71500289df6f9cac2e013990830ca01dcc4de8dec75d7aab85b567b6ccd41ad312451b948a7413f0a142fd40d49347948888f1f195afa192cfee860698584c030f4c9db1a0ef1552a40b7165c3cd773806b9e0c165b75356e0314bf0706f279c729f51e017a05fe50b260da6308036625b850b5d6ced6d0a9f814c0688bc91ffb7b7a3a54b67a0bc37d79753ad738a6dac4921e57392f145d8887476de3f783dfa7edae9283e52b90100000000000000000000000000000000000000000000000000000000000000000000000000000000000000000000000000000000000000000000000000000000000000000000000000000000000000000000000000000000000000000000000000000000000000000000000000000000000000000000000000000000000000000000000000000000000000000000000000000000000000000000000000000000000000000000000000000000000000000000000000000000000000000000000000000000000000000000000000000000000000000000000000000000000000000000000000000000000000000000000000000000000000000000000000000000008302000001832fefd8825208845506eb0780a0bd4472abb6659ebe3ee06ee4d7b72a00a9f4d001caca51342001075469aff49888a13a5a8c8f2bb1c4';
 
-    await Utils.expectRevert(blockStore.reportBlock(invalidEncodedHeader));
+    await Utils.expectRevert(
+      blockStore.reportBlock(
+        invalidEncodedHeader,
+      ),
+    );
   });
 
   it('should track the accumulated gas', async () => {
     let expectedAccumulatedGas = initialGas;
 
-    for (const i in testBlocks) {
-      const testBlock = testBlocks[i];
+    const keys = Object.keys(testBlocks);
+    for (let i = 0; i < keys.length; i += 1) {
+      const key = keys[i];
+      const testBlock = testBlocks[key];
       expectedAccumulatedGas = expectedAccumulatedGas.add(testBlock.gas);
 
       await blockStore.reportBlock(testBlock.header);
 
-      const accumulatedGas = await blockStore.accumulatedGases.call(
-        testBlock.hash,
-      );
+      const accumulatedGas = await blockStore.accumulatedGases.call(testBlock.hash);
       assert(
         accumulatedGas.eq(expectedAccumulatedGas),
         'The accumulated gas must increase by the amount of the block.',
@@ -117,8 +126,10 @@
   it('should track the accumulated transaction root', async () => {
     let expectedAccumulatedTxRoot = initialTransactionRoot;
 
-    for (const i in testBlocks) {
-      const testBlock = testBlocks[i];
+    const keys = Object.keys(testBlocks);
+    for (let i = 0; i < keys.length; i += 1) {
+      const key = keys[i];
+      const testBlock = testBlocks[key];
 
       expectedAccumulatedTxRoot = AuxStoreUtils.accumulateTransactionRoot(
         expectedAccumulatedTxRoot,
@@ -127,9 +138,9 @@
 
       await blockStore.reportBlock(testBlock.header);
 
-      const accumulatedTxRoot = await blockStore.accumulatedTransactionRoots.call(
-        testBlock.hash,
-      );
+      const accumulatedTxRoot = await blockStore
+        .accumulatedTransactionRoots
+        .call(testBlock.hash);
 
       assert.strictEqual(
         accumulatedTxRoot,
@@ -140,16 +151,16 @@
   });
 
   it('should track the origin dynasty', async () => {
-    for (const i in testBlocks) {
-      const testBlock = testBlocks[i];
+    const keys = Object.keys(testBlocks);
+    for (let i = 0; i < keys.length; i += 1) {
+      const key = keys[i];
+      const testBlock = testBlocks[key];
       const expectedDynasty = new BN(i);
 
       await originBlockStore.setCurrentDynasty(expectedDynasty);
       await blockStore.reportBlock(testBlock.header);
 
-      const recordedDynasty = await blockStore.originDynasties.call(
-        testBlock.hash,
-      );
+      const recordedDynasty = await blockStore.originDynasties.call(testBlock.hash);
       assert(
         recordedDynasty.eq(expectedDynasty),
         'The origin dynasty must be correct for a new block.',
@@ -157,16 +168,16 @@
     }
   });
 
-  it("should track the origin head's hash", async () => {
-    for (const i in testBlocks) {
-      const testBlock = testBlocks[i];
+  it('should track the origin head\'s hash', async () => {
+    const keys = Object.keys(testBlocks);
+    for (let i = 0; i < keys.length; i += 1) {
+      const key = keys[i];
+      const testBlock = testBlocks[key];
 
       await originBlockStore.setHead(testBlock.hash);
       await blockStore.reportBlock(testBlock.header);
 
-      const recordedHead = await blockStore.originBlockHashes.call(
-        testBlock.hash,
-      );
+      const recordedHead = await blockStore.originBlockHashes.call(testBlock.hash);
       assert.strictEqual(
         recordedHead,
         testBlock.hash,
@@ -174,152 +185,4 @@
       );
     }
   });
-=======
-
-    let coreIdentifier = '0x0000000000000000000000000000000000000001';
-    let epochLength = new BN('3');
-    let pollingPlaceAddress = accounts[0];
-    let originBlockStore;
-    let testBlocks = TestData.blocks;
-    let initialBlockHash = TestData.initialBlock.hash;
-    let initialStateRoot = TestData.initialBlock.stateRoot;
-    let initialGas = TestData.initialBlock.gas;
-    let initialTransactionRoot = TestData.initialBlock.transactionRoot;
-    let initialHeight = TestData.initialBlock.height;
-    let initialKernelHash  = TestData.initialBlock.kernelHash;
-
-    let blockStore;
-
-    beforeEach(async () => {
-        originBlockStore = await MockBlockStore.new();
-
-        blockStore = await AuxiliaryBlockStore.new(
-            coreIdentifier,
-            epochLength,
-            pollingPlaceAddress,
-            originBlockStore.address,
-            initialBlockHash,
-            initialStateRoot,
-            initialHeight,
-            initialGas,
-            initialTransactionRoot,
-            initialKernelHash,
-        );
-    });
-
-    it('should accept a valid report', async () => {
-        for (let i in testBlocks) {
-            let testBlock = testBlocks[i];
-
-            await blockStore.reportBlock(testBlock.header);
-
-            let reported = await blockStore.isBlockReported.call(testBlock.hash);
-            assert.strictEqual(
-                reported,
-                true,
-                'A reported block must be registered as reported.'
-            );
-        }
-    });
-
-    it('should emit an event when a block is reported', async () => {
-        for (let i in testBlocks) {
-            let testBlock = testBlocks[i];
-
-            let tx = await blockStore.reportBlock(testBlock.header);
-
-            let event = EventDecoder.getEvents(tx, blockStore);
-            assert.strictEqual(
-                event.BlockReported.blockHash,
-                testBlock.hash
-            );
-        }
-    });
-
-    it('should revert when the RLP encoding is invalid', async () => {
-        // Changed the first character
-        let invalidEncodedHeader = '0xa901f9a07f1034f3d32a11c606f8ae8265344d2ab06d71500289df6f9cac2e013990830ca01dcc4de8dec75d7aab85b567b6ccd41ad312451b948a7413f0a142fd40d49347948888f1f195afa192cfee860698584c030f4c9db1a0ef1552a40b7165c3cd773806b9e0c165b75356e0314bf0706f279c729f51e017a05fe50b260da6308036625b850b5d6ced6d0a9f814c0688bc91ffb7b7a3a54b67a0bc37d79753ad738a6dac4921e57392f145d8887476de3f783dfa7edae9283e52b90100000000000000000000000000000000000000000000000000000000000000000000000000000000000000000000000000000000000000000000000000000000000000000000000000000000000000000000000000000000000000000000000000000000000000000000000000000000000000000000000000000000000000000000000000000000000000000000000000000000000000000000000000000000000000000000000000000000000000000000000000000000000000000000000000000000000000000000000000000000000000000000000000000000000000000000000000000000000000000000000000000000000000000000000000000000008302000001832fefd8825208845506eb0780a0bd4472abb6659ebe3ee06ee4d7b72a00a9f4d001caca51342001075469aff49888a13a5a8c8f2bb1c4';
-
-        await Utils.expectRevert(
-            blockStore.reportBlock(
-                invalidEncodedHeader
-            )
-        );
-    });
-
-    it('should track the accumulated gas', async () => {
-        let expectedAccumulatedGas = initialGas;
-
-        for (let i in testBlocks) {
-            let testBlock = testBlocks[i];
-            expectedAccumulatedGas = expectedAccumulatedGas.add(testBlock.gas);
-
-            await blockStore.reportBlock(testBlock.header);
-
-            let accumulatedGas = await blockStore.accumulatedGases.call(testBlock.hash);
-            assert(
-                accumulatedGas.eq(expectedAccumulatedGas),
-                'The accumulated gas must increase by the amount of the block.',
-            );
-        }
-    });
-
-    it('should track the accumulated transaction root', async () => {
-        let expectedAccumulatedTxRoot = initialTransactionRoot;
-
-        for (let i in testBlocks) {
-            let testBlock = testBlocks[i];
-
-            expectedAccumulatedTxRoot = AuxStoreUtils.accumulateTransactionRoot(
-                expectedAccumulatedTxRoot,
-                testBlock.transactionRoot,
-            );
-
-            await blockStore.reportBlock(testBlock.header);
-
-            let accumulatedTxRoot = await blockStore
-                .accumulatedTransactionRoots
-                .call(testBlock.hash);
-
-            assert.strictEqual(
-                accumulatedTxRoot,
-                expectedAccumulatedTxRoot,
-                'The accumulated transaction root must be correct for a new block.',
-            );
-        }
-    });
-
-    it('should track the origin dynasty', async () => {
-        for (let i in testBlocks) {
-            let testBlock = testBlocks[i];
-            let expectedDynasty = new BN(i);
-
-            await originBlockStore.setCurrentDynasty(expectedDynasty);
-            await blockStore.reportBlock(testBlock.header);
-
-            let recordedDynasty = await blockStore.originDynasties.call(testBlock.hash);
-            assert(
-                recordedDynasty.eq(expectedDynasty),
-                'The origin dynasty must be correct for a new block.',
-            );
-        }
-    });
-
-    it('should track the origin head\'s hash', async () => {
-        for (let i in testBlocks) {
-            let testBlock = testBlocks[i];
-
-            await originBlockStore.setHead(testBlock.hash);
-            await blockStore.reportBlock(testBlock.header);
-
-            let recordedHead = await blockStore.originBlockHashes.call(testBlock.hash);
-            assert.strictEqual(
-                recordedHead,
-                testBlock.hash,
-                'The origin head hash must be correct for a new block.',
-            );
-        }
-    });
-
->>>>>>> 47082b93
 });