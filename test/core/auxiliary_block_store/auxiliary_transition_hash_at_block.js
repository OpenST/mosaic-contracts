--- conflicted
+++ resolved
@@ -44,8 +44,7 @@
     let blockStore;
 
     beforeEach(async () => {
-<<<<<<< HEAD
-      originBlockStore = await BlockStoreMock.new();
+      originBlockStore = await MockBlockStore.new();
 
       blockStore = await AuxiliaryBlockStore.new(
         coreIdentifier,
@@ -59,27 +58,11 @@
         initialTransactionRoot,
         initialKernelHash,
       );
-=======
-        originBlockStore = await MockBlockStore.new();
-
-        blockStore = await AuxiliaryBlockStore.new(
-            coreIdentifier,
-            epochLength,
-            pollingPlaceAddress,
-            originBlockStore.address,
-            initialBlockHash,
-            initialStateRoot,
-            initialHeight,
-            initialGas,
-            initialTransactionRoot,
-            initialKernelHash
-        );
->>>>>>> 47082b93
     });
 
     it(
-      'should return auxiliary transition hash at given block Hash if' +
-        ' checkpoint is defined',
+      'should return auxiliary transition hash at given block Hash if'
+        + ' checkpoint is defined',
       async () => {
         const originDynasty = await originBlockStore.getCurrentDynasty.call();
         const originBlockHash = await originBlockStore.getHead.call();
@@ -106,7 +89,7 @@
         assert.strictEqual(
           transitionHash,
           expectedTransitionHash,
-          `Transition hash is different from expected transition hash.`,
+          'Transition hash is different from expected transition hash.',
         );
       },
     );
