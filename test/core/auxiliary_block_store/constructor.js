--- conflicted
+++ resolved
@@ -25,11 +25,10 @@
 const MockBlockStore = artifacts.require('MockBlockStore');
 
 contract('AuxiliaryBlockStore.constructor()', async (accounts) => {
-<<<<<<< HEAD
   let originBlockStore;
 
   beforeEach(async () => {
-    originBlockStore = await BlockStoreMock.new();
+    originBlockStore = await MockBlockStore.new();
   });
 
   it('should accept a valid construction', async () => {
@@ -186,7 +185,7 @@
     ];
 
     const count = testData.length;
-    for (let i = 0; i < count; i++) {
+    for (let i = 0; i < count; i += 1) {
       const testDate = testData[i];
 
       await Utils.expectRevert(
@@ -202,193 +201,9 @@
           '0x5fe50b260da6308036625b850b5d6ced6d0a9f814c0688bc91ffb7b7a3a54b67',
           '0x7f1034f3d32a11c606f8ae8265344d2ab06d71500289df6f9cac2e013990830c',
         ),
-        'The initial block height is incompatible to the epoch ' +
-          'length. Must be a multiple.',
+        'The initial block height is incompatible to the epoch '
+        + 'length. Must be a multiple.',
       );
     }
   });
-=======
-
-    let originBlockStore;
-
-    beforeEach(async () => {
-        originBlockStore = await MockBlockStore.new();
-    });
-
-    it('should accept a valid construction', async () => {
-        await AuxiliaryBlockStore.new(
-            '0x0000000000000000000000000000000000000001',
-            10,
-            accounts[0],
-            originBlockStore.address,
-            '0x7f1034f3d32a11c606f8ae8265344d2ab06d71500289df6f9cac2e013990830c',
-            '0xb6a85955e3671040901a17db85b121550338ad1a0071ca13d196d19df31f56ca',
-            0,
-            new BN('21000'),
-            '0x5fe50b260da6308036625b850b5d6ced6d0a9f814c0688bc91ffb7b7a3a54b67',
-            '0x7f1034f3d32a11c606f8ae8265344d2ab06d71500289df6f9cac2e013990830c',
-        );
-    });
-
-    it('should store the correct core identifier', async () => {
-        let blockStore = await AuxiliaryBlockStore.new(
-            '0x0000000000000000000000000000000000000001',
-            10,
-            accounts[0],
-            originBlockStore.address,
-            '0x7f1034f3d32a11c606f8ae8265344d2ab06d71500289df6f9cac2e013990830c',
-            '0xb6a85955e3671040901a17db85b121550338ad1a0071ca13d196d19df31f56ca',
-            0,
-            new BN('21000'),
-            '0x5fe50b260da6308036625b850b5d6ced6d0a9f814c0688bc91ffb7b7a3a54b67',
-            '0x7f1034f3d32a11c606f8ae8265344d2ab06d71500289df6f9cac2e013990830c'
-        );
-
-        let coreId = await blockStore.getCoreIdentifier.call();
-        assert.strictEqual(
-            coreId,
-            '0x0000000000000000000000000000000000000001',
-            'The contract did not store the correct core identifier.'
-        );
-    });
-
-    it('should not accept a zero epoch length', async () => {
-        await Utils.expectRevert(
-            AuxiliaryBlockStore.new(
-                '0x0000000000000000000000000000000000000001',
-                0,
-                accounts[0],
-                originBlockStore.address,
-                '0x7f1034f3d32a11c606f8ae8265344d2ab06d71500289df6f9cac2e013990830c',
-                '0xb6a85955e3671040901a17db85b121550338ad1a0071ca13d196d19df31f56ca',
-                0,
-                new BN('21000'),
-                '0x5fe50b260da6308036625b850b5d6ced6d0a9f814c0688bc91ffb7b7a3a54b67',
-                '0x7f1034f3d32a11c606f8ae8265344d2ab06d71500289df6f9cac2e013990830c'
-            ),
-            'Epoch length must be greater zero.'
-        );
-    });
-
-    it('should not accept a zero kernel hash', async () => {
-        await Utils.expectRevert(
-            AuxiliaryBlockStore.new(
-                 '0x0000000000000000000000000000000000000001',
-                 10,
-                 accounts[0],
-                 originBlockStore.address,
-                 '0x7f1034f3d32a11c606f8ae8265344d2ab06d71500289df6f9cac2e013990830c',
-                 '0xb6a85955e3671040901a17db85b121550338ad1a0071ca13d196d19df31f56ca',
-                 0,
-                 new BN('21000'),
-                 '0x5fe50b260da6308036625b850b5d6ced6d0a9f814c0688bc91ffb7b7a3a54b67',
-                 Utils.ZERO_BYTES32
-            ),
-            'Initial kernel hash must not be zero.'
-        );
-    });
-
-    it('should not accept a zero polling place address', async () => {
-        await Utils.expectRevert(
-            AuxiliaryBlockStore.new(
-                '0x0000000000000000000000000000000000000001',
-                10,
-                Utils.NULL_ADDRESS,
-                originBlockStore.address,
-                '0x7f1034f3d32a11c606f8ae8265344d2ab06d71500289df6f9cac2e013990830c',
-                '0xb6a85955e3671040901a17db85b121550338ad1a0071ca13d196d19df31f56ca',
-                0,
-                new BN('21000'),
-                '0x5fe50b260da6308036625b850b5d6ced6d0a9f814c0688bc91ffb7b7a3a54b67',
-                '0x7f1034f3d32a11c606f8ae8265344d2ab06d71500289df6f9cac2e013990830c',
-            ),
-            'Address of polling place must not be zero.'
-        );
-    });
-
-    it('should not accept a zero origin block store address', async () => {
-        await Utils.expectRevert(
-            AuxiliaryBlockStore.new(
-                '0x0000000000000000000000000000000000000001',
-                10,
-                accounts[0],
-                Utils.NULL_ADDRESS,
-                '0x7f1034f3d32a11c606f8ae8265344d2ab06d71500289df6f9cac2e013990830c',
-                '0xb6a85955e3671040901a17db85b121550338ad1a0071ca13d196d19df31f56ca',
-                0,
-                new BN('21000'),
-                '0x5fe50b260da6308036625b850b5d6ced6d0a9f814c0688bc91ffb7b7a3a54b67',
-                '0x7f1034f3d32a11c606f8ae8265344d2ab06d71500289df6f9cac2e013990830c',
-            ),
-            'The given origin block store address must not be zero.'
-        );
-    });
-
-    it('should not accept a zero initial block hash', async () => {
-        await Utils.expectRevert(
-            AuxiliaryBlockStore.new(
-                '0x0000000000000000000000000000000000000001',
-                10,
-                accounts[0],
-                originBlockStore.address,
-                Utils.ZERO_BYTES32,
-                '0xb6a85955e3671040901a17db85b121550338ad1a0071ca13d196d19df31f56ca',
-                0,
-                new BN('21000'),
-                '0x5fe50b260da6308036625b850b5d6ced6d0a9f814c0688bc91ffb7b7a3a54b67',
-                '0x7f1034f3d32a11c606f8ae8265344d2ab06d71500289df6f9cac2e013990830c',
-            ),
-            'Initial block hash must not be zero.'
-        );
-    });
-
-    it('should not accept a zero initial state root', async () => {
-        await Utils.expectRevert(
-            AuxiliaryBlockStore.new(
-                '0x0000000000000000000000000000000000000001',
-                10,
-                accounts[0],
-                originBlockStore.address,
-                '0x7f1034f3d32a11c606f8ae8265344d2ab06d71500289df6f9cac2e013990830c',
-                Utils.ZERO_BYTES32,
-                0,
-                new BN('21000'),
-                '0x5fe50b260da6308036625b850b5d6ced6d0a9f814c0688bc91ffb7b7a3a54b67',
-                '0x7f1034f3d32a11c606f8ae8265344d2ab06d71500289df6f9cac2e013990830c',
-            ),
-            'Initial state root must not be zero.'
-        );
-    });
-
-    it('should not accept incompatible epoch length and initial block height', async () => {
-        let testData = [
-            { epochLength: 2, initialBlockHeight: 3 },
-            { epochLength: 10, initialBlockHeight: 66 },
-            { epochLength: 15, initialBlockHeight: 20 },
-            { epochLength: 300, initialBlockHeight: 150 },
-        ];
-
-        let count = testData.length;
-        for (i = 0; i < count; i++) {
-            let testDate = testData[i];
-
-            await Utils.expectRevert(
-                AuxiliaryBlockStore.new(
-                    '0x0000000000000000000000000000000000000001',
-                    testDate.epochLength,
-                    accounts[0],
-                    originBlockStore.address,
-                    '0x7f1034f3d32a11c606f8ae8265344d2ab06d71500289df6f9cac2e013990830c',
-                    '0xb6a85955e3671040901a17db85b121550338ad1a0071ca13d196d19df31f56ca',
-                    testDate.initialBlockHeight,
-                    new BN('21000'),
-                    '0x5fe50b260da6308036625b850b5d6ced6d0a9f814c0688bc91ffb7b7a3a54b67',
-                    '0x7f1034f3d32a11c606f8ae8265344d2ab06d71500289df6f9cac2e013990830c',
-                ),
-                'The initial block height is incompatible to the epoch ' +
-                'length. Must be a multiple.'
-            );
-        }
-    });
->>>>>>> 47082b93
 });