--- conflicted
+++ resolved
@@ -19,17 +19,11 @@
 //
 // ----------------------------------------------------------------------------
 
-<<<<<<< HEAD
-const Abi = require('ethereumjs-abi')
-const BigNumber = require('bignumber.js');
+const web3 = require('../test_lib/web3.js');
+
+const BN = require('bn.js');
 const EventsDecoder = require('../test_lib/event_decoder.js');
 const Utils = require('../test_lib/utils.js');
-=======
-const web3 = require('../test_lib/web3.js');
-
-const BN = require('bn.js');
-const utils = require('../test_lib/utils.js');
->>>>>>> 2e1aff59
 
 const BlockStoreMock = artifacts.require('BlockStoreMock');
 const PollingPlace = artifacts.require('PollingPlace');
@@ -135,11 +129,7 @@
                     'The contract must record the correct auxilary address of a validator.'
                 );
                 assert(
-<<<<<<< HEAD
-                    validator[ValidatorIndexWeight].equals(expectedWeights.values[i]),
-=======
-                    validator[ValidatorIndexStake].eq(expectedStakes.values[i]),
->>>>>>> 2e1aff59
+                    validator[ValidatorIndexStake].eq(expectedWeights.values[i]),
                     'The contract must record the correct staking value address of a validator.'
                 );
                 assert.strictEqual(
@@ -159,13 +149,8 @@
 
             let totalWeightAtZero = await pollingPlace.totalWeights.call(0);
             assert(
-<<<<<<< HEAD
-                totalWeightAtZero.equals(new BigNumber('190')),
-                'The contract must track the sum of all weights as total weights.'
-=======
-                totalStakeAtZero.eq(new BN('190')),
+                totalWeightAtZero.eq(new BN('190')),
                 'The contract must track the sum of all stakes as total stakes.'
->>>>>>> 2e1aff59
             );
         });
 
