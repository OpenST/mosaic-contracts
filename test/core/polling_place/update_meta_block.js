// Copyright 2019 OpenST Ltd.
//
// Licensed under the Apache License, Version 2.0 (the "License");
// you may not use this file except in compliance with the License.
// You may obtain a copy of the License at
//
//    http://www.apache.org/licenses/LICENSE-2.0
//
// Unless required by applicable law or agreed to in writing, software
// distributed under the License is distributed on an "AS IS" BASIS,
// WITHOUT WARRANTIES OR CONDITIONS OF ANY KIND, either express or implied.
// See the License for the specific language governing permissions and
// limitations under the License.
//
// ----------------------------------------------------------------------------
//
// http://www.simpletoken.org/
//
// ----------------------------------------------------------------------------

const BN = require('bn.js');
const Utils = require('../../test_lib/utils.js');

const MockBlockStore = artifacts.require('MockBlockStore');
const PollingPlace = artifacts.require('PollingPlace');
const zeroAddress = Utils.NULL_ADDRESS;

contract('PollingPlace.updateMetaBlock()', async (accounts) => {
  let pollingPlace;
  const originCoreIdentifier = '0x0000000000000000000000000000000000000001';
  let originBlockStore;
  const auxiliaryCoreIdentifier = '0x0000000000000000000000000000000000000002';
  let auxiliaryBlockStore;
  const initialValidators = [accounts[1]];
  const initialWeight = [new BN(1337)];

  async function validateValidators(
    expectedAddress,
    expectedWeight,
    expectedEnded,
    expectedStartHeight,
    expectedEndHeight,
  ) {
    const validator = await pollingPlace.validators.call(expectedAddress);

    assert.strictEqual(
      expectedAddress,
      validator.auxiliaryAddress,
      'Did not store the correct address of the validator.',
    );

    assert(
      expectedWeight.eq(validator.weight),
      'Did not store the correct weight of the validator.',
    );

    assert.strictEqual(
      expectedEnded,
      validator.ended,
      'Did not store the correct ended of the validator.',
    );

    assert(
      expectedStartHeight.eq(validator.startHeight),
      'Did not store the correct start height of the validator.',
    );

    assert(
      expectedEndHeight.eq(validator.endHeight),
      'Did not store the correct end height of the validator.',
    );
  }

  beforeEach(async () => {
<<<<<<< HEAD
    originBlockStore = await BlockStoreMock.new();
    auxiliaryBlockStore = await BlockStoreMock.new();
=======

    originBlockStore = await MockBlockStore.new();
    auxiliaryBlockStore = await MockBlockStore.new();
>>>>>>> 47082b93

    await originBlockStore.setCoreIdentifier(originCoreIdentifier);
    await auxiliaryBlockStore.setCoreIdentifier(auxiliaryCoreIdentifier);

    pollingPlace = await PollingPlace.new(
      originBlockStore.address,
      auxiliaryBlockStore.address,
      initialValidators,
      initialWeight,
    );

    await auxiliaryBlockStore.setPollingPlace(pollingPlace.address);
  });

  it('should update the meta-block', async () => {
    let currentMetaBlockHeight = await pollingPlace.currentMetaBlockHeight.call();

    assert(
      currentMetaBlockHeight.eq(new BN(0)),
      'meta-block height after initialization should be 0.',
    );

    let currentMetaBlockWight = await pollingPlace.totalWeights.call(0);

    assert(
      currentMetaBlockWight.eq(initialWeight[0]),
      `Total weight after initialization should be ${initialWeight[0]}.`,
    );

    const newValidators = [accounts[2], accounts[3]];
    const newWeights = [new BN(100), new BN(150)];

    // Call via Auxiliary block store.
    const result = await auxiliaryBlockStore.updateMetaBlock.call(
      newValidators,
      newWeights,
      new BN(1),
      new BN(1),
    );

    assert(result, 'Update meta block height must return success');

    await auxiliaryBlockStore.updateMetaBlock(
      newValidators,
      newWeights,
      new BN(1),
      new BN(1),
    );

    currentMetaBlockHeight = await pollingPlace.currentMetaBlockHeight.call();

    assert(
      currentMetaBlockHeight.eq(new BN(1)),
      'meta-block height after initialization should be 1.',
    );

    currentMetaBlockWight = await pollingPlace.totalWeights.call(0);

    assert(
      currentMetaBlockWight.eq(initialWeight[0]),
      `Total weight after initialization should be ${initialWeight[0]}.`,
    );

    currentMetaBlockWight = await pollingPlace.totalWeights.call(1);

    assert(
      currentMetaBlockWight.eq(new BN(1587)),
      `Total weight after initialization should be 1587.`,
    );

    await validateValidators(
      initialValidators[0],
      initialWeight[0],
      false,
      new BN(0),
      new BN(0),
    );

    await validateValidators(
      newValidators[0],
      newWeights[0],
      false,
      new BN(1),
      new BN(0),
    );

    await validateValidators(
      newValidators[1],
      newWeights[1],
      false,
      new BN(1),
      new BN(0),
    );
  });

  it('should fail when caller is not auxiliary block store', async () => {
    const newValidators = [accounts[2], accounts[3]];
    const newWeights = [new BN(100), new BN(150)];

    await Utils.expectRevert(
      pollingPlace.updateMetaBlock.call(
        newValidators,
        newWeights,
        new BN(1),
        new BN(1),
        { from: accounts[0] },
      ),
      'This method must be called from the registered auxiliary block store.',
    );
  });

  it(
    'should fail when validators and weight are not of same ' + 'length',
    async () => {
      let newValidators = [accounts[2], accounts[3]];
      let newWeights = [new BN(100)];

      await Utils.expectRevert(
        auxiliaryBlockStore.updateMetaBlock.call(
          newValidators,
          newWeights,
          new BN(1),
          new BN(1),
          { from: accounts[0] },
        ),
        'The lengths of the addresses and weights arrays must be identical.',
      );

      newValidators = [accounts[2]];
      newWeights = [new BN(100), new BN(150)];

      await Utils.expectRevert(
        auxiliaryBlockStore.updateMetaBlock.call(
          newValidators,
          newWeights,
          new BN(1),
          new BN(1),
          { from: accounts[0] },
        ),
        'The lengths of the addresses and weights arrays must be identical.',
      );
    },
  );

  it('should fail when weight of updated validator is zero', async () => {
    const newValidators = [accounts[2], accounts[3]];
    const newWeights = [new BN(100), new BN(0)];

    await Utils.expectRevert(
      auxiliaryBlockStore.updateMetaBlock.call(
        newValidators,
        newWeights,
        new BN(1),
        new BN(1),
        { from: accounts[0] },
      ),
      'The weight must be greater zero for all validators.',
    );
  });

  it('should fail when weight of updated validator is zero', async () => {
    const newValidators = [accounts[2], zeroAddress];
    const newWeights = [new BN(100), new BN(150)];

    await Utils.expectRevert(
      auxiliaryBlockStore.updateMetaBlock.call(
        newValidators,
        newWeights,
        new BN(1),
        new BN(1),
        { from: accounts[0] },
      ),
      'The auxiliary address of a validator must not be zero.',
    );
  });

  it('should fail when validator address is repeated', async () => {
    const newValidators = [accounts[2], accounts[1]];
    const newWeights = [new BN(100), new BN(150)];

    await Utils.expectRevert(
      auxiliaryBlockStore.updateMetaBlock.call(
        newValidators,
        newWeights,
        new BN(1),
        new BN(1),
        { from: accounts[0] },
      ),
      'There must not be duplicate addresses in the set of validators.',
    );
  });

  it('should update the meta-block chain height', async () => {
    const newValidators = [accounts[2]];
    const newWeights = [new BN(100)];

    // valid case
    await auxiliaryBlockStore.updateMetaBlock(
      newValidators,
      newWeights,
      new BN(1),
      new BN(1),
    );

    // valid case
    await auxiliaryBlockStore.updateMetaBlock([], [], new BN(4), new BN(9));

    // valid case
    await auxiliaryBlockStore.updateMetaBlock([], [], new BN(5), new BN(14));

    // invalid case
    await Utils.expectRevert(
      auxiliaryBlockStore.updateMetaBlock.call([], [], new BN(3), new BN(200)),
      'The height of origin must increase with a meta-block opening.',
    );

    // invalid case
    await Utils.expectRevert(
      auxiliaryBlockStore.updateMetaBlock.call([], [], new BN(200), new BN(7)),
      'The height of auxiliary must increase with a meta-block opening.',
    );
  });
});<|MERGE_RESOLUTION|>--- conflicted
+++ resolved
@@ -72,14 +72,8 @@
   }
 
   beforeEach(async () => {
-<<<<<<< HEAD
-    originBlockStore = await BlockStoreMock.new();
-    auxiliaryBlockStore = await BlockStoreMock.new();
-=======
-
     originBlockStore = await MockBlockStore.new();
     auxiliaryBlockStore = await MockBlockStore.new();
->>>>>>> 47082b93
 
     await originBlockStore.setCoreIdentifier(originCoreIdentifier);
     await auxiliaryBlockStore.setCoreIdentifier(auxiliaryCoreIdentifier);
@@ -147,7 +141,7 @@
 
     assert(
       currentMetaBlockWight.eq(new BN(1587)),
-      `Total weight after initialization should be 1587.`,
+      'Total weight after initialization should be 1587.',
     );
 
     await validateValidators(
@@ -192,7 +186,7 @@
   });
 
   it(
-    'should fail when validators and weight are not of same ' + 'length',
+    'should fail when validators and weight are not of same length',
     async () => {
       let newValidators = [accounts[2], accounts[3]];
       let newWeights = [new BN(100)];
