// Copyright 2018 OpenST Ltd.
//
// Licensed under the Apache License, Version 2.0 (the "License");
// you may not use this file except in compliance with the License.
// You may obtain a copy of the License at
//
//    http://www.apache.org/licenses/LICENSE-2.0
//
// Unless required by applicable law or agreed to in writing, software
// distributed under the License is distributed on an "AS IS" BASIS,
// WITHOUT WARRANTIES OR CONDITIONS OF ANY KIND, either express or implied.
// See the License for the specific language governing permissions and
// limitations under the License.
//
// ----------------------------------------------------------------------------
//
// http://www.simpletoken.org/
//
// ----------------------------------------------------------------------------

const web3 = require('./web3.js');

<<<<<<< HEAD
const VOTEMESSAGE_TYPEHASH = web3.utils.sha3(
     "VoteMessage(bytes20 coreIdentifier,bytes32 transitionHash,bytes32 source,bytes32 target,uint256 sourceHeight,uint256 targetHeight)"
);
const ORIGINTRANSITION_TYPEHASH = web3.utils.sha3(
     "OriginTransition(uint256 dynasty,bytes32 blockHash,bytes20 coreIdentifier)"
);

function MetaBlockUtils() {

}

MetaBlockUtils.prototype = {
    /**
     * @param {string} address The address of the account that signs the vote.
     * @param {Object} vote The vote object to sign.
     * @returns {Object} The signature of the vote (r, s, and v).
     */
    signVote : async function (address, vote) {

        let voteDigest = web3.utils.soliditySha3(
             {type: 'bytes32', value: VOTEMESSAGE_TYPEHASH},
             {type: 'bytes20', value: web3.utils.toChecksumAddress(vote.coreIdentifier)},
             {type: 'bytes32', value: vote.transitionHash},
             {type: 'bytes32', value: vote.source},
             {type: 'bytes32', value: vote.target},
             {type: 'uint256', value: vote.sourceHeight},
             {type: 'uint256', value: vote.targetHeight},
        );

        /*
         * Signature adds the prefix `\x19Ethereum Signed Message:\n32` to the
         * voteDigest.
         */
        let signature = await web3.eth.sign(
             voteDigest,
             address
        );

        // Removing the `0x` prefix.
        signature = signature.substring(2);

        let r = '0x' + signature.substring(0, 64);
        let s = '0x' + signature.substring(64, 128);
        // Adding 27 as per the web3 documentation.
        let v = Number(signature.substring(128, 130)) + 27;

        return {
            r: r,
            s: s,
            v: v,
        };
    },

    /**
     *
     * @param {Object} transition The transition object to hash.
     *
     * @returns {string} The hash of the transition.
     */
    hashOriginTransition: function (transition) {
        let encodedParameters = web3.eth.abi.encodeParameters(
             [
                 'bytes32',
                 'uint256',
                 'bytes32',
                 'bytes20',
             ],
             [
                 ORIGINTRANSITION_TYPEHASH,
                 transition.dynasty.toString(),
                 transition.blockHash,
                 transition.coreIdentifier
             ]
        );
        let hash = web3.utils.sha3(encodedParameters);

        return hash;
    }
};

module.exports = new MetaBlockUtils();
=======
const AUXILIARYTRANSITION_TYPEHASH = web3.utils.sha3(
    'AuxiliaryTransition(bytes20 coreIdentifier,bytes32 kernelHash,uint256 auxiliaryDynasty,bytes32 auxiliaryBlockHash,uint256 accumulatedGas,uint256 originDynasty,bytes32 originBlockHash,bytes32 transactionRoot)',
);

const ORIGINTRANSITION_TYPEHASH = web3.utils.sha3(
    'OriginTransition(uint256 dynasty,bytes32 blockHash,bytes20 coreIdentifier)',
);

/**
 * @param {Object} transition The transition object to hash.
 *
 * @returns {string} The hash of the transition.
 */
module.exports.hashAuxiliaryTransition = function (transition) {
    let encodedParameters = web3.eth.abi.encodeParameters(
        [
            'bytes32',
            'bytes20',
            'bytes32',
            'uint256',
            'bytes32',
            'uint256',
            'uint256',
            'bytes32',
            'bytes32',
        ],
        [
            AUXILIARYTRANSITION_TYPEHASH,
            transition.coreIdentifier,
            transition.kernelHash,
            transition.auxiliaryDynasty.toString(),
            transition.auxiliaryBlockHash,
            transition.gas.toString(),
            transition.originDynasty.toString(),
            transition.originBlockHash,
            transition.transactionRoot,
        ],
    );
    let hash = web3.utils.sha3(encodedParameters);

    return hash;
}

/**
 * @param {Object} transition The transition object to hash.
 *
 * @returns {string} The hash of the transition.
 */
module.exports.hashOriginTransition = function (transition) {
    let encodedParameters = web3.eth.abi.encodeParameters(
        [
            'bytes32',
            'uint256',
            'bytes32',
            'bytes20',
        ],
        [
            ORIGINTRANSITION_TYPEHASH,
            transition.dynasty.toString(),
            transition.blockHash,
            transition.coreIdentifier,
        ]
    );
    let hash = web3.utils.sha3(encodedParameters);

    return hash;
}
>>>>>>> 41046acf
<|MERGE_RESOLUTION|>--- conflicted
+++ resolved
@@ -20,12 +20,16 @@
 
 const web3 = require('./web3.js');
 
-<<<<<<< HEAD
+const AUXILIARYTRANSITION_TYPEHASH = web3.utils.sha3(
+     'AuxiliaryTransition(bytes20 coreIdentifier,bytes32 kernelHash,uint256 auxiliaryDynasty,bytes32 auxiliaryBlockHash,uint256 accumulatedGas,uint256 originDynasty,bytes32 originBlockHash,bytes32 transactionRoot)',
+);
+
 const VOTEMESSAGE_TYPEHASH = web3.utils.sha3(
      "VoteMessage(bytes20 coreIdentifier,bytes32 transitionHash,bytes32 source,bytes32 target,uint256 sourceHeight,uint256 targetHeight)"
 );
+
 const ORIGINTRANSITION_TYPEHASH = web3.utils.sha3(
-     "OriginTransition(uint256 dynasty,bytes32 blockHash,bytes20 coreIdentifier)"
+     'OriginTransition(uint256 dynasty,bytes32 blockHash,bytes20 coreIdentifier)',
 );
 
 function MetaBlockUtils() {
@@ -98,76 +102,42 @@
         let hash = web3.utils.sha3(encodedParameters);
 
         return hash;
+    },
+
+    /**
+     * @param {Object} transition The transition object to hash.
+     *
+     * @returns {string} The hash of the transition.
+     */
+    hashAuxiliaryTransition: function (transition) {
+        let encodedParameters = web3.eth.abi.encodeParameters(
+             [
+                 'bytes32',
+                 'bytes20',
+                 'bytes32',
+                 'uint256',
+                 'bytes32',
+                 'uint256',
+                 'uint256',
+                 'bytes32',
+                 'bytes32',
+             ],
+             [
+                 AUXILIARYTRANSITION_TYPEHASH,
+                 transition.coreIdentifier,
+                 transition.kernelHash,
+                 transition.auxiliaryDynasty.toString(),
+                 transition.auxiliaryBlockHash,
+                 transition.gas.toString(),
+                 transition.originDynasty.toString(),
+                 transition.originBlockHash,
+                 transition.transactionRoot,
+             ],
+        );
+        let hash = web3.utils.sha3(encodedParameters);
+
+        return hash;
     }
 };
 
-module.exports = new MetaBlockUtils();
-=======
-const AUXILIARYTRANSITION_TYPEHASH = web3.utils.sha3(
-    'AuxiliaryTransition(bytes20 coreIdentifier,bytes32 kernelHash,uint256 auxiliaryDynasty,bytes32 auxiliaryBlockHash,uint256 accumulatedGas,uint256 originDynasty,bytes32 originBlockHash,bytes32 transactionRoot)',
-);
-
-const ORIGINTRANSITION_TYPEHASH = web3.utils.sha3(
-    'OriginTransition(uint256 dynasty,bytes32 blockHash,bytes20 coreIdentifier)',
-);
-
-/**
- * @param {Object} transition The transition object to hash.
- *
- * @returns {string} The hash of the transition.
- */
-module.exports.hashAuxiliaryTransition = function (transition) {
-    let encodedParameters = web3.eth.abi.encodeParameters(
-        [
-            'bytes32',
-            'bytes20',
-            'bytes32',
-            'uint256',
-            'bytes32',
-            'uint256',
-            'uint256',
-            'bytes32',
-            'bytes32',
-        ],
-        [
-            AUXILIARYTRANSITION_TYPEHASH,
-            transition.coreIdentifier,
-            transition.kernelHash,
-            transition.auxiliaryDynasty.toString(),
-            transition.auxiliaryBlockHash,
-            transition.gas.toString(),
-            transition.originDynasty.toString(),
-            transition.originBlockHash,
-            transition.transactionRoot,
-        ],
-    );
-    let hash = web3.utils.sha3(encodedParameters);
-
-    return hash;
-}
-
-/**
- * @param {Object} transition The transition object to hash.
- *
- * @returns {string} The hash of the transition.
- */
-module.exports.hashOriginTransition = function (transition) {
-    let encodedParameters = web3.eth.abi.encodeParameters(
-        [
-            'bytes32',
-            'uint256',
-            'bytes32',
-            'bytes20',
-        ],
-        [
-            ORIGINTRANSITION_TYPEHASH,
-            transition.dynasty.toString(),
-            transition.blockHash,
-            transition.coreIdentifier,
-        ]
-    );
-    let hash = web3.utils.sha3(encodedParameters);
-
-    return hash;
-}
->>>>>>> 41046acf
+module.exports = new MetaBlockUtils();