--- conflicted
+++ resolved
@@ -18,38 +18,17 @@
 //
 // ----------------------------------------------------------------------------
 
-<<<<<<< HEAD
 const EIP20CoGateway = artifacts.require('TestEIP20CoGateway'),
-    BN = require('bn.js'),
-    MockToken = artifacts.require('MockToken'),
-    Utils = require("../../test_lib/utils.js"),
-    messageBus = require('../../test_lib/message_bus.js'),
-    coGatewayUtils = require('./helpers/co_gateway_utils.js');
-
-let eip20CoGateway,
-    burner,
-    valueToken,
-    mockSafeCore,
-    membersManager,
-    gateway,
-    utilityToken,
-    bountyAmount,
-    owner,
-    redeemer,
-    redeemerBalance;
-=======
-const TestEIP20CoGateway = artifacts.require('TestEIP20CoGateway'),
-  MessageBus = artifacts.require('MessageBus'),
-  UtilityToken = artifacts.require('UtilityToken'),
-  EIP20Token = artifacts.require('EIP20Token'),
   BN = require('bn.js'),
   MockToken = artifacts.require('MockToken'),
-  Utils = require("../../test_lib/utils");
-
-let testEIP20CoGateway,
+  Utils = require("../../test_lib/utils.js"),
+  messageBus = require('../../test_lib/message_bus.js'),
+  coGatewayUtils = require('./helpers/co_gateway_utils.js');
+
+let eip20CoGateway,
   burner,
   valueToken,
-  dummyStateRootProvider,
+  mockSafeCore,
   membersManager,
   gateway,
   utilityToken,
@@ -57,7 +36,6 @@
   owner,
   redeemer,
   redeemerBalance;
->>>>>>> 9d336030
 
 let MessageStatusEnum = {
   Undeclared: 0,
@@ -67,511 +45,6 @@
   Revoked: 4
 };
 
-<<<<<<< HEAD
-contract('EIP20CoGateway.redeem() ', function (accounts) {
-
-    let amount,
-        beneficiary = accounts[4],
-        gasPrice = new BN(10),
-        gasLimit = new BN(10),
-        nonce = new BN(1),
-        hashLockObj = Utils.generateHashLock(),
-        hashLock = hashLockObj.l;
-
-    beforeEach(async function () {
-
-        valueToken = accounts[0];
-        mockSafeCore = accounts[1];
-        membersManager = accounts[2];
-        gateway = accounts[3];
-        owner = accounts[8];
-        utilityToken = await MockToken.new({ from: owner });
-        bountyAmount = new BN(100);
-        redeemer = accounts[7];
-        redeemerBalance = new BN(1000);
-        burner = accounts[10];
-
-        eip20CoGateway = await EIP20CoGateway.new(
-            valueToken,
-            utilityToken.address,
-            mockSafeCore,
-            bountyAmount,
-            membersManager,
-            gateway,
-            burner
-        );
-
-        await utilityToken.transfer(redeemer, redeemerBalance, { from: owner });
-
-        await utilityToken.approve(
-            eip20CoGateway.address,
-            redeemerBalance,
-            { from: redeemer },
-        );
-        amount = new BN(100);
-
-    });
-
-    it('should fail when the bounty amount is less than expected bounty amount', async function () {
-
-        let bounty = new BN(10);
-        await Utils.expectRevert(
-            eip20CoGateway.redeem(
-                amount,
-                beneficiary,
-                gasPrice,
-                gasLimit,
-                nonce,
-                hashLock,
-                { from: redeemer, value: bounty },
-            ),
-            'Payable amount should be equal to the bounty amount.',
-        );
-    });
-
-    it('should fail when the bounty amount is more than expected bounty amount', async function () {
-
-        let bounty = new BN(110);
-        await Utils.expectRevert(
-            eip20CoGateway.redeem(
-                amount,
-                beneficiary,
-                gasPrice,
-                gasLimit,
-                nonce,
-                hashLock,
-                { from: redeemer, value: bounty },
-            ),
-            'Payable amount should be equal to the bounty amount.',
-        );
-    });
-
-    it('should fail when redeem amount is zero', async function () {
-
-        amount = 0;
-        await Utils.expectRevert(
-            eip20CoGateway.redeem(
-                amount,
-                beneficiary,
-                gasPrice,
-                gasLimit,
-                nonce,
-                hashLock,
-                { from: redeemer, value: bountyAmount },
-            ),
-            'Redeem amount must not be zero.',
-        );
-    });
-
-    it('should fail when redeem with same nonce is already initiated', async function () {
-
-        await eip20CoGateway.redeem(
-            amount,
-            beneficiary,
-            gasPrice,
-            gasLimit,
-            nonce,
-            hashLock,
-            { from: redeemer, value: bountyAmount },
-        );
-
-        amount = new BN(200);
-        await Utils.expectRevert(
-            eip20CoGateway.redeem(
-                amount,
-                beneficiary,
-                gasPrice,
-                gasLimit,
-                nonce,
-                hashLock,
-                { from: redeemer, value: bountyAmount },
-            ),
-            'Invalid nonce.',
-        );
-
-    });
-
-    it('should fail when previous redeem is in progress', async function () {
-
-        await eip20CoGateway.redeem(
-            amount,
-            beneficiary,
-            gasPrice,
-            gasLimit,
-            nonce,
-            hashLock,
-            { from: redeemer, value: bountyAmount },
-        );
-
-        await Utils.expectRevert(
-            eip20CoGateway.redeem(
-                amount,
-                beneficiary,
-                gasPrice,
-                gasLimit,
-                nonce.addn(1),
-                hashLock,
-                { from: redeemer, value: bountyAmount },
-            ),
-            'Previous process is not completed.',
-        );
-
-    });
-
-    it('should fail when cogateway is not approved with redeem amount', async function () {
-
-        amount = new BN(100000);
-
-        await Utils.expectRevert(
-            eip20CoGateway.redeem(
-                amount,
-                beneficiary,
-                gasPrice,
-                gasLimit,
-                nonce,
-                hashLock,
-                { from: redeemer, value: bountyAmount },
-            ),
-            "Underflow when subtracting.",
-        );
-
-    });
-
-    it('should fail when the redeemer\'s base token balance is less than the bounty amount', async function () {
-
-        bountyAmount = new BN(10);
-        await Utils.expectRevert(
-            eip20CoGateway.redeem(
-                amount,
-                beneficiary,
-                gasPrice,
-                gasLimit,
-                nonce,
-                hashLock,
-                { from: redeemer, value: bountyAmount },
-            ),
-            "Payable amount should be equal to the bounty amount.",
-        )
-    });
-
-    it('should fail when the redeemer\'s BT balance is less than the redeem amount', async function () {
-
-        let amount = new BN(10000);
-
-        await utilityToken.approve(
-            eip20CoGateway.address,
-            amount,
-            { from: redeemer },
-        );
-
-        await Utils.expectRevert(
-            eip20CoGateway.redeem(
-                amount,
-                beneficiary,
-                gasPrice,
-                gasLimit,
-                nonce,
-                hashLock,
-                { from: redeemer, value: bountyAmount },
-            ),
-            "Underflow when subtracting.",
-        )
-    });
-
-    it('should fail when the message status is progressed', async function () {
-
-        let messageHash = await eip20CoGateway.redeem.call(
-            amount,
-            beneficiary,
-            gasPrice,
-            gasLimit,
-            nonce,
-            hashLock,
-            { from: redeemer, value: bountyAmount },
-        );
-
-        await eip20CoGateway.setOutboxStatus(
-            messageHash,
-            MessageStatusEnum.Progressed,
-        );
-
-        await Utils.expectRevert(
-            eip20CoGateway.redeem(
-                amount,
-                beneficiary,
-                gasPrice,
-                gasLimit,
-                nonce,
-                hashLock,
-                { from: redeemer, value: bountyAmount }
-            ),
-            "Message on source must be Undeclared."
-        );
-
-    });
-
-    it('should fail when the message status is declared revocation', async function () {
-
-        let messageHash = await eip20CoGateway.redeem.call(
-            amount,
-            beneficiary,
-            gasPrice,
-            gasLimit,
-            nonce,
-            hashLock,
-            { from: redeemer, value: bountyAmount },
-        );
-
-        await eip20CoGateway.setOutboxStatus(
-            messageHash,
-            MessageStatusEnum.DeclaredRevocation,
-        );
-
-        await Utils.expectRevert(
-            eip20CoGateway.redeem(
-                amount,
-                beneficiary,
-                gasPrice,
-                gasLimit,
-                nonce,
-                hashLock,
-                { from: redeemer, value: bountyAmount }
-            ),
-            "Message on source must be Undeclared."
-        );
-
-    });
-
-    it('should fail when the message status is declared', async function () {
-
-        let messageHash = await eip20CoGateway.redeem.call(
-            amount,
-            beneficiary,
-            gasPrice,
-            gasLimit,
-            nonce,
-            hashLock,
-            { from: redeemer, value: bountyAmount },
-        );
-
-        await eip20CoGateway.setOutboxStatus(
-            messageHash,
-            MessageStatusEnum.Declared,
-        );
-
-        await Utils.expectRevert(
-            eip20CoGateway.redeem(
-                amount,
-                beneficiary,
-                gasPrice,
-                gasLimit,
-                nonce,
-                hashLock,
-                { from: redeemer, value: bountyAmount }
-            ),
-            "Message on source must be Undeclared."
-        );
-
-    });
-
-    it('should fail when the message status is revoked', async function () {
-
-        let messageHash = await eip20CoGateway.redeem.call(
-            amount,
-            beneficiary,
-            gasPrice,
-            gasLimit,
-            nonce,
-            hashLock,
-            { from: redeemer, value: bountyAmount },
-        );
-
-        await eip20CoGateway.setOutboxStatus(
-            messageHash,
-            MessageStatusEnum.Revoked,
-        );
-
-        await Utils.expectRevert(
-            eip20CoGateway.redeem(
-                amount,
-                beneficiary,
-                gasPrice,
-                gasLimit,
-                nonce,
-                hashLock,
-                { from: redeemer, value: bountyAmount }
-            ),
-            "Message on source must be Undeclared."
-        );
-
-    });
-
-    it('should fail if the previous process is in revocation declared state', async function () {
-
-        let messageHash = await eip20CoGateway.redeem.call(
-            amount,
-            beneficiary,
-            gasPrice,
-            gasLimit,
-            nonce,
-            hashLock,
-            { from: redeemer, value: bountyAmount },
-        );
-
-        await eip20CoGateway.redeem(
-            amount,
-            beneficiary,
-            gasPrice,
-            gasLimit,
-            nonce,
-            hashLock,
-            { from: redeemer, value: bountyAmount },
-        );
-
-        await eip20CoGateway.setOutboxStatus(
-            messageHash,
-            MessageStatusEnum.DeclaredRevocation,
-        );
-
-        Utils.expectRevert(
-            eip20CoGateway.redeem(
-                amount,
-                beneficiary,
-                gasPrice,
-                gasLimit,
-                nonce.addn(1),
-                hashLock,
-                { from: redeemer, value: bountyAmount },
-            ),
-            'Previous process is not completed.'
-        );
-
-    });
-
-
-    it('should successfully redeem', async function () {
-
-        let intentHash = coGatewayUtils.hashRedeemIntent(
-            amount,
-            beneficiary,
-            eip20CoGateway.address,
-        );
-
-        let expectedMessageHash = messageBus.messageDigest(
-            intentHash,
-            nonce,
-            gasPrice,
-            gasLimit,
-            redeemer,
-            hashLock,
-        );
-
-        let actualMessageHash = await eip20CoGateway.redeem.call(
-            amount,
-            beneficiary,
-            gasPrice,
-            gasLimit,
-            nonce,
-            hashLock,
-            { from: redeemer, value: bountyAmount },
-        );
-
-        assert.strictEqual(
-            actualMessageHash,
-            expectedMessageHash,
-            "Incorrect messageHash from contract",
-        );
-
-        let response = await eip20CoGateway.redeem(
-            amount,
-            beneficiary,
-            gasPrice,
-            gasLimit,
-            nonce,
-            hashLock,
-            { from: redeemer, value: bountyAmount },
-        );
-
-        let eip20CoGatewayBaseBalance = new BN(
-            await web3.eth.getBalance(eip20CoGateway.address),
-        );
-
-        assert.strictEqual(
-            bountyAmount.eq(eip20CoGatewayBaseBalance),
-            true,
-            "Bounty is not transferred to CoGateway",
-        );
-
-        let eip20CoGatewayBalance = await utilityToken.balanceOf(eip20CoGateway.address);
-
-        assert.strictEqual(
-            eip20CoGatewayBalance.eq(amount),
-            true,
-            "EIP20CoGateway address did not receive redeemed amount",
-        );
-
-        let expectedBalance = redeemerBalance.sub(amount);
-
-        assert.strictEqual(
-            (await utilityToken.balanceOf(redeemer)).eq(expectedBalance),
-            true,
-            "Redeemer EIP20 token balance should be equal to ${expectedBalance}",
-        );
-
-        let expectedEvent = {
-            RedeemIntentDeclared: {
-                _messageHash: expectedMessageHash,
-                _redeemer: redeemer,
-                _redeemerNonce: nonce,
-                _beneficiary: beneficiary,
-                _amount: amount
-            }
-        };
-
-        assert.equal(
-            response.receipt.status,
-            1,
-            "Receipt status is unsuccessful"
-        );
-
-        let eventData = response.logs;
-        await Utils.validateEvents(eventData, expectedEvent);
-
-    });
-=======
-async function _setup(accounts) {
-
-  valueToken = accounts[0];
-  dummyStateRootProvider = accounts[1];
-  membersManager = accounts[2];
-  gateway = accounts[3];
-  owner = accounts[8];
-  utilityToken = await MockToken.new({from: owner});
-  bountyAmount = new BN(100);
-  redeemer = accounts[7];
-  redeemerBalance = new BN(1000);
-  burner = accounts[10];
-
-  testEIP20CoGateway = await TestEIP20CoGateway.new(
-    valueToken,
-    utilityToken.address,
-    dummyStateRootProvider,
-    bountyAmount,
-    membersManager,
-    gateway,
-    burner
-  );
-
-  await utilityToken.transfer(redeemer, redeemerBalance, {from: owner});
-
-  await utilityToken.approve(
-    testEIP20CoGateway.address,
-    redeemerBalance,
-    {from: redeemer},
-  );
-
-}
-
 contract('EIP20CoGateway.redeem() ', function (accounts) {
 
   let amount,
@@ -584,7 +57,34 @@
 
   beforeEach(async function () {
 
-    await _setup(accounts);
+    valueToken = accounts[0];
+    mockSafeCore = accounts[1];
+    membersManager = accounts[2];
+    gateway = accounts[3];
+    owner = accounts[8];
+    utilityToken = await MockToken.new({ from: owner });
+    bountyAmount = new BN(100);
+    redeemer = accounts[7];
+    redeemerBalance = new BN(1000);
+    burner = accounts[10];
+
+    eip20CoGateway = await EIP20CoGateway.new(
+      valueToken,
+      utilityToken.address,
+      mockSafeCore,
+      bountyAmount,
+      membersManager,
+      gateway,
+      burner
+    );
+
+    await utilityToken.transfer(redeemer, redeemerBalance, { from: owner });
+
+    await utilityToken.approve(
+      eip20CoGateway.address,
+      redeemerBalance,
+      { from: redeemer },
+    );
     amount = new BN(100);
 
   });
@@ -593,14 +93,14 @@
 
     let bounty = new BN(10);
     await Utils.expectRevert(
-      testEIP20CoGateway.redeem(
-        amount,
-        beneficiary,
-        gasPrice,
-        gasLimit,
-        nonce,
-        hashLock,
-        {from: redeemer, value: bounty},
+      eip20CoGateway.redeem(
+        amount,
+        beneficiary,
+        gasPrice,
+        gasLimit,
+        nonce,
+        hashLock,
+        { from: redeemer, value: bounty },
       ),
       'Payable amount should be equal to the bounty amount.',
     );
@@ -610,14 +110,14 @@
 
     let bounty = new BN(110);
     await Utils.expectRevert(
-      testEIP20CoGateway.redeem(
-        amount,
-        beneficiary,
-        gasPrice,
-        gasLimit,
-        nonce,
-        hashLock,
-        {from: redeemer, value: bounty},
+      eip20CoGateway.redeem(
+        amount,
+        beneficiary,
+        gasPrice,
+        gasLimit,
+        nonce,
+        hashLock,
+        { from: redeemer, value: bounty },
       ),
       'Payable amount should be equal to the bounty amount.',
     );
@@ -627,14 +127,14 @@
 
     amount = 0;
     await Utils.expectRevert(
-      testEIP20CoGateway.redeem(
-        amount,
-        beneficiary,
-        gasPrice,
-        gasLimit,
-        nonce,
-        hashLock,
-        {from: redeemer, value: bountyAmount},
+      eip20CoGateway.redeem(
+        amount,
+        beneficiary,
+        gasPrice,
+        gasLimit,
+        nonce,
+        hashLock,
+        { from: redeemer, value: bountyAmount },
       ),
       'Redeem amount must not be zero.',
     );
@@ -642,26 +142,26 @@
 
   it('should fail when redeem with same nonce is already initiated', async function () {
 
-    await testEIP20CoGateway.redeem(
-      amount,
-      beneficiary,
-      gasPrice,
-      gasLimit,
-      nonce,
-      hashLock,
-      {from: redeemer, value: bountyAmount},
+    await eip20CoGateway.redeem(
+      amount,
+      beneficiary,
+      gasPrice,
+      gasLimit,
+      nonce,
+      hashLock,
+      { from: redeemer, value: bountyAmount },
     );
 
     amount = new BN(200);
     await Utils.expectRevert(
-      testEIP20CoGateway.redeem(
-        amount,
-        beneficiary,
-        gasPrice,
-        gasLimit,
-        nonce,
-        hashLock,
-        {from: redeemer, value: bountyAmount},
+      eip20CoGateway.redeem(
+        amount,
+        beneficiary,
+        gasPrice,
+        gasLimit,
+        nonce,
+        hashLock,
+        { from: redeemer, value: bountyAmount },
       ),
       'Invalid nonce.',
     );
@@ -670,25 +170,25 @@
 
   it('should fail when previous redeem is in progress', async function () {
 
-    await testEIP20CoGateway.redeem(
-      amount,
-      beneficiary,
-      gasPrice,
-      gasLimit,
-      nonce,
-      hashLock,
-      {from: redeemer, value: bountyAmount},
-    );
-
-    await Utils.expectRevert(
-      testEIP20CoGateway.redeem(
+    await eip20CoGateway.redeem(
+      amount,
+      beneficiary,
+      gasPrice,
+      gasLimit,
+      nonce,
+      hashLock,
+      { from: redeemer, value: bountyAmount },
+    );
+
+    await Utils.expectRevert(
+      eip20CoGateway.redeem(
         amount,
         beneficiary,
         gasPrice,
         gasLimit,
         nonce.addn(1),
         hashLock,
-        {from: redeemer, value: bountyAmount},
+        { from: redeemer, value: bountyAmount },
       ),
       'Previous process is not completed.',
     );
@@ -700,32 +200,32 @@
     amount = new BN(100000);
 
     await Utils.expectRevert(
-      testEIP20CoGateway.redeem(
-        amount,
-        beneficiary,
-        gasPrice,
-        gasLimit,
-        nonce,
-        hashLock,
-        {from: redeemer, value: bountyAmount},
+      eip20CoGateway.redeem(
+        amount,
+        beneficiary,
+        gasPrice,
+        gasLimit,
+        nonce,
+        hashLock,
+        { from: redeemer, value: bountyAmount },
       ),
       "Underflow when subtracting.",
     );
 
   });
 
-  it('should fail when the redeemer \'s base token balance is less than the bounty amount', async function () {
+  it('should fail when the redeemer\'s base token balance is less than the bounty amount', async function () {
 
     bountyAmount = new BN(10);
     await Utils.expectRevert(
-      testEIP20CoGateway.redeem(
-        amount,
-        beneficiary,
-        gasPrice,
-        gasLimit,
-        nonce,
-        hashLock,
-        {from: redeemer, value: bountyAmount},
+      eip20CoGateway.redeem(
+        amount,
+        beneficiary,
+        gasPrice,
+        gasLimit,
+        nonce,
+        hashLock,
+        { from: redeemer, value: bountyAmount },
       ),
       "Payable amount should be equal to the bounty amount.",
     )
@@ -736,20 +236,20 @@
     let amount = new BN(10000);
 
     await utilityToken.approve(
-      testEIP20CoGateway.address,
-      amount,
-      {from: redeemer},
-    );
-
-    await Utils.expectRevert(
-      testEIP20CoGateway.redeem(
-        amount,
-        beneficiary,
-        gasPrice,
-        gasLimit,
-        nonce,
-        hashLock,
-        {from: redeemer, value: bountyAmount},
+      eip20CoGateway.address,
+      amount,
+      { from: redeemer },
+    );
+
+    await Utils.expectRevert(
+      eip20CoGateway.redeem(
+        amount,
+        beneficiary,
+        gasPrice,
+        gasLimit,
+        nonce,
+        hashLock,
+        { from: redeemer, value: bountyAmount },
       ),
       "Underflow when subtracting.",
     )
@@ -757,30 +257,30 @@
 
   it('should fail when the message status is progressed', async function () {
 
-    let messageHash = await testEIP20CoGateway.redeem.call(
-      amount,
-      beneficiary,
-      gasPrice,
-      gasLimit,
-      nonce,
-      hashLock,
-      {from: redeemer, value: bountyAmount},
-    );
-
-    await testEIP20CoGateway.setOutboxStatus(
+    let messageHash = await eip20CoGateway.redeem.call(
+      amount,
+      beneficiary,
+      gasPrice,
+      gasLimit,
+      nonce,
+      hashLock,
+      { from: redeemer, value: bountyAmount },
+    );
+
+    await eip20CoGateway.setOutboxStatus(
       messageHash,
       MessageStatusEnum.Progressed,
     );
 
     await Utils.expectRevert(
-      testEIP20CoGateway.redeem(
-        amount,
-        beneficiary,
-        gasPrice,
-        gasLimit,
-        nonce,
-        hashLock,
-        {from: redeemer, value: bountyAmount}
+      eip20CoGateway.redeem(
+        amount,
+        beneficiary,
+        gasPrice,
+        gasLimit,
+        nonce,
+        hashLock,
+        { from: redeemer, value: bountyAmount }
       ),
       "Message on source must be Undeclared."
     );
@@ -789,30 +289,30 @@
 
   it('should fail when the message status is declared revocation', async function () {
 
-    let messageHash = await testEIP20CoGateway.redeem.call(
-      amount,
-      beneficiary,
-      gasPrice,
-      gasLimit,
-      nonce,
-      hashLock,
-      {from: redeemer, value: bountyAmount},
-    );
-
-    await testEIP20CoGateway.setOutboxStatus(
+    let messageHash = await eip20CoGateway.redeem.call(
+      amount,
+      beneficiary,
+      gasPrice,
+      gasLimit,
+      nonce,
+      hashLock,
+      { from: redeemer, value: bountyAmount },
+    );
+
+    await eip20CoGateway.setOutboxStatus(
       messageHash,
       MessageStatusEnum.DeclaredRevocation,
     );
 
     await Utils.expectRevert(
-      testEIP20CoGateway.redeem(
-        amount,
-        beneficiary,
-        gasPrice,
-        gasLimit,
-        nonce,
-        hashLock,
-        {from: redeemer, value: bountyAmount}
+      eip20CoGateway.redeem(
+        amount,
+        beneficiary,
+        gasPrice,
+        gasLimit,
+        nonce,
+        hashLock,
+        { from: redeemer, value: bountyAmount }
       ),
       "Message on source must be Undeclared."
     );
@@ -821,30 +321,30 @@
 
   it('should fail when the message status is declared', async function () {
 
-    let messageHash = await testEIP20CoGateway.redeem.call(
-      amount,
-      beneficiary,
-      gasPrice,
-      gasLimit,
-      nonce,
-      hashLock,
-      {from: redeemer, value: bountyAmount},
-    );
-
-    await testEIP20CoGateway.setOutboxStatus(
+    let messageHash = await eip20CoGateway.redeem.call(
+      amount,
+      beneficiary,
+      gasPrice,
+      gasLimit,
+      nonce,
+      hashLock,
+      { from: redeemer, value: bountyAmount },
+    );
+
+    await eip20CoGateway.setOutboxStatus(
       messageHash,
       MessageStatusEnum.Declared,
     );
 
     await Utils.expectRevert(
-      testEIP20CoGateway.redeem(
-        amount,
-        beneficiary,
-        gasPrice,
-        gasLimit,
-        nonce,
-        hashLock,
-        {from: redeemer, value: bountyAmount}
+      eip20CoGateway.redeem(
+        amount,
+        beneficiary,
+        gasPrice,
+        gasLimit,
+        nonce,
+        hashLock,
+        { from: redeemer, value: bountyAmount }
       ),
       "Message on source must be Undeclared."
     );
@@ -853,30 +353,30 @@
 
   it('should fail when the message status is revoked', async function () {
 
-    let messageHash = await testEIP20CoGateway.redeem.call(
-      amount,
-      beneficiary,
-      gasPrice,
-      gasLimit,
-      nonce,
-      hashLock,
-      {from: redeemer, value: bountyAmount},
-    );
-
-    await testEIP20CoGateway.setOutboxStatus(
+    let messageHash = await eip20CoGateway.redeem.call(
+      amount,
+      beneficiary,
+      gasPrice,
+      gasLimit,
+      nonce,
+      hashLock,
+      { from: redeemer, value: bountyAmount },
+    );
+
+    await eip20CoGateway.setOutboxStatus(
       messageHash,
       MessageStatusEnum.Revoked,
     );
 
     await Utils.expectRevert(
-      testEIP20CoGateway.redeem(
-        amount,
-        beneficiary,
-        gasPrice,
-        gasLimit,
-        nonce,
-        hashLock,
-        {from: redeemer, value: bountyAmount}
+      eip20CoGateway.redeem(
+        amount,
+        beneficiary,
+        gasPrice,
+        gasLimit,
+        nonce,
+        hashLock,
+        { from: redeemer, value: bountyAmount }
       ),
       "Message on source must be Undeclared."
     );
@@ -885,40 +385,40 @@
 
   it('should fail if the previous process is in revocation declared state', async function () {
 
-    let messageHash = await testEIP20CoGateway.redeem.call(
-      amount,
-      beneficiary,
-      gasPrice,
-      gasLimit,
-      nonce,
-      hashLock,
-      {from: redeemer, value: bountyAmount},
-    );
-
-    await testEIP20CoGateway.redeem(
-      amount,
-      beneficiary,
-      gasPrice,
-      gasLimit,
-      nonce,
-      hashLock,
-      {from: redeemer, value: bountyAmount},
-    );
-
-    await testEIP20CoGateway.setOutboxStatus(
+    let messageHash = await eip20CoGateway.redeem.call(
+      amount,
+      beneficiary,
+      gasPrice,
+      gasLimit,
+      nonce,
+      hashLock,
+      { from: redeemer, value: bountyAmount },
+    );
+
+    await eip20CoGateway.redeem(
+      amount,
+      beneficiary,
+      gasPrice,
+      gasLimit,
+      nonce,
+      hashLock,
+      { from: redeemer, value: bountyAmount },
+    );
+
+    await eip20CoGateway.setOutboxStatus(
       messageHash,
       MessageStatusEnum.DeclaredRevocation,
     );
 
     Utils.expectRevert(
-      testEIP20CoGateway.redeem(
+      eip20CoGateway.redeem(
         amount,
         beneficiary,
         gasPrice,
         gasLimit,
         nonce.addn(1),
         hashLock,
-        {from: redeemer, value: bountyAmount},
+        { from: redeemer, value: bountyAmount },
       ),
       'Previous process is not completed.'
     );
@@ -928,36 +428,49 @@
 
   it('should successfully redeem', async function () {
 
-    let messageHash = "0x193fa194eef3c001da102ee129c23b1e13a723cb9335edefe9100e85132c77d8";
-
-    let actualMessageHash = await testEIP20CoGateway.redeem.call(
-      amount,
-      beneficiary,
-      gasPrice,
-      gasLimit,
-      nonce,
-      hashLock,
-      {from: redeemer, value: bountyAmount},
+    let intentHash = coGatewayUtils.hashRedeemIntent(
+      amount,
+      beneficiary,
+      eip20CoGateway.address,
+    );
+
+    let expectedMessageHash = messageBus.messageDigest(
+      intentHash,
+      nonce,
+      gasPrice,
+      gasLimit,
+      redeemer,
+      hashLock,
+    );
+
+    let actualMessageHash = await eip20CoGateway.redeem.call(
+      amount,
+      beneficiary,
+      gasPrice,
+      gasLimit,
+      nonce,
+      hashLock,
+      { from: redeemer, value: bountyAmount },
     );
 
     assert.strictEqual(
       actualMessageHash,
-      messageHash,
+      expectedMessageHash,
       "Incorrect messageHash from contract",
     );
 
-    let response = await testEIP20CoGateway.redeem(
-      amount,
-      beneficiary,
-      gasPrice,
-      gasLimit,
-      nonce,
-      hashLock,
-      {from: redeemer, value: bountyAmount},
+    let response = await eip20CoGateway.redeem(
+      amount,
+      beneficiary,
+      gasPrice,
+      gasLimit,
+      nonce,
+      hashLock,
+      { from: redeemer, value: bountyAmount },
     );
 
     let eip20CoGatewayBaseBalance = new BN(
-      await web3.eth.getBalance(testEIP20CoGateway.address),
+      await web3.eth.getBalance(eip20CoGateway.address),
     );
 
     assert.strictEqual(
@@ -966,7 +479,7 @@
       "Bounty is not transferred to CoGateway",
     );
 
-    let eip20CoGatewayBalance = await utilityToken.balanceOf(testEIP20CoGateway.address);
+    let eip20CoGatewayBalance = await utilityToken.balanceOf(eip20CoGateway.address);
 
     assert.strictEqual(
       eip20CoGatewayBalance.eq(amount),
@@ -984,7 +497,7 @@
 
     let expectedEvent = {
       RedeemIntentDeclared: {
-        _messageHash: messageHash,
+        _messageHash: expectedMessageHash,
         _redeemer: redeemer,
         _redeemerNonce: nonce,
         _beneficiary: beneficiary,
@@ -1002,6 +515,5 @@
     await Utils.validateEvents(eventData, expectedEvent);
 
   });
->>>>>>> 9d336030
 
 });
