<<<<<<< HEAD
// Copyright 2018 OpenST Ltd.
=======
'use strict';

// Copyright 2019 OpenST Ltd.
>>>>>>> 47082b93
//
// Licensed under the Apache License, Version 2.0 (the "License");
// you may not use this file except in compliance with the License.
// You may obtain a copy of the License at
//
//    http://www.apache.org/licenses/LICENSE-2.0
//
// Unless required by applicable law or agreed to in writing, software
// distributed under the License is distributed on an "AS IS" BASIS,
// WITHOUT WARRANTIES OR CONDITIONS OF ANY KIND, either express or implied.
// See the License for the specific language governing permissions and
// limitations under the License.
//
// ----------------------------------------------------------------------------
//
// http://www.simpletoken.org/
//
// ----------------------------------------------------------------------------

const web3 = require('../../../test_lib/web3.js');
const utils = require('../../../test_lib/utils.js');

const CoGatewayUtils = function() {};

CoGatewayUtils.prototype = {
  /**
<<<<<<< HEAD
   * Generate the redeem type hash. This is as per EIP-712.
   *
   * @return {string} message type hash.
   */
  redeemTypeHash() {
    return utils.getTypeHash(
      'RedeemIntent(uint256 amount,address beneficiary,address gateway)',
    );
  },

  /**
=======
>>>>>>> 47082b93
   * Generate the redeem intent hash
   *
   * @param {object} amount Redeem amount.
   * @param {string} beneficiary Beneficiary address.
   * @param {string} gateway The address of the gateway where the redemption was
   *                         initiated.
   *
   * @return {string} redeem intent hash.
   */
  hashRedeemIntent(amount, beneficiary, gateway) {
    const redeemIntentTypeHash = utils.getTypeHash(
      'RedeemIntent(uint256 amount,address beneficiary,address gateway)',
    );

    const redeemIntent = web3.utils.sha3(
      web3.eth.abi.encodeParameters(
        ['bytes32', 'uint256', 'address', 'address'],
        [redeemIntentTypeHash, amount.toString(10), beneficiary, gateway],
      ),
    );

    return redeemIntent;
  },

  /**
   * Generate the stake intent hash
   *
   * @param {object} amount Staking amount.
   * @param {string} beneficiary Beneficiary address.
   * @param {string} gateway The address of the gateway where the staking was
   *                         initiated.
   *
   * @return {string} stake intent hash.
   */
  hashStakeIntent: (amount, beneficiary, gateway) => {
    const stakeIntentTypeHash = utils.getTypeHash(
      'StakeIntent(uint256 amount,address beneficiary,address gateway)',
    );

    const stakeIntent = web3.utils.sha3(
      web3.eth.abi.encodeParameters(
        ['bytes32', 'uint256', 'address', 'address'],
        [stakeIntentTypeHash, amount.toNumber(), beneficiary, gateway],
      ),
    );

    return stakeIntent;
  },
};

module.exports = new CoGatewayUtils();<|MERGE_RESOLUTION|>--- conflicted
+++ resolved
@@ -1,10 +1,6 @@
-<<<<<<< HEAD
-// Copyright 2018 OpenST Ltd.
-=======
 'use strict';
 
 // Copyright 2019 OpenST Ltd.
->>>>>>> 47082b93
 //
 // Licensed under the Apache License, Version 2.0 (the "License");
 // you may not use this file except in compliance with the License.
@@ -27,24 +23,8 @@
 const web3 = require('../../../test_lib/web3.js');
 const utils = require('../../../test_lib/utils.js');
 
-const CoGatewayUtils = function() {};
-
-CoGatewayUtils.prototype = {
+class CoGatewayUtils {
   /**
-<<<<<<< HEAD
-   * Generate the redeem type hash. This is as per EIP-712.
-   *
-   * @return {string} message type hash.
-   */
-  redeemTypeHash() {
-    return utils.getTypeHash(
-      'RedeemIntent(uint256 amount,address beneficiary,address gateway)',
-    );
-  },
-
-  /**
-=======
->>>>>>> 47082b93
    * Generate the redeem intent hash
    *
    * @param {object} amount Redeem amount.
@@ -54,7 +34,7 @@
    *
    * @return {string} redeem intent hash.
    */
-  hashRedeemIntent(amount, beneficiary, gateway) {
+  static hashRedeemIntent(amount, beneficiary, gateway) {
     const redeemIntentTypeHash = utils.getTypeHash(
       'RedeemIntent(uint256 amount,address beneficiary,address gateway)',
     );
@@ -67,7 +47,7 @@
     );
 
     return redeemIntent;
-  },
+  }
 
   /**
    * Generate the stake intent hash
@@ -79,7 +59,7 @@
    *
    * @return {string} stake intent hash.
    */
-  hashStakeIntent: (amount, beneficiary, gateway) => {
+  static hashStakeIntent(amount, beneficiary, gateway) {
     const stakeIntentTypeHash = utils.getTypeHash(
       'StakeIntent(uint256 amount,address beneficiary,address gateway)',
     );
@@ -92,7 +72,7 @@
     );
 
     return stakeIntent;
-  },
-};
+  }
+}
 
-module.exports = new CoGatewayUtils();+module.exports = CoGatewayUtils;