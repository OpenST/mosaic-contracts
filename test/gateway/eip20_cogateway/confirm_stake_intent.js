// Copyright 2019 OpenST Ltd.
//
// Licensed under the Apache License, Version 2.0 (the "License");
// you may not use this file except in compliance with the License.
// You may obtain a copy of the License at
//
//    http://www.apache.org/licenses/LICENSE-2.0
//
// Unless required by applicable law or agreed to in writing, software
// distributed under the License is distributed on an "AS IS" BASIS,
// WITHOUT WARRANTIES OR CONDITIONS OF ANY KIND, either express or implied.
// See the License for the specific language governing permissions and
// limitations under the License.
//
// ----------------------------------------------------------------------------
//
// http://www.simpletoken.org/
//
// ----------------------------------------------------------------------------

const CoGateway = artifacts.require('TestEIP20CoGateway');
const Token = artifacts.require('MockUtilityToken');
const BN = require('bn.js');
const Utils = require('./../../test_lib/utils');
const TestData = require('./test_data/confirm_stake_intent.json');
const EventDecoder = require('../../test_lib/event_decoder.js');
const messageBus = require('../../test_lib/message_bus.js');

const NullAddress = Utils.NULL_ADDRESS;
const { MessageStatusEnum } = messageBus;

contract('EIP20CoGateway.confirmStakeIntent() ', (accounts) => {
  // Contract deployment related variables.
  let valueTokenAddress;
  let utilityToken;
  let bountyAmount;
  let coreAddress;
  let organizationAddress;
  let coGateway;
  let gatewayAddress;
  let burnerAddress;

  // Confirm stake intent related variables.
  let staker;
  let stakerNonce;
  let beneficiary;
  let amount;
  let gasPrice;
  let gasLimit;
  let hashLock;
  let blockHeight;
  let rlpParentNodes;
  let storageRoot;
  let data;

  // Function to initialize test data.
  function initializeData(testData) {
    data = testData;

    // Populate the deployment params.
    valueTokenAddress = data.token;
    bountyAmount = new BN(data.bountyAmount);
    gatewayAddress = data.gateway;

    // Populate the confirm stake params.
    staker = data.staker;
    stakerNonce = new BN(data.nonce);
    beneficiary = data.beneficiary;
    amount = new BN(data.stakeAmount);
    gasPrice = new BN(data.gasPrice);
    gasLimit = new BN(data.gasLimit);
    blockHeight = new BN(data.blockNumber);
    rlpParentNodes = data.proofData.parentNodes;
    storageRoot = data.proofData.storageHash;
    hashLock = data.hashLock;
  }

  // Common assertion code for confirm stake intent.
  async function assertConfirmStakeIntent() {
    const result = await coGateway.confirmStakeIntent.call(
      staker,
      stakerNonce,
      beneficiary,
      amount,
      gasPrice,
      gasLimit,
      hashLock,
      blockHeight,
      rlpParentNodes,
    );

    assert.strictEqual(
      result,
      data.messageHash,
      `Message hash form the contract must match ${data.messageHash}.`,
    );

    await coGateway.confirmStakeIntent(
      staker,
      stakerNonce,
      beneficiary,
      amount,
      gasPrice,
      gasLimit,
      hashLock,
      blockHeight,
      rlpParentNodes,
    );

    const mintData = await coGateway.mints(data.messageHash);

    assert.strictEqual(
      amount.eq(mintData.amount),
      true,
      `Mints.amount from the contract must match ${amount.toString(10)}.`,
    );

    assert.strictEqual(
      mintData.beneficiary,
      beneficiary,
      `Mints.beneficiary from the contract must match ${beneficiary}.`,
    );

    const messageData = await coGateway.messages(data.messageHash);

    assert.strictEqual(
      messageData.intentHash,
      data.intentHash,
      `Message.intentHash from the contract must be equal to ${
        data.intentHash
      }.`,
    );

    assert.strictEqual(
      stakerNonce.eq(messageData.nonce),
      true,
      `Message.nonce from the contract must be equal to ${stakerNonce.toString(10)}.`,
    );

    assert.strictEqual(
      gasPrice.eq(messageData.gasPrice),
      true,
      `Message.gasPrice from the contract must be equal to ${gasPrice.toString(10)}.`,
    );

    assert.strictEqual(
      gasLimit.eq(messageData.gasLimit),
      true,
      `Message.gasLimit from the contract must be equal to ${gasLimit.toString(10)}.`,
    );

    assert.strictEqual(
      messageData.sender,
      staker,
      `Message.sender from the contract must be equal to ${staker}.`,
    );

    assert.strictEqual(
      messageData.hashLock,
      hashLock,
      `Message.hashLock from the contract must be equal to ${hashLock}.`,
    );
  }

  beforeEach(async () => {
    initializeData(TestData[0]);
    let sender;

    [sender, coreAddress, organizationAddress, burnerAddress] = accounts;

    // Deploy mocked utility token.
    utilityToken = await Token.new(
      data.token,
      '',
      '',
      18,
      organizationAddress,
      { from: sender },
    );


    // Deploy CoGateway.
    coGateway = await CoGateway.new(
      valueTokenAddress,
      utilityToken.address,
      coreAddress,
      bountyAmount,
      organizationAddress,
      gatewayAddress,
      burnerAddress,
    );

    // Set CoGateway address in mocked utility token.
    await utilityToken.setCoGatewayAddress(coGateway.address);

    // Set the storage root.
    await coGateway.setStorageRoot(blockHeight, storageRoot);
  });

  it('should fail when staker address is zero.', async () => {
    staker = NullAddress;

    await Utils.expectRevert(
      coGateway.confirmStakeIntent(
        staker,
        stakerNonce,
        beneficiary,
        amount,
        gasPrice,
        gasLimit,
        hashLock,
        blockHeight,
        rlpParentNodes,
      ),
      'Staker address must not be zero.',
    );
  });

  it('should fail when beneficiary address is zero.', async () => {
    beneficiary = NullAddress;

    await Utils.expectRevert(
      coGateway.confirmStakeIntent(
        staker,
        stakerNonce,
        beneficiary,
        amount,
        gasPrice,
        gasLimit,
        hashLock,
        blockHeight,
        rlpParentNodes,
      ),
      'Beneficiary address must not be zero.',
    );
  });

  it('should fail when stake amount is zero.', async () => {
    amount = new BN(0);

    await Utils.expectRevert(
      coGateway.confirmStakeIntent(
        staker,
        stakerNonce,
        beneficiary,
        amount,
        gasPrice,
        gasLimit,
        hashLock,
        blockHeight,
        rlpParentNodes,
      ),
      'Stake amount must not be zero.',
    );
  });

  it('should fail when rlp parent node is zero.', async () => {
    rlpParentNodes = '0x';

    await Utils.expectRevert(
      coGateway.confirmStakeIntent(
        staker,
        stakerNonce,
        beneficiary,
        amount,
        gasPrice,
        gasLimit,
        hashLock,
        blockHeight,
        rlpParentNodes,
      ),
      'RLP parent nodes must not be zero.',
    );
  });

  it('should fail when staker nonce is already consumed.', async () => {
    stakerNonce = new BN(0);

    await Utils.expectRevert(
      coGateway.confirmStakeIntent(
        staker,
        stakerNonce,
        beneficiary,
        amount,
        gasPrice,
        gasLimit,
        hashLock,
        blockHeight,
        rlpParentNodes,
      ),
      'Invalid nonce.',
    );
  });

  it('should fail when storage root for the block height is not available.', async () => {
    blockHeight = new BN(1);

    await Utils.expectRevert(
      coGateway.confirmStakeIntent(
        staker,
        stakerNonce,
        beneficiary,
        amount,
        gasPrice,
        gasLimit,
        hashLock,
        blockHeight,
        rlpParentNodes,
      ),
      'Storage root must not be zero.',
    );
  });

  it('should fail when the rlp parent node is a incorrect proof data.', async () => {
    rlpParentNodes = '0xf9019ff901318080a09d4484981c7edad9f3182d5ae48f8d9d37920c6b38a2871cebef30386741a92280a0e159e6e0f6ff669a91e7d4d1cf5eddfcd53dde292231841f09dd29d7d29048e9a0670573eb7c83ac10c87de570273e1fde94c1acbd166758e85aeec2219669ceb5a06f09c8eefdb579cae94f595c48c0ee5e8052bef55f0aeb3cc4fac8ec1650631fa05176aab172a56135b9d01a89ccada74a9d11d8c33cbd07680acaf9704cbec062a0df7d6e63240928af91e7c051508a0306389d41043954c0e3335f6f37b8e53cc18080a03d30b1a0d2a61cafd83521c5701a8bf63d0020c0cd9e844ad62e9b4444527144a0a5aa2db9dc726541f2a493b79b83aeebe5bc8f7e7910570db218d30fa7d2ead18080a0b60ddc26977a026cc88f0d5b0236f4cee7b93007a17e2475547c0b4d59d16c3d80f869a034d7a0307ecd0d12f08317f9b12c4d34dfbe55ec8bdc90c4d8a6597eb4791f0ab846f8440280a0e99d9c02761142de96f3c92a63bb0edb761a8cd5bbfefed1e72341a94957ec51a0144788d43dba972c568df04560b995d9e57b58ef09fddf3b68cba065997efff7';

    await Utils.expectRevert(
      coGateway.confirmStakeIntent(
        staker,
        stakerNonce,
        beneficiary,
        amount,
        gasPrice,
        gasLimit,
        hashLock,
        blockHeight,
        rlpParentNodes,
      ),
      'Merkle proof verification failed.',
    );
  });

  it('should fail to confirm stake intent if its already confirmed once', async () => {
    await coGateway.confirmStakeIntent(
      staker,
      stakerNonce,
      beneficiary,
      amount,
      gasPrice,
      gasLimit,
      hashLock,
      blockHeight,
      rlpParentNodes,
    );

    await Utils.expectRevert(
      coGateway.confirmStakeIntent(
        staker,
        stakerNonce,
        beneficiary,
        amount,
        gasPrice,
        gasLimit,
        hashLock,
        blockHeight,
        rlpParentNodes,
      ),
      'Invalid nonce.',
    );
  });

<<<<<<< HEAD
  it('should fail to confirm stake intent if UtilityToken.exists() function ' +
    'returns false', async () => {

    await utilityToken.mockAddressExists(false);

    await Utils.expectRevert(
      coGateway.confirmStakeIntent(
        staker,
        stakerNonce,
        beneficiary,
        amount,
        gasPrice,
        gasLimit,
        hashLock,
        blockHeight,
        rlpParentNodes,
      ),
      'Beneficiary address must be a registered address in utility token.',
    );
  });

  it(
=======
  it.skip(
>>>>>>> c3bfe3ce
    'should fail to confirm new stake intent if status of previous '
    + 'confirmed stake intent is declared',
    async () => {
      await coGateway.confirmStakeIntent(
        staker,
        stakerNonce,
        beneficiary,
        amount,
        gasPrice,
        gasLimit,
        hashLock,
        blockHeight,
        rlpParentNodes,
      );

      initializeData(TestData[1]);

      await coGateway.setStorageRoot(blockHeight, storageRoot);

      await Utils.expectRevert(
        coGateway.confirmStakeIntent(
          staker,
          stakerNonce,
          beneficiary,
          amount,
          gasPrice,
          gasLimit,
          hashLock,
          blockHeight,
          rlpParentNodes,
        ),
        'Previous process is not completed.',
      );
    },
  );

  it('should pass with valid params.', async () => {
    await assertConfirmStakeIntent();
  });

  it('should emit `StakeIntentConfirmed` event.', async () => {
    const tx = await coGateway.confirmStakeIntent(
      staker,
      stakerNonce,
      beneficiary,
      amount,
      gasPrice,
      gasLimit,
      hashLock,
      blockHeight,
      rlpParentNodes,
    );

    const event = EventDecoder.getEvents(tx, coGateway);

    assert.isDefined(
      event.StakeIntentConfirmed,
      'Event StakeIntentConfirmed must be emitted.',
    );

    const eventData = event.StakeIntentConfirmed;

    assert.strictEqual(
      eventData._messageHash,
      data.messageHash,
      `Message hash from event must be equal to ${data.messageHash}.`,
    );

    assert.strictEqual(
      eventData._staker,
      staker,
      `Staker address from event must be equal to ${staker}.`,
    );

    assert.strictEqual(
      stakerNonce.eq(eventData._stakerNonce),
      true,
      `Staker nonce from event must be equal to ${stakerNonce.toString(10)}.`,
    );

    assert.strictEqual(
      eventData._beneficiary,
      beneficiary,
      `Beneficiary address from event must be equal to ${beneficiary}.`,
    );

    assert.strictEqual(
      amount.eq(eventData._amount),
      true,
      `Amount from event must be equal to ${amount.toString(10)}.`,
    );

    assert.strictEqual(
      blockHeight.eq(eventData._blockHeight),
      true,
      `Block height from event must be equal to ${blockHeight.toString(10)}.`,
    );

    assert.strictEqual(
      eventData._hashLock,
      hashLock,
      `Hash lock from event must be equal to ${hashLock}.`,
    );
  });

  it.skip(
    'should confirm new stake intent if status of previous '
    + 'confirmed stake intent is revoked',
    async () => {
      await coGateway.confirmStakeIntent(
        staker,
        stakerNonce,
        beneficiary,
        amount,
        gasPrice,
        gasLimit,
        hashLock,
        blockHeight,
        rlpParentNodes,
      );

      await coGateway.setInboxStatus(
        data.messageHash,
        MessageStatusEnum.Revoked,
      );

      initializeData(TestData[1]);

      await coGateway.setStorageRoot(blockHeight, storageRoot);

      await assertConfirmStakeIntent();
    },
  );

  it.skip(
    'should confirm new stake intent if status of previous '
    + 'confirmed stake intent is progressed',
    async () => {
      await coGateway.confirmStakeIntent(
        staker,
        stakerNonce,
        beneficiary,
        amount,
        gasPrice,
        gasLimit,
        hashLock,
        blockHeight,
        rlpParentNodes,
      );

      await coGateway.setInboxStatus(
        data.messageHash,
        MessageStatusEnum.Progressed,
      );

      initializeData(TestData[1]);

      await coGateway.setStorageRoot(blockHeight, storageRoot);

      await assertConfirmStakeIntent();
    },
  );

  it(
    'should fail to confirm stake intent if max reward is more than'
    + ' stake amount',
    async () => {
      // gasPrice * gasLimit is max reward which should be less than the amount.
      gasPrice = '1000';
      gasLimit = '1000';
      amount = '1000';

      await Utils.expectRevert(
        coGateway.confirmStakeIntent(
          staker,
          stakerNonce,
          beneficiary,
          amount,
          gasPrice,
          gasLimit,
          hashLock,
          blockHeight,
          rlpParentNodes,
        ),
        'Maximum possible reward must be less than the stake amount.',
      );
    },
  );
});<|MERGE_RESOLUTION|>--- conflicted
+++ resolved
@@ -359,7 +359,6 @@
     );
   });
 
-<<<<<<< HEAD
   it('should fail to confirm stake intent if UtilityToken.exists() function ' +
     'returns false', async () => {
 
@@ -381,10 +380,7 @@
     );
   });
 
-  it(
-=======
   it.skip(
->>>>>>> c3bfe3ce
     'should fail to confirm new stake intent if status of previous '
     + 'confirmed stake intent is declared',
     async () => {
