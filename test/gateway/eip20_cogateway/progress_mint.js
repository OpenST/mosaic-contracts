--- conflicted
+++ resolved
@@ -20,7 +20,7 @@
 
 const BN = require('bn.js');
 const Utils = require('../../test_lib/utils');
-const coGatewayUtils = require('./helpers/co_gateway_utils.js');
+const CoGatewayUtils = require('./helpers/co_gateway_utils.js');
 
 const TestEIP20CoGateway = artifacts.require('TestEIP20CoGateway');
 const TestUtilityToken = artifacts.require('TestUtilityToken');
@@ -42,12 +42,7 @@
 const { MessageStatusEnum } = messageBus;
 
 async function setup(accounts) {
-  valueToken = accounts[0];
-  burner = accounts[10];
-  organization = accounts[2];
-  dummyStateRootProvider = accounts[11];
-  gateway = accounts[3];
-  owner = accounts[8];
+  [valueToken, organization, gateway, staker, burner, dummyStateRootProvider] = accounts;
   testUtilityToken = await TestUtilityToken.new(
     valueToken,
     symbol,
@@ -56,9 +51,6 @@
     organization,
   );
   bountyAmount = new BN(100);
-  staker = accounts[7];
-  stakerBalance = new BN(1000000);
-  rewardAmount = new BN(100);
 }
 
 contract('EIP20CoGateway.progressMint() ', (accounts) => {
@@ -104,7 +96,7 @@
       burner,
     );
 
-    intentHash = coGatewayUtils.hashRedeemIntent(
+    intentHash = CoGatewayUtils.hashRedeemIntent(
       amount,
       beneficiary,
       testEIP20CoGateway.address,
@@ -190,11 +182,8 @@
     assert.strictEqual(
       beneficiaryBalance.eq(amount.sub(expectedReward)),
       true,
-<<<<<<< HEAD
-      `Beneficiary balance should be ${amount.sub(expectedReward)}.`,
-=======
-      `Beneficiary balance is ${beneficiaryBalance.toString(10)} and expected is ${amount.sub(expectedReward).toString(10)}.`
->>>>>>> 47082b93
+      `Beneficiary balance is ${beneficiaryBalance.toString(10)} and expected is `
+      + `${amount.sub(expectedReward).toString(10)}.`,
     );
 
     const expectedEvent = {
@@ -223,7 +212,7 @@
   it('should progress mint for zero facilitator reward', async () => {
     gasPrice = new BN(0);
 
-    const messageHash = await testEIP20CoGateway.setMessage.call(
+    messageHash = await testEIP20CoGateway.setMessage.call(
       intentHash,
       nonce,
       gasPrice,
