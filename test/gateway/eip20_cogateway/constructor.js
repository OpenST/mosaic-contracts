--- conflicted
+++ resolved
@@ -30,157 +30,8 @@
 contract('EIP20CoGateway.constructor() ', function (accounts) {
 
 
-<<<<<<< HEAD
-    let valueToken, utilityToken, bountyAmount, coreAddress, owner, worker,
-        organization, coGateway, gatewayAddress = accounts[6],
-        burner = NullAddress;
-
-    beforeEach(async function () {
-
-        valueToken = await MockToken.new();
-        utilityToken = await MockToken.new();
-        coreAddress = accounts[1];
-        bountyAmount = new BN(100);
-
-        owner = accounts[2];
-        worker = accounts[3];
-        organization = await MockOrganization.new(owner, worker);
-    });
-
-    it('should able to deploy contract with correct parameters.', async function () {
-        coGateway = await
-            CoGateway.new(
-                valueToken.address,
-                utilityToken.address,
-                coreAddress,
-                bountyAmount,
-                organization.address,
-                gatewayAddress,
-                burner
-            );
-
-        assert(
-            web3.utils.isAddress(coGateway.address),
-            'Returned value is not a valid address.'
-        );
-    });
-
-    it('should initialize coGateway contract with correct parameters.', async function () {
-        coGateway = await
-            CoGateway.new(
-                valueToken.address,
-                utilityToken.address,
-                coreAddress,
-                bountyAmount,
-                organization.address,
-                gatewayAddress,
-                burner
-            );
-
-        let valueTokenAddress = await coGateway.valueToken.call();
-
-        assert.strictEqual(
-            valueTokenAddress,
-            valueToken.address,
-            'Invalid valueTokenAddress address from contract.'
-        );
-
-        let utilityTokenAddress = await coGateway.utilityToken.call();
-        assert.strictEqual(
-            utilityTokenAddress,
-            utilityToken.address,
-            'Invalid bounty token address from contract.'
-        );
-
-        let coreAdd = await coGateway.core.call();
-        assert.strictEqual(
-            coreAdd,
-            coreAddress,
-            'Invalid core address from contract.'
-        );
-
-        let bounty = await coGateway.bounty.call();
-        assert(
-            bounty.eq(bountyAmount),
-            'Invalid bounty amount from contract'
-        );
-
-    });
-
-    it('should not deploy contract if value token is passed as zero.', async function () {
-        let valueTokenAddress = NullAddress;
-
-        await Utils.expectRevert(
-            CoGateway.new(
-                valueTokenAddress,
-                utilityToken.address,
-                coreAddress,
-                bountyAmount,
-                organization.address,
-                gatewayAddress,
-                burner
-            ),
-            'Value token address must not be zero.'
-        );
-    });
-
-    it('should not deploy contract if utility token is passed as zero.', async function () {
-        let utilityTokenAddress = NullAddress;
-
-        await Utils.expectRevert(
-            CoGateway.new(
-                valueToken.address,
-                utilityTokenAddress,
-                coreAddress,
-                bountyAmount,
-                organization.address,
-                gatewayAddress,
-                burner
-            ),
-            'Utility token address must not be zero.'
-        );
-    });
-
-    it('should not deploy contract if core address is passed as zero.', async function () {
-        let coreAddress = NullAddress;
-
-        await Utils.expectRevert(
-            CoGateway.new(
-                valueToken.address,
-                utilityToken.address,
-                coreAddress,
-                bountyAmount,
-                organization.address,
-                gatewayAddress,
-                burner
-            ),
-            'Core contract address must not be zero.'
-        );
-
-    });
-
-    it('should able to deploy contract with zero bounty.', async function () {
-        let bountyAmount = new BN(0);
-
-        coGateway = await
-            CoGateway.new(
-                valueToken.address,
-                utilityToken.address,
-                coreAddress,
-                bountyAmount,
-                organization.address,
-                gatewayAddress,
-                burner
-            );
-
-        assert(
-            web3.utils.isAddress(coGateway.address),
-            'Returned value is not a valid address.'
-        );
-    });
-=======
   let valueToken, utilityToken, bountyAmount, dummyStateRootProvider,
-    owner, worker, membersManager, coGateway, gatewayAddress = accounts[6],
+    owner, worker, organization, coGateway, gatewayAddress = accounts[6],
     burner = NullAddress;
 
   beforeEach(async function () {
@@ -192,7 +43,7 @@
 
     owner = accounts[2];
     worker = accounts[3];
-    membersManager = await MockMembersManager.new(owner, worker);
+    organization = await MockOrganization.new(owner, worker);
   });
 
   it('should able to deploy contract with correct parameters.', async function () {
@@ -202,7 +53,7 @@
         utilityToken.address,
         dummyStateRootProvider,
         bountyAmount,
-        membersManager.address,
+        organization.address,
         gatewayAddress,
         burner
       );
@@ -220,7 +71,7 @@
         utilityToken.address,
         dummyStateRootProvider,
         bountyAmount,
-        membersManager.address,
+        organization.address,
         gatewayAddress,
         burner
       );
@@ -264,7 +115,7 @@
         utilityToken.address,
         dummyStateRootProvider,
         bountyAmount,
-        membersManager.address,
+        organization.address,
         gatewayAddress,
         burner
       ),
@@ -281,7 +132,7 @@
         utilityTokenAddress,
         dummyStateRootProvider,
         bountyAmount,
-        membersManager.address,
+        organization.address,
         gatewayAddress,
         burner
       ),
@@ -298,7 +149,7 @@
         utilityToken.address,
         stateRootProviderAddress,
         bountyAmount,
-        membersManager.address,
+        organization.address,
         gatewayAddress,
         burner
       ),
@@ -316,7 +167,7 @@
         utilityToken.address,
         dummyStateRootProvider,
         bountyAmount,
-        membersManager.address,
+        organization.address,
         gatewayAddress,
         burner
       );
@@ -326,5 +177,4 @@
       'Returned value is not a valid address.'
     );
   });
->>>>>>> 37870e6c
 });