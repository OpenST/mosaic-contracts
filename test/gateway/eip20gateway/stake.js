// Copyright 2018 OpenST Ltd.
//
// Licensed under the Apache License, Version 2.0 (the "License");
// you may not use this file except in compliance with the License.
// You may obtain a copy of the License at
//
//    http://www.apache.org/licenses/LICENSE-2.0
//
// Unless required by applicable law or agreed to in writing, software
// distributed under the License is distributed on an "AS IS" BASIS,
// WITHOUT WARRANTIES OR CONDITIONS OF ANY KIND, either express or implied.
// See the License for the specific language governing permissions and
// limitations under the License.
//
// ----------------------------------------------------------------------------
// Test: stake.js
//
// http://www.simpletoken.org/
//
// ----------------------------------------------------------------------------

const Gateway = artifacts.require("MockEIP20Gateway"),
  MockToken = artifacts.require("MockToken"),
  MessageBus = artifacts.require("MessageBus"),
  GatewayLib = artifacts.require("GatewayLib");

const utils = require("./../../test_lib/utils"),
  BN = require('bn.js'),
  EIP20GatewayKlass = require("./helpers/eip20_gateway"),
  HelperKlass = require("./helpers/helper");

const PENALTY_PERCENT = 1.5;

let stakeAmount,
  beneficiary,
  stakerAddress,
  gasPrice,
  gasLimit,
  nonce,
  hashLock,
  signature,
  messageHash,
  facilitator,
  bountyAmount;

let mockToken,
  baseToken,
  gateway,
  helper,
  hashLockObj,
  gatewayTest,
  errorMessage;


async function _setup(accounts) {

  mockToken = await MockToken.new();
  baseToken = await MockToken.new();

  bountyAmount = new BN(100);

  gateway = await Gateway.new(
    mockToken.address,
    baseToken.address,
    accounts[1], //core address
    bountyAmount,
    accounts[2], // organisation address
    MessageBus.address
  );

  helper = new HelperKlass(gateway);
  gatewayTest = new EIP20GatewayKlass(gateway, mockToken, baseToken);

  hashLockObj = utils.generateHashLock();

  facilitator = accounts[4];
  nonce = await helper.getNonce(accounts[1]);
  stakeAmount = new BN(100000000000);
  beneficiary = accounts[2];
  stakerAddress = accounts[1];
  gasPrice = new BN(200);
  gasLimit = new BN(900000);
  hashLock = hashLockObj.l;


  await mockToken.transfer(stakerAddress, stakeAmount, { from: accounts[0] });
  await mockToken.approve(gateway.address, stakeAmount, { from: stakerAddress });

  await baseToken.transfer(facilitator, bountyAmount, { from: accounts[0] });
  await baseToken.approve(gateway.address, bountyAmount, { from: facilitator });

  errorMessage = "";
}

async function _prepareData() {
  let typeHash = await helper.stakeTypeHash();

  let intentHash = await helper.hashStakeIntent(
    stakeAmount,
    beneficiary,
    stakerAddress,
    nonce,
    gasPrice,
    gasLimit,
    mockToken.address
  );

  let signData = await utils.signHash(
    typeHash,
    intentHash,
    nonce,
    gasPrice,
    gasLimit,
    stakerAddress);

  signature = signData.signature;
  messageHash = signData.digest;
}

async function _stake(resultType) {

  let params = {
    amount: stakeAmount,
    beneficiary: beneficiary,
    staker: stakerAddress,
    gasPrice: gasPrice,
    gasLimit: gasLimit,
    nonce: nonce,
    hashLock: hashLock,
    signature: signature,
  };

  let expectedResult = {
    returns: { messageHash: messageHash },
    events: {
      StakeIntentDeclared: {
        _messageHash: messageHash,
        _staker: stakerAddress,
        _stakerNonce: nonce,
        _beneficiary: beneficiary,
        _amount: stakeAmount
      }
    },
    errorMessage: errorMessage
  };

  let txOption = {
    from: facilitator
  };

  await gatewayTest.stake(
    params,
    resultType,
    expectedResult,
    txOption
  );
}

contract('EIP20Gateway ', function (accounts) {

  describe('stake', async function () {

    beforeEach(async function () {
      await _setup(accounts);
    });

    it('should fail to stake when stake amount is 0', async function () {
      stakeAmount = new BN(0);
      errorMessage = "Stake amount must not be zero";
      await _prepareData();
      await _stake(utils.ResultType.FAIL);
    });

    it('should fail to stake when beneficiary address is 0', async function () {
      beneficiary = "0x0000000000000000000000000000000000000000";
      errorMessage = "Beneficiary address must not be zero";
      await _prepareData();
      await _stake(utils.ResultType.FAIL);
    });

    it('should fail to stake when gas price is 0', async function () {
      gasPrice = new BN(0);
      errorMessage = "Gas price must not be zero";
      await _stake(utils.ResultType.FAIL);
    });

    it('should fail to stake when gas limit is 0', async function () {
      gasLimit = new BN(0);
      errorMessage = "Gas limit must not be zero";
      await _prepareData();
      await _stake(utils.ResultType.FAIL);
    });

    it('should fail to stake when signature is not of length 65 (invalid bytes)', async function () {
      await _prepareData();
      signature = accounts[9];
      errorMessage = "Signature must be of length 65";
      await _stake(utils.ResultType.FAIL);
    });

    it('should fail to stake when signature is invalid (not signed by staker)', async function () {
      await _prepareData();
      let typeHash = await helper.stakeTypeHash();

      let intentHash = await helper.hashStakeIntent(
        stakeAmount,
        beneficiary,
        stakerAddress,
        nonce,
        gasPrice,
        gasLimit,
        mockToken.address
      );

      let signData = await utils.signHash(
        typeHash,
        intentHash,
        nonce,
        gasPrice,
        gasLimit,
        accounts[9]);

      signature = signData.signature;
      errorMessage = "Invalid signature";

      await _stake(utils.ResultType.FAIL);

    });

    it('should fail to stake when staker has balance less than the stake amount', async function () {
      stakeAmount = new BN(200000000000);
      await mockToken.approve(gateway.address, stakeAmount, { from: stakerAddress });
      await _prepareData();
      errorMessage = "revert";
      await _stake(utils.ResultType.FAIL);
    });

    it('should fail to stake when facilitator has balance less than the bounty amount', async function () {
      await baseToken.transfer(accounts[0], new BN(50), { from: facilitator });
      await _prepareData();
      errorMessage = "revert";
      await _stake(utils.ResultType.FAIL);
    });

    it('should fail to stake when gateway is not approved by the staker', async function () {
      stakerAddress = accounts[5];
      await mockToken.transfer(stakerAddress, stakeAmount, { from: accounts[0] });
      await _prepareData();
      errorMessage = "revert";
      await _stake(utils.ResultType.FAIL);
    });

    it('should fail to stake when gateway is not approved by the facilitator', async function () {
      facilitator = accounts[6];
      await baseToken.transfer(facilitator, bountyAmount, { from: accounts[0] });
      await _prepareData();
      errorMessage = "revert";
      await _stake(utils.ResultType.FAIL);
    });

    it('should successfully stake', async function () {
      await _prepareData();
      await _stake(utils.ResultType.SUCCESS);
    });

    it('should fail when its already staked with same data (replay attack)', async function () {

      await _prepareData();
      await _stake(utils.ResultType.SUCCESS);

      await mockToken.transfer(stakerAddress, stakeAmount, { from: accounts[0] });
      await baseToken.transfer(facilitator, bountyAmount, { from: accounts[0] });
      await mockToken.approve(gateway.address, stakeAmount, { from: stakerAddress });
      await baseToken.approve(gateway.address, bountyAmount, { from: facilitator });

      errorMessage = "Invalid nonce";
      await _stake(utils.ResultType.FAIL);
    });

    it('should fail to stake when previous stake for same address is not progressed', async function () {

      await _prepareData();
      await _stake(utils.ResultType.SUCCESS);

      await mockToken.transfer(stakerAddress, stakeAmount, { from: accounts[0] });
      await baseToken.transfer(facilitator, bountyAmount, { from: accounts[0] });
      await mockToken.approve(gateway.address, stakeAmount, { from: stakerAddress });
      await baseToken.approve(gateway.address, bountyAmount, { from: facilitator });

      nonce = new BN(2);
      await _prepareData();
      errorMessage = "Previous process is not completed";
      await _stake(utils.ResultType.FAIL);

    });

    it('should fail when previous stake for same address is in revocation', async function () {

      await _prepareData();
      await _stake(utils.ResultType.SUCCESS);

      let penalty = new BN(bountyAmount * PENALTY_PERCENT);

      // funding staker for penalty amount
      await baseToken.transfer(stakerAddress, penalty, { from: accounts[0] });
      // approving gateway for penalty amount
      await baseToken.approve(gateway.address, penalty, { from: stakerAddress });

<<<<<<< HEAD
      //revertStake
      await gateway.revertStake(messageHash,{from: stakerAddress});
=======
      //revertStaking
      await gateway.revertStaking(messageHash, { from: stakerAddress });
>>>>>>> cd4dfc39

      await mockToken.transfer(stakerAddress, stakeAmount, { from: accounts[0] });
      await baseToken.transfer(facilitator, bountyAmount, { from: accounts[0] });
      await mockToken.approve(gateway.address, stakeAmount, { from: stakerAddress });
      await baseToken.approve(gateway.address, bountyAmount, { from: facilitator });

      nonce = new BN(2);
      await _prepareData();
      errorMessage = "Previous process is not completed";
      await _stake(utils.ResultType.FAIL);
    });

  });

});<|MERGE_RESOLUTION|>--- conflicted
+++ resolved
@@ -306,13 +306,8 @@
       // approving gateway for penalty amount
       await baseToken.approve(gateway.address, penalty, { from: stakerAddress });
 
-<<<<<<< HEAD
-      //revertStake
-      await gateway.revertStake(messageHash,{from: stakerAddress});
-=======
-      //revertStaking
-      await gateway.revertStaking(messageHash, { from: stakerAddress });
->>>>>>> cd4dfc39
+      // revertStake
+      await gateway.revertStake(messageHash, { from: stakerAddress });
 
       await mockToken.transfer(stakerAddress, stakeAmount, { from: accounts[0] });
       await baseToken.transfer(facilitator, bountyAmount, { from: accounts[0] });
