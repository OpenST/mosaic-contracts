// Copyright 2017 OpenST Ltd.
//
// Licensed under the Apache License, Version 2.0 (the "License");
// you may not use this file except in compliance with the License.
// You may obtain a copy of the License at
//
//    http://www.apache.org/licenses/LICENSE-2.0
//
// Unless required by applicable law or agreed to in writing, software
// distributed under the License is distributed on an "AS IS" BASIS,
// WITHOUT WARRANTIES OR CONDITIONS OF ANY KIND, either express or implied.
// See the License for the specific language governing permissions and
// limitations under the License.
//
// ----------------------------------------------------------------------------
// Test: Core.js
//
// http://www.simpletoken.org/
//
// ----------------------------------------------------------------------------

const web3 = require('../lib/web3.js');

const coreUtils = require('./Core_utils.js')
    , utils = require('../lib/utils.js')
    , proof = require('../data/proof')
    , RLP = require('rlp')
    , BN = require('bn.js')
    , web3EventsDecoder = require('../lib/event_decoder.js')
;

contract('Core', function (accounts) {

    describe('Properties', async () => {
        before(async () => {
            openSTRemote = proof.account.accountAddress;
            blockHeight = new BN(5);
            contractsData = await coreUtils.deployCore(artifacts, accounts);
            core = contractsData.core;
            workersContract = contractsData.workersContract;
            worker = contractsData.worker;
            registrar = contractsData.registrar;
            chainIdRemote = contractsData.chainIdRemote;
            chainIdOrigin = contractsData.chainIdOrigin;
        });

        it('has coreChainIdRemote', async () => {
            assert.equal(await core.chainIdRemote.call(), chainIdRemote);
        });

        it('has coreChainIdOrigin', async () => {
            assert.equal(await core.coreChainIdOrigin.call(), chainIdOrigin);
        });

<<<<<<< HEAD
=======
        it('has coreOpenSTRemote', async () => {
            assert.equal(await core.openSTRemote.call(), web3.utils.toChecksumAddress(openSTRemote));
        });
>>>>>>> 9dea1fef

        it('has workers', async () => {
            assert.equal(await core.workers.call(), workersContract.address);
            let latestStateRootBlockHeight = await core.getLatestStateRootBlockHeight.call();
        });
    });


    describe('commitStateRoot', async () => {
        // Before All
        before(async () => {
            blockHeight = 5;
            contractsData = await coreUtils.deployCore(artifacts, accounts);
            core = contractsData.core;
            worker = contractsData.worker;
            stateRoot = proof.account.stateRoot;
        });

        it('should be able to commit state root and getStateRoot for given block height', async () => {
            let response = await core.commitStateRoot(blockHeight, stateRoot, {from: worker})
            ;

            let formattedDecodedEvents = web3EventsDecoder.perform(response.receipt, core.address, core.abi);
            let event = formattedDecodedEvents['StateRootCommitted'];
            await coreUtils.checkStateRootCommittedEvent(event, blockHeight, stateRoot);
            assert.equal(await core.getStateRoot(blockHeight), stateRoot);
        });

        it('has valid latestStateRootBlockHeight', async () => {
            let latestStateRootBlockHeight = await core.getLatestStateRootBlockHeight.call();
            assert.equal(latestStateRootBlockHeight.toNumber(), blockHeight);
        });

        it('should not be able to commit state root of block height which is equal to latest block height', async () => {
            await utils.expectThrow(core.commitStateRoot(blockHeight, stateRoot, {from: worker}));
        });

        it('should not be able to commit state root of block height which is less than latest block height', async () => {
            await utils.expectThrow(core.commitStateRoot(3, stateRoot, {from: worker}));
        });

        it('should not be able to commit state root of block height if non worker commits root', async () => {
            await utils.expectThrow(core.commitStateRoot(6, stateRoot, {from: accounts[0]}));
        });

        it('should not be able to commit state root when state root is empty', async () => {
            await utils.expectThrow(core.commitStateRoot(6, '0x', {from: worker}));
        });

    });
<<<<<<< HEAD
=======

    describe('proveOpenST', async () => {
        let blockHeight = 4
            , parentNodes = RLP.decode(proof.account.rlpParentNodes)
            , accountNode = parentNodes[parentNodes.length - 1]
            , accountValue = RLP.decode(accountNode[1])
            , storageRoot = '0x' + accountValue[2].toString('hex')
        ;

        before(async () => {

            contractsData = await coreUtils.deployCore(artifacts, accounts);
            core = contractsData.core;
            worker = contractsData.worker;

            await core.commitStateRoot(blockHeight, proof.account.stateRoot, {from: worker});
        });
        it('should not be able to verify proof for account if rlpEncodedAccount value is blank', async () => {
            await utils.expectThrow(core.proveOpenST(blockHeight, '0x', proof.account.rlpParentNodes, {from: worker}));
        });

        it('should not be able to verify proof for account if rlpParentNodes value is blank', async () => {
            await utils.expectThrow(core.proveOpenST(blockHeight, proof.account.rlpEncodedAccount, '0x', {from: worker}));
        });

        it('should be able to verify proof for account even if block height is 0', async () => {
            let response = await core.proveOpenST(0, proof.account.rlpEncodedAccount, proof.account.rlpParentNodes, {from: worker});
            let formattedDecodedEvents = web3EventsDecoder.perform(response.receipt, core.address, core.abi);
            let event = formattedDecodedEvents['OpenSTProven'];
            await coreUtils.checkOpenSTProvenEvent(event, 0, storageRoot, false);
        });

        it('should be able to verify proof for account when called for the first time ', async () => {
            let response = await core.proveOpenST(blockHeight, proof.account.rlpEncodedAccount, proof.account.rlpParentNodes, {from: worker});
            let formattedDecodedEvents = web3EventsDecoder.perform(response.receipt, core.address, core.abi);
            let event = formattedDecodedEvents['OpenSTProven'];
            await coreUtils.checkOpenSTProvenEvent(event, blockHeight, storageRoot, false);
        });

        it('should return valid getStorageRoot for a blockheight', async () => {
            assert.equal(await core.getStorageRoot(blockHeight), storageRoot);
        });

        it('should be able to verify proof for account when called second time', async () => {
            let response = await core.proveOpenST(blockHeight, proof.account.rlpEncodedAccount, proof.account.rlpParentNodes, {from: worker});
            let formattedDecodedEvents = web3EventsDecoder.perform(response.receipt, core.address, core.abi);
            let event = formattedDecodedEvents['OpenSTProven'];
            await coreUtils.checkOpenSTProvenEvent(event, blockHeight, storageRoot, true);
        });

        it('should be able to verify proof for account if called by non worker', async () => {
            await core.commitStateRoot(5, proof.account.stateRoot, {from: worker});
            let response = await core.proveOpenST(5, proof.account.rlpEncodedAccount, proof.account.rlpParentNodes, {from: accounts[0]});
            let formattedDecodedEvents = web3EventsDecoder.perform(response.receipt, core.address, core.abi);
            let event = formattedDecodedEvents['OpenSTProven'];
            await coreUtils.checkOpenSTProvenEvent(event, 5, storageRoot, false);
        });

        it('should not be able to verify proof for account if block state root is not committed for a blockHeight', async () => {
            await utils.expectThrow(core.proveOpenST(6, proof.account.rlpEncodedAccount, proof.account.rlpParentNodes, {from: worker}));
        });

        it('should not be able to verify proof for account if wrong rlp encoded account value is passed', async () => {
            await utils.expectThrow(core.proveOpenST(blockHeight, '0x46abcdef45363678578322467885654422353665', proof.account.rlpParentNodes, {from: worker}));
        });

        it('should be able to verify proof for account when already proven for given blockHeight even if merkle proof parent nodes are wrong ', async () => {
            let wrongRLPNodes = '0x456785315786abcde456785315786abcde456785315786abcd';
            let response = await core.proveOpenST(blockHeight, proof.account.rlpEncodedAccount, wrongRLPNodes, {from: worker});
            let formattedDecodedEvents = web3EventsDecoder.perform(response.receipt, core.address, core.abi);
            let event = formattedDecodedEvents['OpenSTProven'];
            await coreUtils.checkOpenSTProvenEvent(event, blockHeight, storageRoot, true);

        });

        it('should be able to verify proofs for  account for committed block heights, irrespective of verification order', async () => {
            // commitStateRoot needs to be in order
            await core.commitStateRoot(6, proof.account.stateRoot, {from: worker});
            await core.commitStateRoot(8, proof.account.stateRoot, {from: worker});
            await core.commitStateRoot(10, proof.account.stateRoot, {from: worker});

            // Verification for block Height 6
            let response = await core.proveOpenST(6, proof.account.rlpEncodedAccount, proof.account.rlpParentNodes, {from: worker});
            let formattedDecodedEvents = web3EventsDecoder.perform(response.receipt, core.address, core.abi);
            let event = formattedDecodedEvents['OpenSTProven'];
            await coreUtils.checkOpenSTProvenEvent(event, 6, storageRoot, false);

            // Verification for block Height 10
            response = await core.proveOpenST(10, proof.account.rlpEncodedAccount, proof.account.rlpParentNodes, {from: worker});
            formattedDecodedEvents = web3EventsDecoder.perform(response.receipt, core.address, core.abi);
            event = formattedDecodedEvents['OpenSTProven'];
            await coreUtils.checkOpenSTProvenEvent(event, 10, storageRoot, false);

            // Verification for block Height 8
            response = await core.proveOpenST(8, proof.account.rlpEncodedAccount, proof.account.rlpParentNodes, {from: worker});
            formattedDecodedEvents = web3EventsDecoder.perform(response.receipt, core.address, core.abi);
            event = formattedDecodedEvents['OpenSTProven'];
            await coreUtils.checkOpenSTProvenEvent(event, 8, storageRoot, false);

        });
    });

>>>>>>> 9dea1fef
});<|MERGE_RESOLUTION|>--- conflicted
+++ resolved
@@ -44,6 +44,10 @@
             chainIdOrigin = contractsData.chainIdOrigin;
         });
 
+        it('has coreRegistrar', async () => {
+            assert.equal(await core.registrar.call(), registrar);
+        });
+
         it('has coreChainIdRemote', async () => {
             assert.equal(await core.chainIdRemote.call(), chainIdRemote);
         });
@@ -52,17 +56,15 @@
             assert.equal(await core.coreChainIdOrigin.call(), chainIdOrigin);
         });
 
-<<<<<<< HEAD
-=======
         it('has coreOpenSTRemote', async () => {
             assert.equal(await core.openSTRemote.call(), web3.utils.toChecksumAddress(openSTRemote));
         });
->>>>>>> 9dea1fef
 
         it('has workers', async () => {
             assert.equal(await core.workers.call(), workersContract.address);
             let latestStateRootBlockHeight = await core.getLatestStateRootBlockHeight.call();
         });
+
     });
 
 
@@ -108,8 +110,6 @@
         });
 
     });
-<<<<<<< HEAD
-=======
 
     describe('proveOpenST', async () => {
         let blockHeight = 4
@@ -212,5 +212,4 @@
         });
     });
 
->>>>>>> 9dea1fef
 });