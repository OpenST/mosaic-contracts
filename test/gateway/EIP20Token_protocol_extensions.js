// Copyright 2017 OpenST Ltd.
//
// Licensed under the Apache License, Version 2.0 (the "License");
// you may not use this file except in compliance with the License.
// You may obtain a copy of the License at
//
//    http://www.apache.org/licenses/LICENSE-2.0
//
// Unless required by applicable law or agreed to in writing, software
// distributed under the License is distributed on an "AS IS" BASIS,
// WITHOUT WARRANTIES OR CONDITIONS OF ANY KIND, either express or implied.
// See the License for the specific language governing permissions and
// limitations under the License.
//
// ----------------------------------------------------------------------------
// Test: EIP20Token_protocol_extensions.js
//
// http://www.simpletoken.org/
//
// ----------------------------------------------------------------------------

const web3 = require('../lib/web3.js');

const BN = require('bn.js');
const EIP20Token_utils = require('./EIP20Token_utils.js');

///
/// Test stories
/// 
/// MintEIP20, ClaimEIP20, BurnEIP20
/// 	successfully mints
/// 	successfully claims
/// 	successfully burns
///

contract('EIP20Token', function(accounts) {
	const beneficiary1 = accounts[0];
	const beneficiary2 = '0xbbbbbbbbbbbbbbbbbbbbbbbbbbbbbbbbbbbbbbbb';
<<<<<<< HEAD
	const ST1 = new BigNumber(web3.utils.toWei(1, "ether"));
	const ST2 = new BigNumber(web3.utils.toWei(2, "ether"));
	const ST3 = new BigNumber(web3.utils.toWei(3, "ether"));
=======
	const ST1 = web3.utils.toWei(new BN('1'), "ether");
	const ST2 = web3.utils.toWei(new BN('2'), "ether");
	const ST3 = web3.utils.toWei(new BN('3'), "ether");
>>>>>>> 43bf57ca

	var result = null;
	var tokenBalance = null;
	var beneficiaryBalance = null;

	describe ('MintEIP20, ClaimEIP20, BurnEIP20', async () => {
		before(async () => {
	        contracts = await EIP20Token_utils.deployEIP20Token(artifacts, accounts);
	        token = contracts.token;
		})

		it('successfully mints', async () => {
			assert.equal(await token.balanceOf.call(token.address), 0);
			assert.equal(await token.mintEIP20Public.call(ST1), true);
			result = await token.mintEIP20Public(ST1);

			tokenBalance = await token.balanceOf.call(token.address);
			assert(tokenBalance.eq(ST1));
			assert.equal(await token.mintEIP20Public.call(ST2), true);
			result = await token.mintEIP20Public(ST2);

			tokenBalance = await token.balanceOf.call(token.address);
			assert(tokenBalance.eq(ST3));
		})

		it('successfully claims', async () => {
			assert.equal(await token.balanceOf.call(beneficiary1), 0);
			assert.equal(await token.claimEIP20Public.call(beneficiary1, ST1), true);

			// Claim for beneficiary1
			result = await token.claimEIP20Public(beneficiary1, ST1);

			tokenBalance = await token.balanceOf.call(token.address);
			assert(tokenBalance.eq(ST2));
			beneficiaryBalance = await token.balanceOf.call(beneficiary1);
			assert(beneficiaryBalance.eq(ST1));
			EIP20Token_utils.checkTransferEvent(result.logs[0], token.address, beneficiary1, ST1);

			// Claim again for beneficiary1
			result = await token.claimEIP20Public(beneficiary1, ST1);

			tokenBalance = await token.balanceOf.call(token.address);
			assert(tokenBalance.eq(ST1));
			beneficiaryBalance = await token.balanceOf.call(beneficiary1);
			assert(beneficiaryBalance.eq(ST2));
			EIP20Token_utils.checkTransferEvent(result.logs[0], token.address, beneficiary1, ST1);

			// Claim for beneficiary2
			result = await token.claimEIP20Public(beneficiary2, ST1);

			tokenBalance = await token.balanceOf.call(token.address);
			assert.equal(tokenBalance.toNumber(), 0);
			beneficiaryBalance = await token.balanceOf.call(beneficiary2);
			assert(beneficiaryBalance.eq(ST1));
			EIP20Token_utils.checkTransferEvent(result.logs[0], token.address, beneficiary2, ST1);
		})

		it('successfully burns', async () => {
			beneficiaryBalance = await token.balanceOf.call(beneficiary1);
			assert(beneficiaryBalance.eq(ST2));
			assert.equal(await token.burnEIP20Public.call(ST1, { from: beneficiary1 }), true);
			result = await token.burnEIP20Public(ST1, { from: beneficiary1 });

			beneficiaryBalance = await token.balanceOf.call(beneficiary1);
			assert(beneficiaryBalance.eq(ST1));
			assert.equal(await token.burnEIP20Public.call(ST1, { from: beneficiary1 }), true);
			result = await token.burnEIP20Public(ST1, { from: beneficiary1 });

			beneficiaryBalance = await token.balanceOf.call(beneficiary1);
			assert.equal(beneficiaryBalance.toNumber(), 0);
		})

	})
})<|MERGE_RESOLUTION|>--- conflicted
+++ resolved
@@ -36,15 +36,9 @@
 contract('EIP20Token', function(accounts) {
 	const beneficiary1 = accounts[0];
 	const beneficiary2 = '0xbbbbbbbbbbbbbbbbbbbbbbbbbbbbbbbbbbbbbbbb';
-<<<<<<< HEAD
-	const ST1 = new BigNumber(web3.utils.toWei(1, "ether"));
-	const ST2 = new BigNumber(web3.utils.toWei(2, "ether"));
-	const ST3 = new BigNumber(web3.utils.toWei(3, "ether"));
-=======
 	const ST1 = web3.utils.toWei(new BN('1'), "ether");
 	const ST2 = web3.utils.toWei(new BN('2'), "ether");
 	const ST3 = web3.utils.toWei(new BN('3'), "ether");
->>>>>>> 43bf57ca
 
 	var result = null;
 	var tokenBalance = null;
