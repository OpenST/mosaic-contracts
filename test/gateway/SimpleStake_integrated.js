--- conflicted
+++ resolved
@@ -100,13 +100,8 @@
 			it("can release 3ST", async () => {
 				const result = await simpleStake.releaseTo(accounts[0], ST3, { from: gateway });
 				await SimpleStakeUtils.checkTotalStaked(simpleStake, token, ST2);
-<<<<<<< HEAD
-				Assert.equal((await token.balanceOf(accounts[0])).toNumber(), totalSupply.sub(ST2).toNumber());
+				assert((await token.balanceOf(accounts[0])).eq(totalSupply.sub(ST2)));
 				SimpleStakeUtils.checkReleasedEventGroup(result, gateway, accounts[0], ST3);
-=======
-				assert((await token.balanceOf(accounts[0])).eq(totalSupply.sub(ST2)));
-				SimpleStakeUtils.checkReleasedEventGroup(result, openSTProtocol, accounts[0], ST3);
->>>>>>> da2758ca
 			});
 
 			it("must fail to release 3ST", async () => {
