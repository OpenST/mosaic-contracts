--- conflicted
+++ resolved
@@ -47,17 +47,10 @@
 		var simpleStake = null;
 		var totalSupply = new BN(0);
 
-<<<<<<< HEAD
-		const ST0 = new BigNumber(web3.utils.toWei(0, "ether"));
-		const ST2 = new BigNumber(web3.utils.toWei(2, "ether"));
-		const ST3 = new BigNumber(web3.utils.toWei(3, "ether"));
-		const ST5 = new BigNumber(web3.utils.toWei(5, "ether"));
-=======
 		const ST0 = web3.utils.toWei(new BN('0'), "ether");
 		const ST2 = web3.utils.toWei(new BN('2'), "ether");
 		const ST3 = web3.utils.toWei(new BN('3'), "ether");
 		const ST5 = web3.utils.toWei(new BN('5'), "ether");
->>>>>>> 43bf57ca
 
 		before(async () => {
 			var contracts =
