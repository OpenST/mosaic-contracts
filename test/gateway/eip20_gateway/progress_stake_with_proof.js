// Copyright 2019 OpenST Ltd.
//
// Licensed under the Apache License, Version 2.0 (the "License");
// you may not use this file except in compliance with the License.
// You may obtain a copy of the License at
//
//    http://www.apache.org/licenses/LICENSE-2.0
//
// Unless required by applicable law or agreed to in writing, software
// distributed under the License is distributed on an "AS IS" BASIS,
// WITHOUT WARRANTIES OR CONDITIONS OF ANY KIND, either express or implied.
// See the License for the specific language governing permissions and
// limitations under the License.
//
// ----------------------------------------------------------------------------
//
// http://www.simpletoken.org/
//
// ----------------------------------------------------------------------------

const Gateway = artifacts.require('./TestEIP20Gateway.sol');
const MockOrganization = artifacts.require('MockOrganization.sol');
const MockToken = artifacts.require('MockToken');

const BN = require('bn.js');
const EventDecoder = require('../../test_lib/event_decoder.js');
const messageBus = require('../../test_lib/message_bus.js');
const Utils = require('../../../test/test_lib/utils');
const web3 = require('../../../test/test_lib/web3.js');
const GatewayUtils = require('./helpers/gateway_utils');

const NullAddress = Utils.NULL_ADDRESS;
const ZeroBytes = Utils.ZERO_BYTES32;

const proofData = require('../../../test/data/stake_progressed_1.json');

const { MessageStatusEnum } = messageBus;

<<<<<<< HEAD
contract('EIP20Gateway.progressStakeWithProof()', (accounts) => {
  let gateway;
  let mockToken;
  let baseToken;
  let stakeData;
  let progressStakeParams;
  let bountyAmount;
=======
  let gateway, mockToken, baseToken, stakeData, progressStakeParams, bountyAmount, penaltyAmount;
  const PENALTY_MULTIPLIER = 1.5;
>>>>>>> 47082b93

  const setStorageRoot = async () => {
    let blockNumber = new BN(
      proofData.co_gateway.confirm_stake_intent.proof_data.block_number,
    );
    let storageRoot =
      proofData.co_gateway.confirm_stake_intent.proof_data.storageHash;
    await gateway.setStorageRoot(blockNumber, storageRoot);

    blockNumber = new BN(
      proofData.co_gateway.progress_mint.proof_data.block_number,
    );
    storageRoot = proofData.co_gateway.progress_mint.proof_data.storageHash;
    await gateway.setStorageRoot(blockNumber, storageRoot);
  };

  const prepareTestData = async (stubData) => {
    const stakeParams = stubData.gateway.stake.params;

    stakeData = {
      amount: new BN(stakeParams.amount, 16),
      beneficiary: stakeParams.beneficiary,
      gasPrice: new BN(stakeParams.gasPrice, 16),
      gasLimit: new BN(stakeParams.gasLimit, 16),
      nonce: new BN(stakeParams.nonce, 16),
      hashLock: stakeParams.hashLock,
      messageHash:
        stubData.gateway.stake.return_value.returned_value.messageHash_,
      staker: stakeParams.staker,
    };

    const gatewayUtils = new GatewayUtils();

    stakeData.intentHash = gatewayUtils.hashStakeIntent(
      stakeData.amount,
      stakeData.beneficiary,
      stubData.contracts.gateway,
    );

    await gateway.setStake(
      stakeData.messageHash,
      stakeData.beneficiary,
      stakeData.amount,
    );

    await gateway.setMessage(
      stakeData.intentHash,
      stakeData.nonce,
      stakeData.gasPrice,
      stakeData.gasLimit,
      stakeData.staker,
      stakeData.hashLock,
    );

    await gateway.setOutboxStatus(
      stakeData.messageHash,
      MessageStatusEnum.Declared,
    );

    progressStakeParams = {
      messageHash: stakeData.messageHash,
      rlpParentNodes:
        stubData.co_gateway.confirm_stake_intent.proof_data.storageProof[0]
          .serializedProof,
      blockHeight: new BN(
        stubData.co_gateway.confirm_stake_intent.proof_data.block_number,
      ),
      messageStatus: MessageStatusEnum.Declared,
    };

    await mockToken.transfer(gateway.address, stakeData.amount, {
      from: accounts[0],
    });
    await baseToken.transfer(gateway.address, bountyAmount, {
      from: accounts[0],
    });
  };

  beforeEach(async () => {
    mockToken = await MockToken.new({ from: accounts[0] });
    baseToken = await MockToken.new({ from: accounts[0] });

    const owner = accounts[2];
    const worker = accounts[7];
    const organization = await MockOrganization.new(owner, worker, {
      from: accounts[0],
    });

    const coreAddress = accounts[5];
    const burner = NullAddress;

    bountyAmount = new BN(proofData.gateway.constructor.bounty);
    penaltyAmount = bountyAmount.muln(PENALTY_MULTIPLIER);

    gateway = await Gateway.new(
      mockToken.address,
      baseToken.address,
      coreAddress,
      bountyAmount,
      organization.address,
      burner,
    );

    await prepareTestData(proofData);
  });

  it('should fail when message hash is zero', async () => {
    await Utils.expectRevert(
      gateway.progressStakeWithProof(
        ZeroBytes,
        progressStakeParams.rlpParentNodes,
        progressStakeParams.blockHeight,
        progressStakeParams.messageStatus,
      ),
      'Message hash must not be zero.',
    );
  });

  it('should fail when storage proof is zero', async () => {
    await setStorageRoot();

    await Utils.expectRevert(
      gateway.progressStakeWithProof(
        progressStakeParams.messageHash,
        '0x',
        progressStakeParams.blockHeight,
        progressStakeParams.messageStatus,
      ),
      'RLP encoded parent nodes must not be zero.',
    );
  });

  it('should fail when storage proof is incorrect', async () => {
    await setStorageRoot();

    /*
     * Stake proof data is passed instead of confirm stake intent proof data.
     * This makes the proof data incorrect.
     */
    const storageProof =
      proofData.gateway.stake.proof_data.storageProof[0].serializedProof;

    await Utils.expectRevert(
      gateway.progressStakeWithProof(
        progressStakeParams.messageHash,
        storageProof,
        progressStakeParams.blockHeight,
        progressStakeParams.messageStatus,
      ),
      'Merkle proof verification failed.',
    );
  });

  it('should fail when storage proof is invalid', async () => {
    await setStorageRoot();

    await Utils.expectRevert(
      gateway.progressStakeWithProof(
        progressStakeParams.messageHash,
        '0x1234',
        progressStakeParams.blockHeight,
        progressStakeParams.messageStatus,
      ),
      'VM Exception while processing transaction: revert',
    );
  });

  it('should fail when storage root is not committed for given block height', async () => {
    // Here setStorageRoot() is not called, so the storage root will not be available.

    await Utils.expectRevert(
      gateway.progressStakeWithProof(
        progressStakeParams.messageHash,
        progressStakeParams.rlpParentNodes,
        progressStakeParams.blockHeight,
        progressStakeParams.messageStatus,
      ),
      'Storage root must not be zero.',
    );
  });

  it('should fail for undeclared message', async () => {
    await setStorageRoot();

    await Utils.expectRevert(
      gateway.progressStakeWithProof(
        web3.utils.sha3('dummy'),
        progressStakeParams.rlpParentNodes,
        progressStakeParams.blockHeight,
        progressStakeParams.messageStatus,
      ),
      'Status of message on source must be Declared or DeclareRevocation.',
    );
  });

  it('should fail for revoked message', async () => {
    await gateway.setOutboxStatus(
      stakeData.messageHash,
      MessageStatusEnum.Revoked,
    );

    await setStorageRoot();

    await Utils.expectRevert(
      gateway.progressStakeWithProof(
        progressStakeParams.messageHash,
        progressStakeParams.rlpParentNodes,
        progressStakeParams.blockHeight,
        progressStakeParams.messageStatus,
      ),
      'Status of message on source must be Declared or DeclareRevocation.',
    );
  });

  it('should fail for already progressed message', async () => {
    await setStorageRoot();

    await gateway.progressStakeWithProof(
      progressStakeParams.messageHash,
      progressStakeParams.rlpParentNodes,
      progressStakeParams.blockHeight,
      progressStakeParams.messageStatus,
    );

    await Utils.expectRevert(
      gateway.progressStakeWithProof(
        progressStakeParams.messageHash,
        progressStakeParams.rlpParentNodes,
        progressStakeParams.blockHeight,
        progressStakeParams.messageStatus,
      ),
      'Status of message on source must be Declared or DeclareRevocation.',
    );
  });

  it(
    'should fail when the message status in source is declared revocation ' +
      'and in the target is declared',
    async () => {
      await gateway.setOutboxStatus(
        stakeData.messageHash,
        MessageStatusEnum.DeclaredRevocation,
      );

      await setStorageRoot();

      await Utils.expectRevert(
        gateway.progressStakeWithProof(
          progressStakeParams.messageHash,
          progressStakeParams.rlpParentNodes,
          progressStakeParams.blockHeight,
          progressStakeParams.messageStatus,
        ),
        'Message on target must be Progressed.',
      );
    },
  );

  it(
    'should pass when the message status in source is declared revocation ' +
      'and in the target is progressed',
    async () => {
      await gateway.setOutboxStatus(
        stakeData.messageHash,
        MessageStatusEnum.DeclaredRevocation,
      );

      await setStorageRoot();

      const result = await gateway.progressStakeWithProof.call(
        progressStakeParams.messageHash,
        proofData.co_gateway.progress_mint.proof_data.storageProof[0]
          .serializedProof,
        new BN(proofData.co_gateway.progress_mint.proof_data.block_number),
        MessageStatusEnum.Progressed,
      );

      assert.strictEqual(
        result.staker_,
        stakeData.staker,
        `Staker address must be equal to ${stakeData.staker}.`,
      );
      assert.strictEqual(
        result.stakeAmount_.eq(stakeData.amount),
        true,
        `Stake amount must be equal to ${stakeData.amount.toString(10)}.`,
      );

      const tx = await gateway.progressStakeWithProof(
        progressStakeParams.messageHash,
        proofData.co_gateway.progress_mint.proof_data.storageProof[0]
          .serializedProof,
        new BN(proofData.co_gateway.progress_mint.proof_data.block_number),
        MessageStatusEnum.Progressed,
      );

      assert.equal(tx.receipt.status, 1, 'Receipt status is unsuccessful');
    },
  );

<<<<<<< HEAD
  it('should pass when the message status at source and target is declared', async () => {
=======
    // Fund Gateway with enough tokens that it can return penalty.
    await baseToken.transfer(gateway.address, penaltyAmount, { from: accounts[0] });

>>>>>>> 47082b93
    await setStorageRoot();

    const result = await gateway.progressStakeWithProof.call(
      progressStakeParams.messageHash,
      progressStakeParams.rlpParentNodes,
      progressStakeParams.blockHeight,
      MessageStatusEnum.Declared,
    );

    assert.strictEqual(
      result.staker_,
      stakeData.staker,
      `Staker address must be equal to ${stakeData.staker}.`,
    );

    assert.strictEqual(
      result.stakeAmount_.eq(stakeData.amount),
      true,
      `Stake amount must be equal to ${stakeData.amount.toString(10)}.`,
    );

    const tx = await gateway.progressStakeWithProof(
      progressStakeParams.messageHash,
      progressStakeParams.rlpParentNodes,
      progressStakeParams.blockHeight,
      MessageStatusEnum.Declared,
    );

    assert.equal(tx.receipt.status, 1, 'Receipt status is unsuccessful');
  });

  it(
    'should pass when the message status at source is declared and at target ' +
      'is progressed',
    async () => {
      await setStorageRoot();

      const result = await gateway.progressStakeWithProof.call(
        progressStakeParams.messageHash,
        proofData.co_gateway.progress_mint.proof_data.storageProof[0]
          .serializedProof,
        new BN(proofData.co_gateway.progress_mint.proof_data.block_number),
        MessageStatusEnum.Progressed,
      );

      assert.strictEqual(
        result.staker_,
        stakeData.staker,
        `Staker address must be equal to ${stakeData.staker}.`,
      );
      assert.strictEqual(
        result.stakeAmount_.eq(stakeData.amount),
        true,
        `Stake amount must be equal to ${stakeData.amount.toString(10)}.`,
      );

      const tx = await gateway.progressStakeWithProof(
        progressStakeParams.messageHash,
        proofData.co_gateway.progress_mint.proof_data.storageProof[0]
          .serializedProof,
        new BN(proofData.co_gateway.progress_mint.proof_data.block_number),
        MessageStatusEnum.Progressed,
      );

      assert.strictEqual(
        tx.receipt.status,
        true,
        'Receipt status is unsuccessful.',
      );
    },
  );

  it('should emit StakeProgressed event', async () => {
    await setStorageRoot();

    const tx = await gateway.progressStakeWithProof(
      progressStakeParams.messageHash,
      progressStakeParams.rlpParentNodes,
      progressStakeParams.blockHeight,
      MessageStatusEnum.Declared,
    );

    const event = EventDecoder.getEvents(tx, gateway);
    const eventData = event.StakeProgressed;

    assert.isDefined(eventData, 'Event `StakeProgressed` must be emitted.');
    assert.strictEqual(
      eventData._messageHash,
      progressStakeParams.messageHash,
      `Message hash ${
        eventData._messageHash
      } from the event must be equalt to ${progressStakeParams.messageHash}.`,
    );
    assert.strictEqual(
      eventData._staker,
      stakeData.staker,
      `Staker address ${eventData._staker} from the event must be equal to ${
        stakeData.staker
      }.`,
    );
    assert.strictEqual(
      eventData._stakerNonce.eq(stakeData.nonce),
      true,
      `Staker nonce ${eventData._stakerNonce.toString(
        10,
      )} from the event must be equal to ${stakeData.nonce.toString(10)}.`,
    );
    assert.strictEqual(
      eventData._amount.eq(stakeData.amount),
      true,
      `Stake amount ${eventData._amount.toString(
        10,
      )} from event must be equal to ${stakeData.amount.toString(10)}.`,
    );
    assert.strictEqual(
      eventData._proofProgress,
      true,
      'Proof progress flag should be true.',
    );
    assert.strictEqual(
      eventData._unlockSecret,
      ZeroBytes,
      'Unlock secret must be zero.',
    );
  });

  it('should return bounty to facilitator', async () => {
    const caller = accounts[0];

    const callerInitialBaseTokenBalance = await baseToken.balanceOf(caller);
    const gatewayInitialBaseTokenBalance = await baseToken.balanceOf(
      gateway.address,
    );

    await setStorageRoot();

    await gateway.progressStakeWithProof(
      progressStakeParams.messageHash,
      progressStakeParams.rlpParentNodes,
      progressStakeParams.blockHeight,
      MessageStatusEnum.Declared,
    );

    const callerFinalBaseTokenBalance = await baseToken.balanceOf(caller);
    const gatewayFinalBaseTokenBalance = await baseToken.balanceOf(
      gateway.address,
    );

    assert.strictEqual(
      callerFinalBaseTokenBalance.eq(
        callerInitialBaseTokenBalance.add(bountyAmount),
      ),
      true,
      `Facilitator balance ${callerFinalBaseTokenBalance.toString(
        10,
      )} should be equal to ${callerInitialBaseTokenBalance
        .add(bountyAmount)
        .toString(10)}.`,
    );

    assert.strictEqual(
      gatewayFinalBaseTokenBalance.eq(
        gatewayInitialBaseTokenBalance.sub(bountyAmount),
      ),
      true,
      `Gateway base balance ${gatewayFinalBaseTokenBalance.toString(
        10,
      )} should be equal to ${gatewayInitialBaseTokenBalance
        .sub(bountyAmount)
        .toString(10)}.`,
    );
  });

  it('Should lock staked token into stakeVault', async () => {
    const stakeVault = await gateway.stakeVault.call();

    const gatewayInitialTokenBalance = await mockToken.balanceOf(
      gateway.address,
    );
    const stakeVaultInitialTokenBalance = await mockToken.balanceOf(
      stakeVault,
    );

    await setStorageRoot();

    await gateway.progressStakeWithProof(
      progressStakeParams.messageHash,
      progressStakeParams.rlpParentNodes,
      progressStakeParams.blockHeight,
      MessageStatusEnum.Declared,
    );

    const gatewayFinalTokenBalance = await mockToken.balanceOf(
      gateway.address,
    );
    const stakeVaultFinalTokenBalance = await mockToken.balanceOf(stakeVault);

    assert.strictEqual(
      gatewayFinalTokenBalance.eq(
        gatewayInitialTokenBalance.sub(stakeData.amount),
      ),
      true,
      `Gateway token balance ${gatewayFinalTokenBalance.toString(
        10,
      )} should be equal to ${gatewayInitialTokenBalance
        .sub(stakeData.amount)
        .toString(10)}.`,
    );

    assert.strictEqual(
      stakeVaultFinalTokenBalance.eq(
        stakeVaultInitialTokenBalance.add(stakeData.amount),
      ),
      true,
      `Stake vault token balance ${stakeVaultFinalTokenBalance.toString(
        10,
      )} should be equal to ${stakeVaultInitialTokenBalance
        .add(stakeData.amount)
        .toString(10)}.`,
    );
  });
<<<<<<< HEAD
=======

  it('should return penalty to staker when the message status in source is ' +
    'declared revocation and in the target is progressed', async function () {

    let stakeVault = await gateway.stakeVault.call();
    let caller = accounts[0];
    let staker = stakeData.staker;

    await gateway.setOutboxStatus(
      stakeData.messageHash,
      MessageStatusEnum.DeclaredRevocation,
    );

    // Fund Gateway with enough tokens that it can return penalty.
    await baseToken.transfer(gateway.address, penaltyAmount, { from: accounts[0] });

    let callerInitialBaseTokenBalance = await baseToken.balanceOf(caller);
    let stakerInitialBaseTokenBalance = await baseToken.balanceOf(staker);
    let gatewayInitialTokenBalance = await mockToken.balanceOf(gateway.address);
    let gatewayInitialBaseTokenBalance = await baseToken.balanceOf(gateway.address);
    let stakeVaultInitialTokenBalance = await mockToken.balanceOf(stakeVault);

    await setStorageRoot();

    await gateway.progressStakeWithProof(
      progressStakeParams.messageHash,
      proofData.co_gateway.progress_mint.proof_data.storageProof[0].serializedProof,
      new BN(proofData.co_gateway.progress_mint.proof_data.block_number),
      MessageStatusEnum.Progressed,
    );

    let callerFinalBaseTokenBalance = await baseToken.balanceOf(caller);
    let stakerFinalBaseTokenBalance = await baseToken.balanceOf(staker);
    let gatewayFinalTokenBalance = await mockToken.balanceOf(gateway.address);
    let gatewayFinalBaseTokenBalance = await baseToken.balanceOf(gateway.address);
    let stakeVaultFinalTokenBalance = await mockToken.balanceOf(stakeVault);

    assert.strictEqual(
      callerFinalBaseTokenBalance.eq(callerInitialBaseTokenBalance.add(bountyAmount)),
      true,
      "Bounty should be returned to caller.",
    );

    assert.strictEqual(
      stakerFinalBaseTokenBalance.eq(stakerInitialBaseTokenBalance.add(penaltyAmount)),
      true,
      `Staker's base token balance ${stakerFinalBaseTokenBalance.toString(10)} must be equal to ${stakerInitialBaseTokenBalance.add(penaltyAmount).toString(10)}`,
    );

    assert.strictEqual(
      gatewayFinalTokenBalance.eq(gatewayInitialTokenBalance.sub(stakeData.amount)),
      true,
      "Gateway token balance should reduced by stake amount on successful " +
      "progress stake.",
    );

    assert.strictEqual(
      gatewayFinalBaseTokenBalance.eq(
        gatewayInitialBaseTokenBalance.sub(bountyAmount).sub(penaltyAmount)
      ),
      true,
      `Gateway's base token balance ${gatewayFinalBaseTokenBalance.toString(10)} must be equal to ${gatewayInitialBaseTokenBalance.sub(bountyAmount).sub(penaltyAmount).toString(10)}.`,
    );

    assert.strictEqual(
      stakeVaultFinalTokenBalance.eq(stakeVaultInitialTokenBalance.add(stakeData.amount)),
      true,
      "Stake vault token balance should increase by stake amount on " +
      "successful progress stake.",
    );

  });
>>>>>>> 47082b93
});<|MERGE_RESOLUTION|>--- conflicted
+++ resolved
@@ -36,7 +36,6 @@
 
 const { MessageStatusEnum } = messageBus;
 
-<<<<<<< HEAD
 contract('EIP20Gateway.progressStakeWithProof()', (accounts) => {
   let gateway;
   let mockToken;
@@ -44,22 +43,16 @@
   let stakeData;
   let progressStakeParams;
   let bountyAmount;
-=======
-  let gateway, mockToken, baseToken, stakeData, progressStakeParams, bountyAmount, penaltyAmount;
+  let penaltyAmount;
+
   const PENALTY_MULTIPLIER = 1.5;
->>>>>>> 47082b93
 
   const setStorageRoot = async () => {
-    let blockNumber = new BN(
-      proofData.co_gateway.confirm_stake_intent.proof_data.block_number,
-    );
-    let storageRoot =
-      proofData.co_gateway.confirm_stake_intent.proof_data.storageHash;
+    let blockNumber = new BN(proofData.co_gateway.confirm_stake_intent.proof_data.block_number);
+    let storageRoot = proofData.co_gateway.confirm_stake_intent.proof_data.storageHash;
     await gateway.setStorageRoot(blockNumber, storageRoot);
 
-    blockNumber = new BN(
-      proofData.co_gateway.progress_mint.proof_data.block_number,
-    );
+    blockNumber = new BN(proofData.co_gateway.progress_mint.proof_data.block_number);
     storageRoot = proofData.co_gateway.progress_mint.proof_data.storageHash;
     await gateway.setStorageRoot(blockNumber, storageRoot);
   };
@@ -74,8 +67,7 @@
       gasLimit: new BN(stakeParams.gasLimit, 16),
       nonce: new BN(stakeParams.nonce, 16),
       hashLock: stakeParams.hashLock,
-      messageHash:
-        stubData.gateway.stake.return_value.returned_value.messageHash_,
+      messageHash: stubData.gateway.stake.return_value.returned_value.messageHash_,
       staker: stakeParams.staker,
     };
 
@@ -109,22 +101,20 @@
 
     progressStakeParams = {
       messageHash: stakeData.messageHash,
-      rlpParentNodes:
-        stubData.co_gateway.confirm_stake_intent.proof_data.storageProof[0]
-          .serializedProof,
-      blockHeight: new BN(
-        stubData.co_gateway.confirm_stake_intent.proof_data.block_number,
-      ),
+      rlpParentNodes: stubData
+        .co_gateway
+        .confirm_stake_intent
+        .proof_data
+        .storageProof[0]
+        .serializedProof,
+      blockHeight: new BN(stubData.co_gateway.confirm_stake_intent.proof_data.block_number),
       messageStatus: MessageStatusEnum.Declared,
     };
 
-    await mockToken.transfer(gateway.address, stakeData.amount, {
-      from: accounts[0],
-    });
-    await baseToken.transfer(gateway.address, bountyAmount, {
-      from: accounts[0],
-    });
+    await mockToken.transfer(gateway.address, stakeData.amount, { from: accounts[0] });
+    await baseToken.transfer(gateway.address, bountyAmount, { from: accounts[0] });
   };
+
 
   beforeEach(async () => {
     mockToken = await MockToken.new({ from: accounts[0] });
@@ -132,9 +122,11 @@
 
     const owner = accounts[2];
     const worker = accounts[7];
-    const organization = await MockOrganization.new(owner, worker, {
-      from: accounts[0],
-    });
+    const organization = await MockOrganization.new(
+      owner,
+      worker,
+      { from: accounts[0] },
+    );
 
     const coreAddress = accounts[5];
     const burner = NullAddress;
@@ -187,8 +179,7 @@
      * Stake proof data is passed instead of confirm stake intent proof data.
      * This makes the proof data incorrect.
      */
-    const storageProof =
-      proofData.gateway.stake.proof_data.storageProof[0].serializedProof;
+    const storageProof = proofData.gateway.stake.proof_data.storageProof[0].serializedProof;
 
     await Utils.expectRevert(
       gateway.progressStakeWithProof(
@@ -215,84 +206,9 @@
     );
   });
 
-  it('should fail when storage root is not committed for given block height', async () => {
-    // Here setStorageRoot() is not called, so the storage root will not be available.
-
-    await Utils.expectRevert(
-      gateway.progressStakeWithProof(
-        progressStakeParams.messageHash,
-        progressStakeParams.rlpParentNodes,
-        progressStakeParams.blockHeight,
-        progressStakeParams.messageStatus,
-      ),
-      'Storage root must not be zero.',
-    );
-  });
-
-  it('should fail for undeclared message', async () => {
-    await setStorageRoot();
-
-    await Utils.expectRevert(
-      gateway.progressStakeWithProof(
-        web3.utils.sha3('dummy'),
-        progressStakeParams.rlpParentNodes,
-        progressStakeParams.blockHeight,
-        progressStakeParams.messageStatus,
-      ),
-      'Status of message on source must be Declared or DeclareRevocation.',
-    );
-  });
-
-  it('should fail for revoked message', async () => {
-    await gateway.setOutboxStatus(
-      stakeData.messageHash,
-      MessageStatusEnum.Revoked,
-    );
-
-    await setStorageRoot();
-
-    await Utils.expectRevert(
-      gateway.progressStakeWithProof(
-        progressStakeParams.messageHash,
-        progressStakeParams.rlpParentNodes,
-        progressStakeParams.blockHeight,
-        progressStakeParams.messageStatus,
-      ),
-      'Status of message on source must be Declared or DeclareRevocation.',
-    );
-  });
-
-  it('should fail for already progressed message', async () => {
-    await setStorageRoot();
-
-    await gateway.progressStakeWithProof(
-      progressStakeParams.messageHash,
-      progressStakeParams.rlpParentNodes,
-      progressStakeParams.blockHeight,
-      progressStakeParams.messageStatus,
-    );
-
-    await Utils.expectRevert(
-      gateway.progressStakeWithProof(
-        progressStakeParams.messageHash,
-        progressStakeParams.rlpParentNodes,
-        progressStakeParams.blockHeight,
-        progressStakeParams.messageStatus,
-      ),
-      'Status of message on source must be Declared or DeclareRevocation.',
-    );
-  });
-
-  it(
-    'should fail when the message status in source is declared revocation ' +
-      'and in the target is declared',
+  it('should fail when storage root is not committed for given block height',
     async () => {
-      await gateway.setOutboxStatus(
-        stakeData.messageHash,
-        MessageStatusEnum.DeclaredRevocation,
-      );
-
-      await setStorageRoot();
+      // Here setStorageRoot() is not called, so the storage root will not be available.
 
       await Utils.expectRevert(
         gateway.progressStakeWithProof(
@@ -301,28 +217,137 @@
           progressStakeParams.blockHeight,
           progressStakeParams.messageStatus,
         ),
-        'Message on target must be Progressed.',
+        'Storage root must not be zero.',
       );
-    },
-  );
-
-  it(
-    'should pass when the message status in source is declared revocation ' +
-      'and in the target is progressed',
+    });
+
+  it('should fail for undeclared message', async () => {
+    await setStorageRoot();
+
+    await Utils.expectRevert(
+      gateway.progressStakeWithProof(
+        web3.utils.sha3('dummy'),
+        progressStakeParams.rlpParentNodes,
+        progressStakeParams.blockHeight,
+        progressStakeParams.messageStatus,
+      ),
+      'Status of message on source must be Declared or DeclareRevocation.',
+    );
+  });
+
+  it('should fail for revoked message', async () => {
+    await gateway.setOutboxStatus(
+      stakeData.messageHash,
+      MessageStatusEnum.Revoked,
+    );
+
+    await setStorageRoot();
+
+    await Utils.expectRevert(
+      gateway.progressStakeWithProof(
+        progressStakeParams.messageHash,
+        progressStakeParams.rlpParentNodes,
+        progressStakeParams.blockHeight,
+        progressStakeParams.messageStatus,
+      ),
+      'Status of message on source must be Declared or DeclareRevocation.',
+    );
+  });
+
+  it('should fail for already progressed message', async () => {
+    await setStorageRoot();
+
+    await gateway.progressStakeWithProof(
+      progressStakeParams.messageHash,
+      progressStakeParams.rlpParentNodes,
+      progressStakeParams.blockHeight,
+      progressStakeParams.messageStatus,
+    );
+
+    await Utils.expectRevert(
+      gateway.progressStakeWithProof(
+        progressStakeParams.messageHash,
+        progressStakeParams.rlpParentNodes,
+        progressStakeParams.blockHeight,
+        progressStakeParams.messageStatus,
+      ),
+      'Status of message on source must be Declared or DeclareRevocation.',
+    );
+  });
+
+  it('should fail when the message status in source is declared revocation '
+    + 'and in the target is declared', async () => {
+    await gateway.setOutboxStatus(
+      stakeData.messageHash,
+      MessageStatusEnum.DeclaredRevocation,
+    );
+
+    await setStorageRoot();
+
+    await Utils.expectRevert(
+      gateway.progressStakeWithProof(
+        progressStakeParams.messageHash,
+        progressStakeParams.rlpParentNodes,
+        progressStakeParams.blockHeight,
+        progressStakeParams.messageStatus,
+      ),
+      'Message on target must be Progressed.',
+    );
+  });
+
+  it('should pass when the message status in source is declared revocation '
+    + 'and in the target is progressed', async () => {
+    await gateway.setOutboxStatus(
+      stakeData.messageHash,
+      MessageStatusEnum.DeclaredRevocation,
+    );
+
+    // Fund Gateway with enough tokens that it can return penalty.
+    await baseToken.transfer(gateway.address, penaltyAmount, { from: accounts[0] });
+
+    await setStorageRoot();
+
+    const result = await gateway.progressStakeWithProof.call(
+      progressStakeParams.messageHash,
+      proofData.co_gateway.progress_mint.proof_data.storageProof[0].serializedProof,
+      new BN(proofData.co_gateway.progress_mint.proof_data.block_number),
+      MessageStatusEnum.Progressed,
+    );
+
+    assert.strictEqual(
+      result.staker_,
+      stakeData.staker,
+      `Staker address must be equal to ${stakeData.staker}.`,
+    );
+    assert.strictEqual(
+      result.stakeAmount_.eq(stakeData.amount),
+      true,
+      `Stake amount must be equal to ${stakeData.amount.toString(10)}.`,
+    );
+
+    const tx = await gateway.progressStakeWithProof(
+      progressStakeParams.messageHash,
+      proofData.co_gateway.progress_mint.proof_data.storageProof[0].serializedProof,
+      new BN(proofData.co_gateway.progress_mint.proof_data.block_number),
+      MessageStatusEnum.Progressed,
+    );
+
+    assert.equal(
+      tx.receipt.status,
+      1,
+      'Receipt status is unsuccessful',
+    );
+  });
+
+  it('should pass when the message status at source and target is declared',
     async () => {
-      await gateway.setOutboxStatus(
-        stakeData.messageHash,
-        MessageStatusEnum.DeclaredRevocation,
-      );
-
       await setStorageRoot();
 
       const result = await gateway.progressStakeWithProof.call(
         progressStakeParams.messageHash,
-        proofData.co_gateway.progress_mint.proof_data.storageProof[0]
-          .serializedProof,
-        new BN(proofData.co_gateway.progress_mint.proof_data.block_number),
-        MessageStatusEnum.Progressed,
+        progressStakeParams.rlpParentNodes,
+        progressStakeParams.blockHeight,
+        MessageStatusEnum.Declared,
       );
 
       assert.strictEqual(
@@ -330,6 +355,7 @@
         stakeData.staker,
         `Staker address must be equal to ${stakeData.staker}.`,
       );
+
       assert.strictEqual(
         result.stakeAmount_.eq(stakeData.amount),
         true,
@@ -338,253 +364,171 @@
 
       const tx = await gateway.progressStakeWithProof(
         progressStakeParams.messageHash,
-        proofData.co_gateway.progress_mint.proof_data.storageProof[0]
-          .serializedProof,
-        new BN(proofData.co_gateway.progress_mint.proof_data.block_number),
-        MessageStatusEnum.Progressed,
+        progressStakeParams.rlpParentNodes,
+        progressStakeParams.blockHeight,
+        MessageStatusEnum.Declared,
       );
 
-      assert.equal(tx.receipt.status, 1, 'Receipt status is unsuccessful');
-    },
-  );
-
-<<<<<<< HEAD
-  it('should pass when the message status at source and target is declared', async () => {
-=======
-    // Fund Gateway with enough tokens that it can return penalty.
-    await baseToken.transfer(gateway.address, penaltyAmount, { from: accounts[0] });
-
->>>>>>> 47082b93
+      assert.equal(
+        tx.receipt.status,
+        1,
+        'Receipt status is unsuccessful',
+      );
+    });
+
+  it('should pass when the message status at source is declared and at target '
+    + 'is progressed',
+  async () => {
     await setStorageRoot();
 
     const result = await gateway.progressStakeWithProof.call(
+      progressStakeParams.messageHash,
+      proofData.co_gateway.progress_mint.proof_data.storageProof[0].serializedProof,
+      new BN(proofData.co_gateway.progress_mint.proof_data.block_number),
+      MessageStatusEnum.Progressed,
+    );
+
+    assert.strictEqual(
+      result.staker_,
+      stakeData.staker,
+      `Staker address must be equal to ${stakeData.staker}.`,
+    );
+    assert.strictEqual(
+      result.stakeAmount_.eq(stakeData.amount),
+      true,
+      `Stake amount must be equal to ${stakeData.amount.toString(10)}.`,
+    );
+
+    const tx = await gateway.progressStakeWithProof(
+      progressStakeParams.messageHash,
+      proofData.co_gateway.progress_mint.proof_data.storageProof[0].serializedProof,
+      new BN(proofData.co_gateway.progress_mint.proof_data.block_number),
+      MessageStatusEnum.Progressed,
+    );
+
+    assert.strictEqual(
+      tx.receipt.status,
+      true,
+      'Receipt status is unsuccessful.',
+    );
+  });
+
+  it('should emit StakeProgressed event', async () => {
+    await setStorageRoot();
+
+    const tx = await gateway.progressStakeWithProof(
       progressStakeParams.messageHash,
       progressStakeParams.rlpParentNodes,
       progressStakeParams.blockHeight,
       MessageStatusEnum.Declared,
     );
 
-    assert.strictEqual(
-      result.staker_,
+    const event = EventDecoder.getEvents(tx, gateway);
+    const eventData = event.StakeProgressed;
+
+    assert.isDefined(
+      eventData,
+      'Event `StakeProgressed` must be emitted.',
+    );
+    assert.strictEqual(
+      eventData._messageHash,
+      progressStakeParams.messageHash,
+      `Message hash ${eventData._messageHash} from the event must be equalt to ${progressStakeParams.messageHash}.`,
+    );
+    assert.strictEqual(
+      eventData._staker,
       stakeData.staker,
-      `Staker address must be equal to ${stakeData.staker}.`,
-    );
-
-    assert.strictEqual(
-      result.stakeAmount_.eq(stakeData.amount),
-      true,
-      `Stake amount must be equal to ${stakeData.amount.toString(10)}.`,
-    );
-
-    const tx = await gateway.progressStakeWithProof(
+      `Staker address ${eventData._staker} from the event must be equal to ${stakeData.staker}.`,
+    );
+    assert.strictEqual(
+      eventData._stakerNonce.eq(stakeData.nonce),
+      true,
+      `Staker nonce ${eventData._stakerNonce.toString(10)} from the event must be equal to ${stakeData.nonce.toString(10)}.`,
+    );
+    assert.strictEqual(
+      eventData._amount.eq(stakeData.amount),
+      true,
+      `Stake amount ${eventData._amount.toString(10)} from event must be equal to ${stakeData.amount.toString(10)}.`,
+    );
+    assert.strictEqual(
+      eventData._proofProgress,
+      true,
+      'Proof progress flag should be true.',
+    );
+    assert.strictEqual(
+      eventData._unlockSecret,
+      ZeroBytes,
+      'Unlock secret must be zero.',
+    );
+  });
+
+  it('should return bounty to facilitator', async () => {
+    const caller = accounts[0];
+
+    const callerInitialBaseTokenBalance = await baseToken.balanceOf(caller);
+    const gatewayInitialBaseTokenBalance = await baseToken.balanceOf(gateway.address);
+
+    await setStorageRoot();
+
+    await gateway.progressStakeWithProof(
       progressStakeParams.messageHash,
       progressStakeParams.rlpParentNodes,
       progressStakeParams.blockHeight,
       MessageStatusEnum.Declared,
     );
 
-    assert.equal(tx.receipt.status, 1, 'Receipt status is unsuccessful');
-  });
-
-  it(
-    'should pass when the message status at source is declared and at target ' +
-      'is progressed',
-    async () => {
-      await setStorageRoot();
-
-      const result = await gateway.progressStakeWithProof.call(
-        progressStakeParams.messageHash,
-        proofData.co_gateway.progress_mint.proof_data.storageProof[0]
-          .serializedProof,
-        new BN(proofData.co_gateway.progress_mint.proof_data.block_number),
-        MessageStatusEnum.Progressed,
-      );
-
-      assert.strictEqual(
-        result.staker_,
-        stakeData.staker,
-        `Staker address must be equal to ${stakeData.staker}.`,
-      );
-      assert.strictEqual(
-        result.stakeAmount_.eq(stakeData.amount),
-        true,
-        `Stake amount must be equal to ${stakeData.amount.toString(10)}.`,
-      );
-
-      const tx = await gateway.progressStakeWithProof(
-        progressStakeParams.messageHash,
-        proofData.co_gateway.progress_mint.proof_data.storageProof[0]
-          .serializedProof,
-        new BN(proofData.co_gateway.progress_mint.proof_data.block_number),
-        MessageStatusEnum.Progressed,
-      );
-
-      assert.strictEqual(
-        tx.receipt.status,
-        true,
-        'Receipt status is unsuccessful.',
-      );
-    },
-  );
-
-  it('should emit StakeProgressed event', async () => {
-    await setStorageRoot();
-
-    const tx = await gateway.progressStakeWithProof(
+    const callerFinalBaseTokenBalance = await baseToken.balanceOf(caller);
+    const gatewayFinalBaseTokenBalance = await baseToken.balanceOf(gateway.address);
+
+    assert.strictEqual(
+      callerFinalBaseTokenBalance.eq(callerInitialBaseTokenBalance.add(bountyAmount)),
+      true,
+      `Facilitator balance ${callerFinalBaseTokenBalance.toString(10)} should be equal to ${callerInitialBaseTokenBalance.add(bountyAmount).toString(10)}.`,
+    );
+
+    assert.strictEqual(
+      gatewayFinalBaseTokenBalance.eq(gatewayInitialBaseTokenBalance.sub(bountyAmount)),
+      true,
+      `Gateway base balance ${gatewayFinalBaseTokenBalance.toString(10)} should be equal to ${gatewayInitialBaseTokenBalance.sub(bountyAmount).toString(10)}.`,
+    );
+  });
+
+  it('Should lock staked token into stakeVault', async () => {
+    const stakeVault = await gateway.stakeVault.call();
+
+    const gatewayInitialTokenBalance = await mockToken.balanceOf(gateway.address);
+    const stakeVaultInitialTokenBalance = await mockToken.balanceOf(stakeVault);
+
+    await setStorageRoot();
+
+    await gateway.progressStakeWithProof(
       progressStakeParams.messageHash,
       progressStakeParams.rlpParentNodes,
       progressStakeParams.blockHeight,
       MessageStatusEnum.Declared,
     );
 
-    const event = EventDecoder.getEvents(tx, gateway);
-    const eventData = event.StakeProgressed;
-
-    assert.isDefined(eventData, 'Event `StakeProgressed` must be emitted.');
-    assert.strictEqual(
-      eventData._messageHash,
-      progressStakeParams.messageHash,
-      `Message hash ${
-        eventData._messageHash
-      } from the event must be equalt to ${progressStakeParams.messageHash}.`,
-    );
-    assert.strictEqual(
-      eventData._staker,
-      stakeData.staker,
-      `Staker address ${eventData._staker} from the event must be equal to ${
-        stakeData.staker
-      }.`,
-    );
-    assert.strictEqual(
-      eventData._stakerNonce.eq(stakeData.nonce),
-      true,
-      `Staker nonce ${eventData._stakerNonce.toString(
-        10,
-      )} from the event must be equal to ${stakeData.nonce.toString(10)}.`,
-    );
-    assert.strictEqual(
-      eventData._amount.eq(stakeData.amount),
-      true,
-      `Stake amount ${eventData._amount.toString(
-        10,
-      )} from event must be equal to ${stakeData.amount.toString(10)}.`,
-    );
-    assert.strictEqual(
-      eventData._proofProgress,
-      true,
-      'Proof progress flag should be true.',
-    );
-    assert.strictEqual(
-      eventData._unlockSecret,
-      ZeroBytes,
-      'Unlock secret must be zero.',
-    );
-  });
-
-  it('should return bounty to facilitator', async () => {
+    const gatewayFinalTokenBalance = await mockToken.balanceOf(gateway.address);
+    const stakeVaultFinalTokenBalance = await mockToken.balanceOf(stakeVault);
+
+    assert.strictEqual(
+      gatewayFinalTokenBalance.eq(gatewayInitialTokenBalance.sub(stakeData.amount)),
+      true,
+      `Gateway token balance ${gatewayFinalTokenBalance.toString(10)} should be equal to ${gatewayInitialTokenBalance.sub(stakeData.amount).toString(10)}.`,
+    );
+
+    assert.strictEqual(
+      stakeVaultFinalTokenBalance.eq(stakeVaultInitialTokenBalance.add(stakeData.amount)),
+      true,
+      `Stake vault token balance ${stakeVaultFinalTokenBalance.toString(10)} should be equal to ${stakeVaultInitialTokenBalance.add(stakeData.amount).toString(10)}.`,
+    );
+  });
+
+  it('should return penalty to staker when the message status in source is '
+    + 'declared revocation and in the target is progressed', async () => {
+    const stakeVault = await gateway.stakeVault.call();
     const caller = accounts[0];
-
-    const callerInitialBaseTokenBalance = await baseToken.balanceOf(caller);
-    const gatewayInitialBaseTokenBalance = await baseToken.balanceOf(
-      gateway.address,
-    );
-
-    await setStorageRoot();
-
-    await gateway.progressStakeWithProof(
-      progressStakeParams.messageHash,
-      progressStakeParams.rlpParentNodes,
-      progressStakeParams.blockHeight,
-      MessageStatusEnum.Declared,
-    );
-
-    const callerFinalBaseTokenBalance = await baseToken.balanceOf(caller);
-    const gatewayFinalBaseTokenBalance = await baseToken.balanceOf(
-      gateway.address,
-    );
-
-    assert.strictEqual(
-      callerFinalBaseTokenBalance.eq(
-        callerInitialBaseTokenBalance.add(bountyAmount),
-      ),
-      true,
-      `Facilitator balance ${callerFinalBaseTokenBalance.toString(
-        10,
-      )} should be equal to ${callerInitialBaseTokenBalance
-        .add(bountyAmount)
-        .toString(10)}.`,
-    );
-
-    assert.strictEqual(
-      gatewayFinalBaseTokenBalance.eq(
-        gatewayInitialBaseTokenBalance.sub(bountyAmount),
-      ),
-      true,
-      `Gateway base balance ${gatewayFinalBaseTokenBalance.toString(
-        10,
-      )} should be equal to ${gatewayInitialBaseTokenBalance
-        .sub(bountyAmount)
-        .toString(10)}.`,
-    );
-  });
-
-  it('Should lock staked token into stakeVault', async () => {
-    const stakeVault = await gateway.stakeVault.call();
-
-    const gatewayInitialTokenBalance = await mockToken.balanceOf(
-      gateway.address,
-    );
-    const stakeVaultInitialTokenBalance = await mockToken.balanceOf(
-      stakeVault,
-    );
-
-    await setStorageRoot();
-
-    await gateway.progressStakeWithProof(
-      progressStakeParams.messageHash,
-      progressStakeParams.rlpParentNodes,
-      progressStakeParams.blockHeight,
-      MessageStatusEnum.Declared,
-    );
-
-    const gatewayFinalTokenBalance = await mockToken.balanceOf(
-      gateway.address,
-    );
-    const stakeVaultFinalTokenBalance = await mockToken.balanceOf(stakeVault);
-
-    assert.strictEqual(
-      gatewayFinalTokenBalance.eq(
-        gatewayInitialTokenBalance.sub(stakeData.amount),
-      ),
-      true,
-      `Gateway token balance ${gatewayFinalTokenBalance.toString(
-        10,
-      )} should be equal to ${gatewayInitialTokenBalance
-        .sub(stakeData.amount)
-        .toString(10)}.`,
-    );
-
-    assert.strictEqual(
-      stakeVaultFinalTokenBalance.eq(
-        stakeVaultInitialTokenBalance.add(stakeData.amount),
-      ),
-      true,
-      `Stake vault token balance ${stakeVaultFinalTokenBalance.toString(
-        10,
-      )} should be equal to ${stakeVaultInitialTokenBalance
-        .add(stakeData.amount)
-        .toString(10)}.`,
-    );
-  });
-<<<<<<< HEAD
-=======
-
-  it('should return penalty to staker when the message status in source is ' +
-    'declared revocation and in the target is progressed', async function () {
-
-    let stakeVault = await gateway.stakeVault.call();
-    let caller = accounts[0];
-    let staker = stakeData.staker;
+    const { staker } = stakeData;
 
     await gateway.setOutboxStatus(
       stakeData.messageHash,
@@ -594,11 +538,11 @@
     // Fund Gateway with enough tokens that it can return penalty.
     await baseToken.transfer(gateway.address, penaltyAmount, { from: accounts[0] });
 
-    let callerInitialBaseTokenBalance = await baseToken.balanceOf(caller);
-    let stakerInitialBaseTokenBalance = await baseToken.balanceOf(staker);
-    let gatewayInitialTokenBalance = await mockToken.balanceOf(gateway.address);
-    let gatewayInitialBaseTokenBalance = await baseToken.balanceOf(gateway.address);
-    let stakeVaultInitialTokenBalance = await mockToken.balanceOf(stakeVault);
+    const callerInitialBaseTokenBalance = await baseToken.balanceOf(caller);
+    const stakerInitialBaseTokenBalance = await baseToken.balanceOf(staker);
+    const gatewayInitialTokenBalance = await mockToken.balanceOf(gateway.address);
+    const gatewayInitialBaseTokenBalance = await baseToken.balanceOf(gateway.address);
+    const stakeVaultInitialTokenBalance = await mockToken.balanceOf(stakeVault);
 
     await setStorageRoot();
 
@@ -609,16 +553,16 @@
       MessageStatusEnum.Progressed,
     );
 
-    let callerFinalBaseTokenBalance = await baseToken.balanceOf(caller);
-    let stakerFinalBaseTokenBalance = await baseToken.balanceOf(staker);
-    let gatewayFinalTokenBalance = await mockToken.balanceOf(gateway.address);
-    let gatewayFinalBaseTokenBalance = await baseToken.balanceOf(gateway.address);
-    let stakeVaultFinalTokenBalance = await mockToken.balanceOf(stakeVault);
+    const callerFinalBaseTokenBalance = await baseToken.balanceOf(caller);
+    const stakerFinalBaseTokenBalance = await baseToken.balanceOf(staker);
+    const gatewayFinalTokenBalance = await mockToken.balanceOf(gateway.address);
+    const gatewayFinalBaseTokenBalance = await baseToken.balanceOf(gateway.address);
+    const stakeVaultFinalTokenBalance = await mockToken.balanceOf(stakeVault);
 
     assert.strictEqual(
       callerFinalBaseTokenBalance.eq(callerInitialBaseTokenBalance.add(bountyAmount)),
       true,
-      "Bounty should be returned to caller.",
+      'Bounty should be returned to caller.',
     );
 
     assert.strictEqual(
@@ -630,13 +574,13 @@
     assert.strictEqual(
       gatewayFinalTokenBalance.eq(gatewayInitialTokenBalance.sub(stakeData.amount)),
       true,
-      "Gateway token balance should reduced by stake amount on successful " +
-      "progress stake.",
+      'Gateway token balance should reduced by stake amount on successful '
+        + 'progress stake.',
     );
 
     assert.strictEqual(
       gatewayFinalBaseTokenBalance.eq(
-        gatewayInitialBaseTokenBalance.sub(bountyAmount).sub(penaltyAmount)
+        gatewayInitialBaseTokenBalance.sub(bountyAmount).sub(penaltyAmount),
       ),
       true,
       `Gateway's base token balance ${gatewayFinalBaseTokenBalance.toString(10)} must be equal to ${gatewayInitialBaseTokenBalance.sub(bountyAmount).sub(penaltyAmount).toString(10)}.`,
@@ -645,10 +589,8 @@
     assert.strictEqual(
       stakeVaultFinalTokenBalance.eq(stakeVaultInitialTokenBalance.add(stakeData.amount)),
       true,
-      "Stake vault token balance should increase by stake amount on " +
-      "successful progress stake.",
-    );
-
-  });
->>>>>>> 47082b93
+      'Stake vault token balance should increase by stake amount on '
+        + 'successful progress stake.',
+    );
+  });
 });