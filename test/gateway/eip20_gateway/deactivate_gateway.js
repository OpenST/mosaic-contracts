--- conflicted
+++ resolved
@@ -1,32 +1,18 @@
 const Gateway = artifacts.require("./EIP20Gateway.sol")
-<<<<<<< HEAD
-    , BN = require('bn.js');
+  , BN = require('bn.js');
 const MockOrganization = artifacts.require('MockOrganization.sol');
-=======
-  , BN = require('bn.js');
-const MockMembersManager = artifacts.require('MockMembersManager.sol');
->>>>>>> 37870e6c
 
 const Utils = require('../../../test/test_lib/utils');
 
 const NullAddress = "0x0000000000000000000000000000000000000000";
 contract('EIP20Gateway.deactivateGateway()', function (accounts) {
 
-<<<<<<< HEAD
-    let gateway;
-    let owner = accounts[2];
-    let worker = accounts[3];
-    let coGateway = accounts[5];
-    let organization;
-    let burner = NullAddress;
-=======
   let gateway;
   let owner = accounts[2];
   let worker = accounts[3];
   let coGateway = accounts[5];
-  let membersManager;
+  let organization;
   let burner = NullAddress;
->>>>>>> 37870e6c
 
   beforeEach(async function () {
 
@@ -35,43 +21,24 @@
       dummyStateRootProvider = accounts[2],
       bountyAmount = new BN(100);
 
-<<<<<<< HEAD
-        organization = await MockOrganization.new(owner, worker);
-
-        gateway = await Gateway.new(
-            mockToken,
-            baseToken,
-            coreAddress,
-            bountyAmount,
-            organization.address,
-            burner
-        );
-
-        await gateway.activateGateway(coGateway, { from: owner });
-=======
-    membersManager = await MockMembersManager.new(owner, worker);
+    organization = await MockOrganization.new(owner, worker);
 
     gateway = await Gateway.new(
       mockToken,
       baseToken,
       dummyStateRootProvider,
       bountyAmount,
-      membersManager.address,
+      organization.address,
       burner
     );
 
-    await  gateway.activateGateway(coGateway, {from: owner});
->>>>>>> 37870e6c
+    await gateway.activateGateway(coGateway, { from: owner });
 
   });
 
   it('should deactivate if activated', async function () {
 
-<<<<<<< HEAD
-        let isSuccess = await gateway.deactivateGateway.call({ from: owner });
-=======
-    let isSuccess = await gateway.deactivateGateway.call({from: owner});
->>>>>>> 37870e6c
+    let isSuccess = await gateway.deactivateGateway.call({ from: owner });
 
     assert.strictEqual(
       isSuccess,
@@ -79,13 +46,8 @@
       "Gateway deactivation failed, deactivateGateway returned false.",
     );
 
-<<<<<<< HEAD
-        await gateway.deactivateGateway({ from: owner });
-        let isActivated = await gateway.activated.call();
-=======
-    await gateway.deactivateGateway({from: owner});
+    await gateway.deactivateGateway({ from: owner });
     let isActivated = await gateway.activated.call();
->>>>>>> 37870e6c
 
     assert.strictEqual(
       isActivated,
@@ -96,36 +58,19 @@
 
   it('should not deactivate if already deactivated', async function () {
 
-<<<<<<< HEAD
-        await gateway.deactivateGateway({ from: owner });
-        await Utils.expectRevert(
-            gateway.deactivateGateway.call({ from: owner }),
-            'Gateway is already deactivated.'
-        );
-    });
-=======
-    await gateway.deactivateGateway({from: owner});
+    await gateway.deactivateGateway({ from: owner });
     await Utils.expectRevert(
-      gateway.deactivateGateway.call({from: owner}),
+      gateway.deactivateGateway.call({ from: owner }),
       'Gateway is already deactivated.'
     );
   });
->>>>>>> 37870e6c
 
   it('should deactivated by organization only', async function () {
 
-<<<<<<< HEAD
-        await Utils.expectRevert(
-            gateway.deactivateGateway.call({ from: accounts[0] }),
-            'Only the organization is allowed to call this method.'
-        );
-    });
-=======
     await Utils.expectRevert(
-      gateway.deactivateGateway.call({from: accounts[0]}),
+      gateway.deactivateGateway.call({ from: accounts[0] }),
       'Only the organization is allowed to call this method.'
     );
   });
->>>>>>> 37870e6c
 
 });