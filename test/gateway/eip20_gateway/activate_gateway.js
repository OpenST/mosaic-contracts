--- conflicted
+++ resolved
@@ -4,16 +4,8 @@
 const BN = require('bn.js');
 const Utils = require('../../../test/test_lib/utils');
 
-<<<<<<< HEAD
+
 contract('EIP20Gateway.activateGateway()', function (accounts) {
-    let gateway;
-    let organisation = accounts[2];
-    let coGateway = accounts[5];
-
-    beforeEach(async function () {
-=======
-
-contract('EIP20Gateway.(de)activateGateway()', function (accounts) {
 
     let gateway;
     let coGateway = accounts[5];
@@ -23,37 +15,18 @@
 
     beforeEach(async function () {
 
->>>>>>> 1c5d25bb
         let mockToken = accounts[0],
             baseToken = accounts[1],
             coreAddress = accounts[2],
             bountyAmount = new BN(100);
 
-<<<<<<< HEAD
-=======
         membersManager = await MockMembersManager.new(owner, worker);
 
->>>>>>> 1c5d25bb
         gateway = await Gateway.new(
             mockToken,
             baseToken,
             coreAddress,
             bountyAmount,
-<<<<<<< HEAD
-            organisation
-        );
-    });
-
-    it('should activate if deActivated', async function () {
-
-        assert(
-            (await gateway.activateGateway.call(coGateway, {from: organisation})),
-            "Gateway activation failed, activateGateway returned false.",
-        );
-
-        await gateway.activateGateway(coGateway, {from: organisation});
-
-=======
             membersManager.address
         );
     });
@@ -90,7 +63,6 @@
         );
 
         await gateway.activateGateway(coGateway, { from: owner });
->>>>>>> 1c5d25bb
         assert(
             (await gateway.activated.call()),
             'Activation flag is false but expected as true.'
@@ -99,27 +71,13 @@
 
     it('should not activate if already activated', async function () {
 
-<<<<<<< HEAD
-        await gateway.activateGateway(coGateway, {from: organisation});
-        await Utils.expectRevert(
-            gateway.activateGateway.call(coGateway, {from: organisation}),
-            'Gateway was already activated once.'
-        );
-=======
         await gateway.activateGateway(coGateway, { from: owner });
         await Utils.expectThrow(gateway.activateGateway.call(coGateway, { from: owner }));
->>>>>>> 1c5d25bb
     });
 
     it('should be activated by organization only', async function () {
 
-<<<<<<< HEAD
-        await Utils.expectRevert(
-            gateway.activateGateway.call(coGateway, {from: accounts[0]}),
-            'Only organisation can call the function.'
-        );
-=======
         await Utils.expectThrow(gateway.activateGateway.call(coGateway, { from: accounts[0] }));
->>>>>>> 1c5d25bb
     });
+
 });
