const Gateway = artifacts.require("./EIP20Gateway.sol")
    , BN = require('bn.js');

const Utils = require('../../../test/test_lib/utils');

<<<<<<< HEAD
contract('EIP20Gateway.activateGateway()', function (accounts) {
    let gateway;
    let organisation = accounts[2];
    let coGateway = accounts[5];

    beforeEach(async function () {
        let mockToken = accounts[0],
            baseToken = accounts[1],
            coreAddress = accounts[2],
            bountyAmount = new BN(100);

        gateway = await Gateway.new(
            mockToken,
            baseToken,
            coreAddress,
            bountyAmount,
            organisation
        );
=======

contract('GatewayBase.sol', function (accounts) {

    describe('Deactivate gateway', async () => {
        let gateway;
        let organisation = accounts[2];

        beforeEach(async function () {

            let mockToken = accounts[0],
                baseToken = accounts[1],
                coreAddress = accounts[2],
                bountyAmount = new BN(100);

            gateway = await Gateway.new(
                mockToken,
                baseToken,
                coreAddress,
                bountyAmount,
                organisation
            );

            let coGateway = accounts[5];
            await  gateway.activateGateway(coGateway, {from: organisation});

        });

        it('should deactivate if activated', async function () {

            assert((await gateway.deactivateGateway.call({from: organisation})));
            await gateway.deactivateGateway({from: organisation});
            assert(
                !(await gateway.activated.call()),
                'Activation flag is true but expected as false.'
            );
        });

        it('should not deactivate if already deactivated', async function () {

            await gateway.deactivateGateway({from: organisation});
            await Utils.expectThrow(gateway.deactivateGateway.call({from: organisation}));
        });

        it('should deactivated by organization only', async function () {

            await Utils.expectThrow(gateway.deactivateGateway.call({from: accounts[0]}));
        });

>>>>>>> c9836079
    });

    it('should activate if deActivated', async function () {

<<<<<<< HEAD
        assert(
            (await gateway.activateGateway.call(coGateway, {from: organisation})),
            "Gateway activation failed, activateGateway returned false.",
        );
    });
=======
        it('should activate if deActivated', async function () {

            assert(
                (await gateway.activateGateway.call(coGateway, {from: organisation})),
                "Gateway activation failed, activateGateway returned false.",
            );

            await gateway.activateGateway(coGateway, {from: organisation});
            assert(
                (await gateway.activated.call()),
                'Activation flag is false but expected as true.'
                );
        });

        it('should not activate if already activated', async function () {
>>>>>>> c9836079

    it('should not activate if already activated', async function () {

        await gateway.activateGateway(coGateway, {from: organisation});
        await Utils.expectRevert(
            gateway.activateGateway.call(coGateway, {from: organisation}),
            'Gateway was already activated once.'
        );
    });

    it('should be activated by organization only', async function () {

        await Utils.expectRevert(
            gateway.activateGateway.call(coGateway, {from: accounts[0]}),
            'Only organisation can call the function.'
        );
    });
});
<|MERGE_RESOLUTION|>--- conflicted
+++ resolved
@@ -3,26 +3,6 @@
 
 const Utils = require('../../../test/test_lib/utils');
 
-<<<<<<< HEAD
-contract('EIP20Gateway.activateGateway()', function (accounts) {
-    let gateway;
-    let organisation = accounts[2];
-    let coGateway = accounts[5];
-
-    beforeEach(async function () {
-        let mockToken = accounts[0],
-            baseToken = accounts[1],
-            coreAddress = accounts[2],
-            bountyAmount = new BN(100);
-
-        gateway = await Gateway.new(
-            mockToken,
-            baseToken,
-            coreAddress,
-            bountyAmount,
-            organisation
-        );
-=======
 
 contract('GatewayBase.sol', function (accounts) {
 
@@ -71,18 +51,28 @@
             await Utils.expectThrow(gateway.deactivateGateway.call({from: accounts[0]}));
         });
 
->>>>>>> c9836079
     });
 
-    it('should activate if deActivated', async function () {
+    describe('Activate  Gateway', async () => {
+        let gateway;
+        let organisation = accounts[2];
+        let coGateway = accounts[5];
 
-<<<<<<< HEAD
-        assert(
-            (await gateway.activateGateway.call(coGateway, {from: organisation})),
-            "Gateway activation failed, activateGateway returned false.",
-        );
-    });
-=======
+        beforeEach(async function () {
+            let mockToken = accounts[0],
+                baseToken = accounts[1],
+                coreAddress = accounts[2],
+                bountyAmount = new BN(100);
+
+            gateway = await Gateway.new(
+                mockToken,
+                baseToken,
+                coreAddress,
+                bountyAmount,
+                organisation
+            );
+        });
+
         it('should activate if deActivated', async function () {
 
             assert(
@@ -98,22 +88,16 @@
         });
 
         it('should not activate if already activated', async function () {
->>>>>>> c9836079
 
-    it('should not activate if already activated', async function () {
+            await gateway.activateGateway(coGateway, {from: organisation});
+            await Utils.expectThrow(gateway.activateGateway.call(coGateway, {from: organisation}));
+        });
 
-        await gateway.activateGateway(coGateway, {from: organisation});
-        await Utils.expectRevert(
-            gateway.activateGateway.call(coGateway, {from: organisation}),
-            'Gateway was already activated once.'
-        );
+        it('should be activated by organization only', async function () {
+
+            await Utils.expectThrow(gateway.activateGateway.call(coGateway, {from: accounts[0]}));
+        });
+
     });
 
-    it('should be activated by organization only', async function () {
-
-        await Utils.expectRevert(
-            gateway.activateGateway.call(coGateway, {from: accounts[0]}),
-            'Only organisation can call the function.'
-        );
-    });
-});
+});