--- conflicted
+++ resolved
@@ -4,14 +4,6 @@
 const BN = require('bn.js');
 const Utils = require('../../../test/test_lib/utils');
 
-<<<<<<< HEAD
-contract('EIP20Gateway.activateGateway()', function (accounts) {
-    let gateway;
-    let organisation = accounts[2];
-    let coGateway = accounts[5];
-
-    beforeEach(async function () {
-=======
 
 contract('EIP20Gateway.(de)activateGateway()', function (accounts) {
 
@@ -23,37 +15,18 @@
 
     beforeEach(async function () {
 
->>>>>>> 1c5d25bb
         let mockToken = accounts[0],
             baseToken = accounts[1],
             coreAddress = accounts[2],
             bountyAmount = new BN(100);
 
-<<<<<<< HEAD
-=======
         membersManager = await MockMembersManager.new(owner, worker);
 
->>>>>>> 1c5d25bb
         gateway = await Gateway.new(
             mockToken,
             baseToken,
             coreAddress,
             bountyAmount,
-<<<<<<< HEAD
-            organisation
-        );
-    });
-
-    it('should activate if deActivated', async function () {
-
-        assert(
-            (await gateway.activateGateway.call(coGateway, {from: organisation})),
-            "Gateway activation failed, activateGateway returned false.",
-        );
-
-        await gateway.activateGateway(coGateway, {from: organisation});
-
-=======
             membersManager.address
         );
     });
@@ -85,12 +58,12 @@
     it('should activate if deActivated', async function () {
 
         assert(
-            (await gateway.activateGateway.call(coGateway, { from: owner })),
+            (await gateway.activateGateway.call(coGateway, {from: owner})),
             "Gateway activation failed, activateGateway returned false.",
         );
 
-        await gateway.activateGateway(coGateway, { from: owner });
->>>>>>> 1c5d25bb
+        await gateway.activateGateway(coGateway, {from: owner});
+
         assert(
             (await gateway.activated.call()),
             'Activation flag is false but expected as true.'
@@ -99,27 +72,18 @@
 
     it('should not activate if already activated', async function () {
 
-<<<<<<< HEAD
-        await gateway.activateGateway(coGateway, {from: organisation});
+        await gateway.activateGateway(coGateway, {from: owner});
         await Utils.expectRevert(
-            gateway.activateGateway.call(coGateway, {from: organisation}),
+            gateway.activateGateway.call(coGateway, {from: owner}),
             'Gateway was already activated once.'
         );
-=======
-        await gateway.activateGateway(coGateway, { from: owner });
-        await Utils.expectThrow(gateway.activateGateway.call(coGateway, { from: owner }));
->>>>>>> 1c5d25bb
     });
 
     it('should be activated by organization only', async function () {
 
-<<<<<<< HEAD
         await Utils.expectRevert(
             gateway.activateGateway.call(coGateway, {from: accounts[0]}),
             'Only organisation can call the function.'
         );
-=======
-        await Utils.expectThrow(gateway.activateGateway.call(coGateway, { from: accounts[0] }));
->>>>>>> 1c5d25bb
     });
 });
