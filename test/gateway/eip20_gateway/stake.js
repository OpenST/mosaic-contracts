--- conflicted
+++ resolved
@@ -52,23 +52,7 @@
     errorMessage;
 
 
-<<<<<<< HEAD
 async function _setup(accounts, gateway) {
-=======
-async function _setup(accounts) {
-
-    mockToken = await MockToken.new();
-    baseToken = await MockToken.new();
-
-    bountyAmount = new BN(100);
-    gateway = await Gateway.new(
-        mockToken.address,
-        baseToken.address,
-        accounts[3], //core address
-        bountyAmount,
-        accounts[4] // organization address
-    );
->>>>>>> 1c5d25bb
 
     helper = new HelperKlass(gateway);
     gatewayTest = new EIP20GatewayKlass(gateway, mockToken, baseToken);
