// Copyright 2018 OpenST Ltd.
//
// Licensed under the Apache License, Version 2.0 (the "License");
// you may not use this file except in compliance with the License.
// You may obtain a copy of the License at
//
//    http://www.apache.org/licenses/LICENSE-2.0
//
// Unless required by applicable law or agreed to in writing, software
// distributed under the License is distributed on an "AS IS" BASIS,
// WITHOUT WARRANTIES OR CONDITIONS OF ANY KIND, either express or implied.
// See the License for the specific language governing permissions and
// limitations under the License.
//
// ----------------------------------------------------------------------------
// Test: stake.js
//
// http://www.simpletoken.org/
//
// ----------------------------------------------------------------------------

const Gateway = artifacts.require("TestEIP20Gateway"),
    MockToken = artifacts.require("MockToken"),
    MessageBus = artifacts.require("MessageBus"),
    GatewayLib = artifacts.require("GatewayLib");

const utils = require("./../../test_lib/utils"),
    BN = require('bn.js'),
    EIP20GatewayKlass = require("./helpers/eip20_gateway"),
    HelperKlass = require("./helpers/helper");

const PENALTY_PERCENT = 1.5;
const NullAddress = "0x0000000000000000000000000000000000000000";

let stakeAmount,
    beneficiary,
    stakerAddress,
    gasPrice,
    gasLimit,
    nonce,
    hashLock,
    messageHash,
<<<<<<< HEAD
    bountyAmount;
=======
    facilitator,
    bountyAmount,
    burner = NullAddress;
>>>>>>> 2045ace1

let mockToken,
    baseToken,
    gateway,
    helper,
    hashLockObj,
    gatewayTest,
    errorMessage;


async function _setup(accounts, gateway) {

    helper = new HelperKlass(gateway);
    gatewayTest = new EIP20GatewayKlass(gateway, mockToken, baseToken);


    hashLockObj = utils.generateHashLock();

    stakerAddress = accounts[4];
    nonce = await helper.getNonce(accounts[1]);
    stakeAmount = new BN(100000000000);
    beneficiary = accounts[2];
    stakerAddress = accounts[1];
    gasPrice = new BN(200);
    gasLimit = new BN(900000);
    hashLock = hashLockObj.l;


    await mockToken.transfer(stakerAddress, stakeAmount, { from: accounts[0] });
    await mockToken.approve(gateway.address, stakeAmount, { from: stakerAddress });

    await baseToken.transfer(stakerAddress, bountyAmount, { from: accounts[0] });
    await baseToken.approve(gateway.address, bountyAmount, { from: stakerAddress });

    errorMessage = "";
}

async function _prepareData() {
    let typeHash = await helper.stakeTypeHash();

    let intentHash = await helper.hashStakeIntent(
        stakeAmount,
        beneficiary,
        stakerAddress,
        nonce,
        gasPrice,
        gasLimit,
        mockToken.address
    );

    messageHash = await utils.messageHash(
        typeHash,
        intentHash,
        nonce,
        gasPrice,
        gasLimit,
        stakerAddress
    );
}

async function _stake(resultType) {

    let params = {
        amount: stakeAmount,
        beneficiary: beneficiary,
        staker: stakerAddress,
        gasPrice: gasPrice,
        gasLimit: gasLimit,
        nonce: nonce,
        hashLock: hashLock
    };

    let expectedResult = {
        returns: { messageHash: messageHash },
        events: {
            StakeIntentDeclared: {
                _messageHash: messageHash,
                _staker: stakerAddress,
                _stakerNonce: nonce,
                _beneficiary: beneficiary,
                _amount: stakeAmount
            }
        },
        errorMessage: errorMessage
    };

    let txOption = {
        from: stakerAddress
    };

    await gatewayTest.stake(
        params,
        resultType,
        expectedResult,
        txOption
    );
}

contract('EIP20Gateway.stake() ', function (accounts) {


    beforeEach(async function () {

        mockToken = await MockToken.new();
        baseToken = await MockToken.new();

        bountyAmount = new BN(100);
        gateway = await Gateway.new(
            mockToken.address,
            baseToken.address,
            accounts[1], //core address
            bountyAmount,
            accounts[2], // organisation address,
            burner
        );

        await _setup(accounts, gateway);
    });

    it('should fail to stake when stake amount is 0', async function () {
        stakeAmount = new BN(0);
        errorMessage = "Stake amount must not be zero";
        await _prepareData();
        await _stake(utils.ResultType.FAIL);
    });

    it('should fail to stake when beneficiary address is 0', async function () {
        beneficiary = "0x0000000000000000000000000000000000000000";
        errorMessage = "Beneficiary address must not be zero";
        await _prepareData();
        await _stake(utils.ResultType.FAIL);
    });


    it('should fail to stake when staker has balance less than the stake amount', async function () {
        stakeAmount = new BN(200000000000);
        await mockToken.approve(gateway.address, stakeAmount, { from: stakerAddress });
        await _prepareData();
        errorMessage = "revert";
        await _stake(utils.ResultType.FAIL);
    });

    it('should fail to stake when stakerAddress has balance less than the bounty amount', async function () {
        await baseToken.transfer(accounts[0], new BN(50), { from: stakerAddress });
        await _prepareData();
        errorMessage = "revert";
        await _stake(utils.ResultType.FAIL);
    });

    it('should fail to stake when gateway is not approved by the staker', async function () {
        stakerAddress = accounts[5];
        await mockToken.transfer(stakerAddress, stakeAmount, { from: accounts[0] });
        await _prepareData();
        errorMessage = "revert";
        await _stake(utils.ResultType.FAIL);
    });

    it('should successfully stake', async function () {
        await _prepareData();
        await _stake(utils.ResultType.SUCCESS);
    });

    it('should fail when its already staked with same data (replay attack)', async function () {

        await _prepareData();
        await _stake(utils.ResultType.SUCCESS);

        await mockToken.transfer(stakerAddress, stakeAmount, { from: accounts[0] });
        await baseToken.transfer(stakerAddress, bountyAmount, { from: accounts[0] });
        await mockToken.approve(gateway.address, stakeAmount, { from: stakerAddress });
        await baseToken.approve(gateway.address, bountyAmount, { from: stakerAddress });

        errorMessage = "Invalid nonce";
        await _stake(utils.ResultType.FAIL);
    });

    it('should fail to stake when previous stake for same address is not progressed', async function () {

        await _prepareData();
        await _stake(utils.ResultType.SUCCESS);

        await mockToken.transfer(stakerAddress, stakeAmount, { from: accounts[0] });
        await baseToken.transfer(stakerAddress, bountyAmount, { from: accounts[0] });
        await mockToken.approve(gateway.address, stakeAmount, { from: stakerAddress });
        await baseToken.approve(gateway.address, bountyAmount, { from: stakerAddress });

        nonce = new BN(2);
        await _prepareData();
        errorMessage = "Previous process is not completed";
        await _stake(utils.ResultType.FAIL);

    });

    it('should fail when previous stake for same address is in revocation', async function () {

        await _prepareData();
        await _stake(utils.ResultType.SUCCESS);

        let penalty = new BN(bountyAmount * PENALTY_PERCENT);

        // funding staker for penalty amount
        await baseToken.transfer(stakerAddress, penalty, { from: accounts[0] });
        // approving gateway for penalty amount
        await baseToken.approve(gateway.address, penalty, { from: stakerAddress });

        //revertStaking
        await gateway.revertStake(messageHash, { from: stakerAddress });

        await mockToken.transfer(stakerAddress, stakeAmount, { from: accounts[0] });
        await baseToken.transfer(stakerAddress, bountyAmount, { from: accounts[0] });
        await mockToken.approve(gateway.address, stakeAmount, { from: stakerAddress });
        await baseToken.approve(gateway.address, bountyAmount, { from: stakerAddress });

        nonce = new BN(2);
        await _prepareData();
        errorMessage = "Previous process is not completed";
        await _stake(utils.ResultType.FAIL);
    });

    it('should fail stake if gateway is not activated.', async function () {

        let mockToken = await MockToken.new();
        let baseToken = await MockToken.new();
        let bountyAmount = new BN(100);

        gateway = await Gateway.new(
            mockToken.address,
            baseToken.address,
            accounts[1], //core address
            bountyAmount,
            accounts[2], // organisation address
            burner
        );

        await _setup(accounts, gateway);
        await _prepareData();
        await _stake(utils.ResultType.FAIL);
    });

});<|MERGE_RESOLUTION|>--- conflicted
+++ resolved
@@ -40,13 +40,9 @@
     nonce,
     hashLock,
     messageHash,
-<<<<<<< HEAD
     bountyAmount;
-=======
-    facilitator,
     bountyAmount,
     burner = NullAddress;
->>>>>>> 2045ace1
 
 let mockToken,
     baseToken,
