// Copyright 2018 OpenST Ltd.
//
// Licensed under the Apache License, Version 2.0 (the "License");
// you may not use this file except in compliance with the License.
// You may obtain a copy of the License at
//
//    http://www.apache.org/licenses/LICENSE-2.0
//
// Unless required by applicable law or agreed to in writing, software
// distributed under the License is distributed on an "AS IS" BASIS,
// WITHOUT WARRANTIES OR CONDITIONS OF ANY KIND, either express or implied.
// See the License for the specific language governing permissions and
// limitations under the License.
//
// ----------------------------------------------------------------------------
//
// http://www.simpletoken.org/
//
// ----------------------------------------------------------------------------

<<<<<<< HEAD
const Gateway = artifacts.require('EIP20Gateway'),
    MockToken = artifacts.require('MockToken'),
    MockOrganization = artifacts.require('MockOrganization');

const utils = require('../../test_lib/utils'),
    BN = require('bn.js'),
    GatewayUtils = require('./helpers/gateway_utils'),
    messageBus = require('../../test_lib/message_bus.js');
=======
const Gateway = artifacts.require("TestEIP20Gateway"),
  MockToken = artifacts.require("MockToken"),
  MessageBus = artifacts.require("MessageBus"),
  GatewayLib = artifacts.require("GatewayLib");

const utils = require("./../../test_lib/utils"),
  BN = require('bn.js'),
  EIP20GatewayKlass = require("./helpers/eip20_gateway"),
  HelperKlass = require("./helpers/helper");
>>>>>>> 9d336030

const PENALTY_PERCENT = 1.5;
const NullAddress = "0x0000000000000000000000000000000000000000";

let stakeAmount,
<<<<<<< HEAD
    beneficiary,
    stakerAddress,
    gasPrice,
    gasLimit,
    nonce,
    hashLock,
    messageHash,
    bountyAmount;

let burner = NullAddress;

let mockToken,
    baseToken,
    organization,
    gateway,
    coGateway,
    core,
    hashLockObj,
    gatewayUtils,
    errorMessage;

async function prepareData() {
    let intentHash = gatewayUtils.hashStakeIntent(
        stakeAmount,
        beneficiary,
        gateway.address,
    );

    messageHash = messageBus.messageDigest(
        intentHash,
        nonce,
        gasPrice,
        gasLimit,
        stakerAddress,
        hashLock,
    );
=======
  beneficiary,
  stakerAddress,
  gasPrice,
  gasLimit,
  nonce,
  hashLock,
  messageHash,
  bountyAmount,
  burner = NullAddress;

let mockToken,
  baseToken,
  gateway,
  helper,
  hashLockObj,
  gatewayTest,
  errorMessage,
  dummyStateRootProviderAddress;


async function _setup(accounts, gateway) {

  helper = new HelperKlass(gateway);
  gatewayTest = new EIP20GatewayKlass(gateway, mockToken, baseToken);

  hashLockObj = utils.generateHashLock();

  stakerAddress = accounts[4];
  nonce = await helper.getNonce(accounts[1]);
  stakeAmount = new BN(100000000000);
  beneficiary = accounts[2];
  stakerAddress = accounts[1];
  gasPrice = new BN(200);
  gasLimit = new BN(900000);
  hashLock = hashLockObj.l;
  dummyStateRootProviderAddress = accounts[1];


  await mockToken.transfer(stakerAddress, stakeAmount, {from: accounts[0]});
  await mockToken.approve(gateway.address, stakeAmount, {from: stakerAddress});

  await baseToken.transfer(stakerAddress, bountyAmount, {from: accounts[0]});
  await baseToken.approve(gateway.address, bountyAmount, {from: stakerAddress});

  errorMessage = "";
}

async function _prepareData() {
  let typeHash = await helper.stakeTypeHash();

  let intentHash = await helper.hashStakeIntent(
    stakeAmount,
    beneficiary,
    stakerAddress,
    nonce,
    gasPrice,
    gasLimit,
    mockToken.address
  );

  messageHash = await utils.messageHash(
    typeHash,
    intentHash,
    nonce,
    gasPrice,
    gasLimit,
    stakerAddress
  );
>>>>>>> 9d336030
}

async function stake(resultType) {

<<<<<<< HEAD
    let params = {
        amount: stakeAmount,
        beneficiary: beneficiary,
        staker: stakerAddress,
        gasPrice: gasPrice,
        gasLimit: gasLimit,
        nonce: nonce,
        hashLock: hashLock
    };

    let expectedResult = {
        returns: { messageHash: messageHash },
        events: {
            StakeIntentDeclared: {
                _messageHash: messageHash,
                _staker: stakerAddress,
                _stakerNonce: nonce,
                _beneficiary: beneficiary,
                _amount: stakeAmount
            }
        },
        errorMessage: errorMessage
    };

    let txOption = {
        from: stakerAddress
    };

    await gatewayUtils.stake(
        params,
        resultType,
        expectedResult,
        txOption
    );
=======
  let params = {
    amount: stakeAmount,
    beneficiary: beneficiary,
    staker: stakerAddress,
    gasPrice: gasPrice,
    gasLimit: gasLimit,
    nonce: nonce,
    hashLock: hashLock
  };

  let expectedResult = {
    returns: {messageHash: messageHash},
    events: {
      StakeIntentDeclared: {
        _messageHash: messageHash,
        _staker: stakerAddress,
        _stakerNonce: nonce,
        _beneficiary: beneficiary,
        _amount: stakeAmount
      }
    },
    errorMessage: errorMessage
  };

  let txOption = {
    from: stakerAddress
  };

  await gatewayTest.stake(
    params,
    resultType,
    expectedResult,
    txOption
  );
>>>>>>> 9d336030
}

contract('EIP20Gateway.stake() ', function (accounts) {

<<<<<<< HEAD
    beforeEach(async function () {

        coGateway = accounts[7];
        core = accounts[1];
        organization = accounts[8];

        mockToken = await MockToken.new();
        baseToken = await MockToken.new();
        mockOrganization = await MockOrganization.new(organization, organization);

        bountyAmount = new BN(100);
        gateway = await Gateway.new(
            mockToken.address,
            baseToken.address,
            core,
            bountyAmount,
            mockOrganization.address,
            burner,
        );
        await gateway.activateGateway(coGateway, { from: organization });

        gatewayUtils = new GatewayUtils(gateway, mockToken, baseToken);

        hashLockObj = utils.generateHashLock();

        stakerAddress = accounts[4];
        nonce = await gatewayUtils.getNonce(accounts[1]);
        stakeAmount = new BN(100000000000);
        beneficiary = accounts[2];
        stakerAddress = accounts[1];
        gasPrice = new BN(200);
        gasLimit = new BN(900000);
        hashLock = hashLockObj.l;


        await mockToken.transfer(stakerAddress, stakeAmount, { from: accounts[0] });
        await mockToken.approve(gateway.address, stakeAmount, { from: stakerAddress });

        await baseToken.transfer(stakerAddress, bountyAmount, { from: accounts[0] });
        await baseToken.approve(gateway.address, bountyAmount, { from: stakerAddress });

        errorMessage = "";
    });

    it('should fail to stake when stake amount is 0', async function () {
        stakeAmount = new BN(0);
        errorMessage = "Stake amount must not be zero";
        await prepareData();
        await stake(utils.ResultType.FAIL);
    });

    it('should fail to stake when beneficiary address is 0', async function () {
        beneficiary = "0x0000000000000000000000000000000000000000";
        errorMessage = "Beneficiary address must not be zero";
        await prepareData();
        await stake(utils.ResultType.FAIL);
    });


    it('should fail to stake when staker has balance less than the stake amount', async function () {
        stakeAmount = new BN(200000000000);
        await mockToken.approve(gateway.address, stakeAmount, { from: stakerAddress });
        await prepareData();
        errorMessage = "revert";
        await stake(utils.ResultType.FAIL);
    });

    it('should fail to stake when stakerAddress has balance less than the bounty amount', async function () {
        await baseToken.transfer(accounts[0], new BN(50), { from: stakerAddress });
        await prepareData();
        errorMessage = "revert";
        await stake(utils.ResultType.FAIL);
    });

    it('should fail to stake when gateway is not approved by the staker', async function () {
        stakerAddress = accounts[5];
        await mockToken.transfer(stakerAddress, stakeAmount, { from: accounts[0] });
        await prepareData();
        errorMessage = "revert";
        await stake(utils.ResultType.FAIL);
    });

    it('should successfully stake', async function () {
        await prepareData();
        await stake(utils.ResultType.SUCCESS);
    });

    it('should fail when its already staked with same data (replay attack)', async function () {

        await prepareData();
        await stake(utils.ResultType.SUCCESS);

        await mockToken.transfer(stakerAddress, stakeAmount, { from: accounts[0] });
        await baseToken.transfer(stakerAddress, bountyAmount, { from: accounts[0] });
        await mockToken.approve(gateway.address, stakeAmount, { from: stakerAddress });
        await baseToken.approve(gateway.address, bountyAmount, { from: stakerAddress });

        errorMessage = "Invalid nonce";
        await stake(utils.ResultType.FAIL);
    });

    it('should fail to stake when previous stake for same address is not progressed', async function () {

        await prepareData();
        await stake(utils.ResultType.SUCCESS);

        await mockToken.transfer(stakerAddress, stakeAmount, { from: accounts[0] });
        await baseToken.transfer(stakerAddress, bountyAmount, { from: accounts[0] });
        await mockToken.approve(gateway.address, stakeAmount, { from: stakerAddress });
        await baseToken.approve(gateway.address, bountyAmount, { from: stakerAddress });

        nonce = new BN(2);
        await prepareData();
        errorMessage = "Previous process is not completed";
        await stake(utils.ResultType.FAIL);

    });

    it('should fail when previous stake for same address is in revocation', async function () {

        await prepareData();
        await stake(utils.ResultType.SUCCESS);

        let penalty = new BN(bountyAmount * PENALTY_PERCENT);

        // funding staker for penalty amount
        await baseToken.transfer(stakerAddress, penalty, { from: accounts[0] });
        // approving gateway for penalty amount
        await baseToken.approve(gateway.address, penalty, { from: stakerAddress });

        //revertStaking
        await gateway.revertStake(messageHash, { from: stakerAddress });

        await mockToken.transfer(stakerAddress, stakeAmount, { from: accounts[0] });
        await baseToken.transfer(stakerAddress, bountyAmount, { from: accounts[0] });
        await mockToken.approve(gateway.address, stakeAmount, { from: stakerAddress });
        await baseToken.approve(gateway.address, bountyAmount, { from: stakerAddress });

        nonce = new BN(2);
        await prepareData();
        errorMessage = "Previous process is not completed";
        await stake(utils.ResultType.FAIL);
    });

    it('should fail stake if gateway is not activated.', async function () {

        gateway = await Gateway.new(
            mockToken.address,
            baseToken.address,
            core,
            bountyAmount,
            mockOrganization.address,
            burner,
        );

        /*
         * New utils, because the gateway is a new one and the old utils still
         * have the old gateway registered.
         */
        gatewayUtils = new GatewayUtils(gateway, mockToken, baseToken);
        await prepareData();

        await stake(utils.ResultType.FAIL);
    });
=======

  beforeEach(async function () {

    mockToken = await MockToken.new();
    baseToken = await MockToken.new();

    bountyAmount = new BN(100);
    gateway = await Gateway.new(
      mockToken.address,
      baseToken.address,
      accounts[1], //Dummy state root provider address
      bountyAmount,
      accounts[2], // organisation address,
      burner
    );

    await _setup(accounts, gateway);
  });

  it('should fail to stake when stake amount is 0', async function () {
    stakeAmount = new BN(0);
    errorMessage = "Stake amount must not be zero";
    await _prepareData();
    await _stake(utils.ResultType.FAIL);
  });

  it('should fail to stake when beneficiary address is 0', async function () {
    beneficiary = "0x0000000000000000000000000000000000000000";
    errorMessage = "Beneficiary address must not be zero";
    await _prepareData();
    await _stake(utils.ResultType.FAIL);
  });


  it('should fail to stake when staker has balance less than the stake amount', async function () {
    stakeAmount = new BN(200000000000);
    await mockToken.approve(gateway.address, stakeAmount, {from: stakerAddress});
    await _prepareData();
    errorMessage = "revert";
    await _stake(utils.ResultType.FAIL);
  });

  it('should fail to stake when stakerAddress has balance less than the bounty amount', async function () {
    await baseToken.transfer(accounts[0], new BN(50), {from: stakerAddress});
    await _prepareData();
    errorMessage = "revert";
    await _stake(utils.ResultType.FAIL);
  });

  it('should fail to stake when gateway is not approved by the staker', async function () {
    stakerAddress = accounts[5];
    await mockToken.transfer(stakerAddress, stakeAmount, {from: accounts[0]});
    await _prepareData();
    errorMessage = "revert";
    await _stake(utils.ResultType.FAIL);
  });

  it('should successfully stake', async function () {
    await _prepareData();
    await _stake(utils.ResultType.SUCCESS);
  });

  it('should fail when its already staked with same data (replay attack)', async function () {

    await _prepareData();
    await _stake(utils.ResultType.SUCCESS);

    await mockToken.transfer(stakerAddress, stakeAmount, {from: accounts[0]});
    await baseToken.transfer(stakerAddress, bountyAmount, {from: accounts[0]});
    await mockToken.approve(gateway.address, stakeAmount, {from: stakerAddress});
    await baseToken.approve(gateway.address, bountyAmount, {from: stakerAddress});

    errorMessage = "Invalid nonce";
    await _stake(utils.ResultType.FAIL);
  });

  it('should fail to stake when previous stake for same address is not progressed', async function () {

    await _prepareData();
    await _stake(utils.ResultType.SUCCESS);

    await mockToken.transfer(stakerAddress, stakeAmount, {from: accounts[0]});
    await baseToken.transfer(stakerAddress, bountyAmount, {from: accounts[0]});
    await mockToken.approve(gateway.address, stakeAmount, {from: stakerAddress});
    await baseToken.approve(gateway.address, bountyAmount, {from: stakerAddress});

    nonce = new BN(2);
    await _prepareData();
    errorMessage = "Previous process is not completed";
    await _stake(utils.ResultType.FAIL);

  });

  it('should fail when previous stake for same address is in revocation', async function () {

    await _prepareData();
    await _stake(utils.ResultType.SUCCESS);

    let penalty = new BN(bountyAmount * PENALTY_PERCENT);

    // funding staker for penalty amount
    await baseToken.transfer(stakerAddress, penalty, {from: accounts[0]});
    // approving gateway for penalty amount
    await baseToken.approve(gateway.address, penalty, {from: stakerAddress});

    //revertStaking
    await gateway.revertStake(messageHash, {from: stakerAddress});

    await mockToken.transfer(stakerAddress, stakeAmount, {from: accounts[0]});
    await baseToken.transfer(stakerAddress, bountyAmount, {from: accounts[0]});
    await mockToken.approve(gateway.address, stakeAmount, {from: stakerAddress});
    await baseToken.approve(gateway.address, bountyAmount, {from: stakerAddress});

    nonce = new BN(2);
    await _prepareData();
    errorMessage = "Previous process is not completed";
    await _stake(utils.ResultType.FAIL);
  });

  it('should fail stake if gateway is not activated.', async function () {

    let mockToken = await MockToken.new();
    let baseToken = await MockToken.new();
    let bountyAmount = new BN(100);

    gateway = await Gateway.new(
      mockToken.address,
      baseToken.address,
      accounts[1], //dummy state root provider address
      bountyAmount,
      accounts[2], // organisation address
      burner
    );

    await _setup(accounts, gateway);
    await _prepareData();
    await _stake(utils.ResultType.FAIL);
  });
>>>>>>> 9d336030

});<|MERGE_RESOLUTION|>--- conflicted
+++ resolved
@@ -18,69 +18,19 @@
 //
 // ----------------------------------------------------------------------------
 
-<<<<<<< HEAD
 const Gateway = artifacts.require('EIP20Gateway'),
-    MockToken = artifacts.require('MockToken'),
-    MockOrganization = artifacts.require('MockOrganization');
+  MockToken = artifacts.require('MockToken'),
+  MockOrganization = artifacts.require('MockOrganization');
 
 const utils = require('../../test_lib/utils'),
-    BN = require('bn.js'),
-    GatewayUtils = require('./helpers/gateway_utils'),
-    messageBus = require('../../test_lib/message_bus.js');
-=======
-const Gateway = artifacts.require("TestEIP20Gateway"),
-  MockToken = artifacts.require("MockToken"),
-  MessageBus = artifacts.require("MessageBus"),
-  GatewayLib = artifacts.require("GatewayLib");
-
-const utils = require("./../../test_lib/utils"),
   BN = require('bn.js'),
-  EIP20GatewayKlass = require("./helpers/eip20_gateway"),
-  HelperKlass = require("./helpers/helper");
->>>>>>> 9d336030
+  GatewayUtils = require('./helpers/gateway_utils'),
+  messageBus = require('../../test_lib/message_bus.js');
 
 const PENALTY_PERCENT = 1.5;
 const NullAddress = "0x0000000000000000000000000000000000000000";
 
 let stakeAmount,
-<<<<<<< HEAD
-    beneficiary,
-    stakerAddress,
-    gasPrice,
-    gasLimit,
-    nonce,
-    hashLock,
-    messageHash,
-    bountyAmount;
-
-let burner = NullAddress;
-
-let mockToken,
-    baseToken,
-    organization,
-    gateway,
-    coGateway,
-    core,
-    hashLockObj,
-    gatewayUtils,
-    errorMessage;
-
-async function prepareData() {
-    let intentHash = gatewayUtils.hashStakeIntent(
-        stakeAmount,
-        beneficiary,
-        gateway.address,
-    );
-
-    messageHash = messageBus.messageDigest(
-        intentHash,
-        nonce,
-        gasPrice,
-        gasLimit,
-        stakerAddress,
-        hashLock,
-    );
-=======
   beneficiary,
   stakerAddress,
   gasPrice,
@@ -88,108 +38,39 @@
   nonce,
   hashLock,
   messageHash,
-  bountyAmount,
-  burner = NullAddress;
+  bountyAmount;
+
+let burner = NullAddress;
 
 let mockToken,
   baseToken,
+  organization,
   gateway,
-  helper,
+  coGateway,
+  core,
   hashLockObj,
-  gatewayTest,
-  errorMessage,
-  dummyStateRootProviderAddress;
-
-
-async function _setup(accounts, gateway) {
-
-  helper = new HelperKlass(gateway);
-  gatewayTest = new EIP20GatewayKlass(gateway, mockToken, baseToken);
-
-  hashLockObj = utils.generateHashLock();
-
-  stakerAddress = accounts[4];
-  nonce = await helper.getNonce(accounts[1]);
-  stakeAmount = new BN(100000000000);
-  beneficiary = accounts[2];
-  stakerAddress = accounts[1];
-  gasPrice = new BN(200);
-  gasLimit = new BN(900000);
-  hashLock = hashLockObj.l;
-  dummyStateRootProviderAddress = accounts[1];
-
-
-  await mockToken.transfer(stakerAddress, stakeAmount, {from: accounts[0]});
-  await mockToken.approve(gateway.address, stakeAmount, {from: stakerAddress});
-
-  await baseToken.transfer(stakerAddress, bountyAmount, {from: accounts[0]});
-  await baseToken.approve(gateway.address, bountyAmount, {from: stakerAddress});
-
-  errorMessage = "";
-}
-
-async function _prepareData() {
-  let typeHash = await helper.stakeTypeHash();
-
-  let intentHash = await helper.hashStakeIntent(
+  gatewayUtils,
+  errorMessage;
+
+async function prepareData() {
+  let intentHash = gatewayUtils.hashStakeIntent(
     stakeAmount,
     beneficiary,
-    stakerAddress,
-    nonce,
-    gasPrice,
-    gasLimit,
-    mockToken.address
+    gateway.address,
   );
 
-  messageHash = await utils.messageHash(
-    typeHash,
+  messageHash = messageBus.messageDigest(
     intentHash,
     nonce,
     gasPrice,
     gasLimit,
-    stakerAddress
+    stakerAddress,
+    hashLock,
   );
->>>>>>> 9d336030
 }
 
 async function stake(resultType) {
 
-<<<<<<< HEAD
-    let params = {
-        amount: stakeAmount,
-        beneficiary: beneficiary,
-        staker: stakerAddress,
-        gasPrice: gasPrice,
-        gasLimit: gasLimit,
-        nonce: nonce,
-        hashLock: hashLock
-    };
-
-    let expectedResult = {
-        returns: { messageHash: messageHash },
-        events: {
-            StakeIntentDeclared: {
-                _messageHash: messageHash,
-                _staker: stakerAddress,
-                _stakerNonce: nonce,
-                _beneficiary: beneficiary,
-                _amount: stakeAmount
-            }
-        },
-        errorMessage: errorMessage
-    };
-
-    let txOption = {
-        from: stakerAddress
-    };
-
-    await gatewayUtils.stake(
-        params,
-        resultType,
-        expectedResult,
-        txOption
-    );
-=======
   let params = {
     amount: stakeAmount,
     beneficiary: beneficiary,
@@ -201,7 +82,7 @@
   };
 
   let expectedResult = {
-    returns: {messageHash: messageHash},
+    returns: { messageHash: messageHash },
     events: {
       StakeIntentDeclared: {
         _messageHash: messageHash,
@@ -218,321 +99,179 @@
     from: stakerAddress
   };
 
-  await gatewayTest.stake(
+  await gatewayUtils.stake(
     params,
     resultType,
     expectedResult,
     txOption
   );
->>>>>>> 9d336030
 }
 
 contract('EIP20Gateway.stake() ', function (accounts) {
 
-<<<<<<< HEAD
-    beforeEach(async function () {
-
-        coGateway = accounts[7];
-        core = accounts[1];
-        organization = accounts[8];
-
-        mockToken = await MockToken.new();
-        baseToken = await MockToken.new();
-        mockOrganization = await MockOrganization.new(organization, organization);
-
-        bountyAmount = new BN(100);
-        gateway = await Gateway.new(
-            mockToken.address,
-            baseToken.address,
-            core,
-            bountyAmount,
-            mockOrganization.address,
-            burner,
-        );
-        await gateway.activateGateway(coGateway, { from: organization });
-
-        gatewayUtils = new GatewayUtils(gateway, mockToken, baseToken);
-
-        hashLockObj = utils.generateHashLock();
-
-        stakerAddress = accounts[4];
-        nonce = await gatewayUtils.getNonce(accounts[1]);
-        stakeAmount = new BN(100000000000);
-        beneficiary = accounts[2];
-        stakerAddress = accounts[1];
-        gasPrice = new BN(200);
-        gasLimit = new BN(900000);
-        hashLock = hashLockObj.l;
-
-
-        await mockToken.transfer(stakerAddress, stakeAmount, { from: accounts[0] });
-        await mockToken.approve(gateway.address, stakeAmount, { from: stakerAddress });
-
-        await baseToken.transfer(stakerAddress, bountyAmount, { from: accounts[0] });
-        await baseToken.approve(gateway.address, bountyAmount, { from: stakerAddress });
-
-        errorMessage = "";
-    });
-
-    it('should fail to stake when stake amount is 0', async function () {
-        stakeAmount = new BN(0);
-        errorMessage = "Stake amount must not be zero";
-        await prepareData();
-        await stake(utils.ResultType.FAIL);
-    });
-
-    it('should fail to stake when beneficiary address is 0', async function () {
-        beneficiary = "0x0000000000000000000000000000000000000000";
-        errorMessage = "Beneficiary address must not be zero";
-        await prepareData();
-        await stake(utils.ResultType.FAIL);
-    });
-
-
-    it('should fail to stake when staker has balance less than the stake amount', async function () {
-        stakeAmount = new BN(200000000000);
-        await mockToken.approve(gateway.address, stakeAmount, { from: stakerAddress });
-        await prepareData();
-        errorMessage = "revert";
-        await stake(utils.ResultType.FAIL);
-    });
-
-    it('should fail to stake when stakerAddress has balance less than the bounty amount', async function () {
-        await baseToken.transfer(accounts[0], new BN(50), { from: stakerAddress });
-        await prepareData();
-        errorMessage = "revert";
-        await stake(utils.ResultType.FAIL);
-    });
-
-    it('should fail to stake when gateway is not approved by the staker', async function () {
-        stakerAddress = accounts[5];
-        await mockToken.transfer(stakerAddress, stakeAmount, { from: accounts[0] });
-        await prepareData();
-        errorMessage = "revert";
-        await stake(utils.ResultType.FAIL);
-    });
-
-    it('should successfully stake', async function () {
-        await prepareData();
-        await stake(utils.ResultType.SUCCESS);
-    });
-
-    it('should fail when its already staked with same data (replay attack)', async function () {
-
-        await prepareData();
-        await stake(utils.ResultType.SUCCESS);
-
-        await mockToken.transfer(stakerAddress, stakeAmount, { from: accounts[0] });
-        await baseToken.transfer(stakerAddress, bountyAmount, { from: accounts[0] });
-        await mockToken.approve(gateway.address, stakeAmount, { from: stakerAddress });
-        await baseToken.approve(gateway.address, bountyAmount, { from: stakerAddress });
-
-        errorMessage = "Invalid nonce";
-        await stake(utils.ResultType.FAIL);
-    });
-
-    it('should fail to stake when previous stake for same address is not progressed', async function () {
-
-        await prepareData();
-        await stake(utils.ResultType.SUCCESS);
-
-        await mockToken.transfer(stakerAddress, stakeAmount, { from: accounts[0] });
-        await baseToken.transfer(stakerAddress, bountyAmount, { from: accounts[0] });
-        await mockToken.approve(gateway.address, stakeAmount, { from: stakerAddress });
-        await baseToken.approve(gateway.address, bountyAmount, { from: stakerAddress });
-
-        nonce = new BN(2);
-        await prepareData();
-        errorMessage = "Previous process is not completed";
-        await stake(utils.ResultType.FAIL);
-
-    });
-
-    it('should fail when previous stake for same address is in revocation', async function () {
-
-        await prepareData();
-        await stake(utils.ResultType.SUCCESS);
-
-        let penalty = new BN(bountyAmount * PENALTY_PERCENT);
-
-        // funding staker for penalty amount
-        await baseToken.transfer(stakerAddress, penalty, { from: accounts[0] });
-        // approving gateway for penalty amount
-        await baseToken.approve(gateway.address, penalty, { from: stakerAddress });
-
-        //revertStaking
-        await gateway.revertStake(messageHash, { from: stakerAddress });
-
-        await mockToken.transfer(stakerAddress, stakeAmount, { from: accounts[0] });
-        await baseToken.transfer(stakerAddress, bountyAmount, { from: accounts[0] });
-        await mockToken.approve(gateway.address, stakeAmount, { from: stakerAddress });
-        await baseToken.approve(gateway.address, bountyAmount, { from: stakerAddress });
-
-        nonce = new BN(2);
-        await prepareData();
-        errorMessage = "Previous process is not completed";
-        await stake(utils.ResultType.FAIL);
-    });
-
-    it('should fail stake if gateway is not activated.', async function () {
-
-        gateway = await Gateway.new(
-            mockToken.address,
-            baseToken.address,
-            core,
-            bountyAmount,
-            mockOrganization.address,
-            burner,
-        );
-
-        /*
-         * New utils, because the gateway is a new one and the old utils still
-         * have the old gateway registered.
-         */
-        gatewayUtils = new GatewayUtils(gateway, mockToken, baseToken);
-        await prepareData();
-
-        await stake(utils.ResultType.FAIL);
-    });
-=======
-
   beforeEach(async function () {
+
+    coGateway = accounts[7];
+    core = accounts[1];
+    organization = accounts[8];
 
     mockToken = await MockToken.new();
     baseToken = await MockToken.new();
+    mockOrganization = await MockOrganization.new(organization, organization);
 
     bountyAmount = new BN(100);
     gateway = await Gateway.new(
       mockToken.address,
       baseToken.address,
-      accounts[1], //Dummy state root provider address
+      core,
       bountyAmount,
-      accounts[2], // organisation address,
-      burner
+      mockOrganization.address,
+      burner,
     );
-
-    await _setup(accounts, gateway);
+    await gateway.activateGateway(coGateway, { from: organization });
+
+    gatewayUtils = new GatewayUtils(gateway, mockToken, baseToken);
+
+    hashLockObj = utils.generateHashLock();
+
+    stakerAddress = accounts[4];
+    nonce = await gatewayUtils.getNonce(accounts[1]);
+    stakeAmount = new BN(100000000000);
+    beneficiary = accounts[2];
+    stakerAddress = accounts[1];
+    gasPrice = new BN(200);
+    gasLimit = new BN(900000);
+    hashLock = hashLockObj.l;
+
+
+    await mockToken.transfer(stakerAddress, stakeAmount, { from: accounts[0] });
+    await mockToken.approve(gateway.address, stakeAmount, { from: stakerAddress });
+
+    await baseToken.transfer(stakerAddress, bountyAmount, { from: accounts[0] });
+    await baseToken.approve(gateway.address, bountyAmount, { from: stakerAddress });
+
+    errorMessage = "";
   });
 
   it('should fail to stake when stake amount is 0', async function () {
     stakeAmount = new BN(0);
     errorMessage = "Stake amount must not be zero";
-    await _prepareData();
-    await _stake(utils.ResultType.FAIL);
+    await prepareData();
+    await stake(utils.ResultType.FAIL);
   });
 
   it('should fail to stake when beneficiary address is 0', async function () {
     beneficiary = "0x0000000000000000000000000000000000000000";
     errorMessage = "Beneficiary address must not be zero";
-    await _prepareData();
-    await _stake(utils.ResultType.FAIL);
+    await prepareData();
+    await stake(utils.ResultType.FAIL);
   });
 
 
   it('should fail to stake when staker has balance less than the stake amount', async function () {
     stakeAmount = new BN(200000000000);
-    await mockToken.approve(gateway.address, stakeAmount, {from: stakerAddress});
-    await _prepareData();
+    await mockToken.approve(gateway.address, stakeAmount, { from: stakerAddress });
+    await prepareData();
     errorMessage = "revert";
-    await _stake(utils.ResultType.FAIL);
+    await stake(utils.ResultType.FAIL);
   });
 
   it('should fail to stake when stakerAddress has balance less than the bounty amount', async function () {
-    await baseToken.transfer(accounts[0], new BN(50), {from: stakerAddress});
-    await _prepareData();
+    await baseToken.transfer(accounts[0], new BN(50), { from: stakerAddress });
+    await prepareData();
     errorMessage = "revert";
-    await _stake(utils.ResultType.FAIL);
+    await stake(utils.ResultType.FAIL);
   });
 
   it('should fail to stake when gateway is not approved by the staker', async function () {
     stakerAddress = accounts[5];
-    await mockToken.transfer(stakerAddress, stakeAmount, {from: accounts[0]});
-    await _prepareData();
+    await mockToken.transfer(stakerAddress, stakeAmount, { from: accounts[0] });
+    await prepareData();
     errorMessage = "revert";
-    await _stake(utils.ResultType.FAIL);
+    await stake(utils.ResultType.FAIL);
   });
 
   it('should successfully stake', async function () {
-    await _prepareData();
-    await _stake(utils.ResultType.SUCCESS);
+    await prepareData();
+    await stake(utils.ResultType.SUCCESS);
   });
 
   it('should fail when its already staked with same data (replay attack)', async function () {
 
-    await _prepareData();
-    await _stake(utils.ResultType.SUCCESS);
-
-    await mockToken.transfer(stakerAddress, stakeAmount, {from: accounts[0]});
-    await baseToken.transfer(stakerAddress, bountyAmount, {from: accounts[0]});
-    await mockToken.approve(gateway.address, stakeAmount, {from: stakerAddress});
-    await baseToken.approve(gateway.address, bountyAmount, {from: stakerAddress});
+    await prepareData();
+    await stake(utils.ResultType.SUCCESS);
+
+    await mockToken.transfer(stakerAddress, stakeAmount, { from: accounts[0] });
+    await baseToken.transfer(stakerAddress, bountyAmount, { from: accounts[0] });
+    await mockToken.approve(gateway.address, stakeAmount, { from: stakerAddress });
+    await baseToken.approve(gateway.address, bountyAmount, { from: stakerAddress });
 
     errorMessage = "Invalid nonce";
-    await _stake(utils.ResultType.FAIL);
+    await stake(utils.ResultType.FAIL);
   });
 
   it('should fail to stake when previous stake for same address is not progressed', async function () {
 
-    await _prepareData();
-    await _stake(utils.ResultType.SUCCESS);
-
-    await mockToken.transfer(stakerAddress, stakeAmount, {from: accounts[0]});
-    await baseToken.transfer(stakerAddress, bountyAmount, {from: accounts[0]});
-    await mockToken.approve(gateway.address, stakeAmount, {from: stakerAddress});
-    await baseToken.approve(gateway.address, bountyAmount, {from: stakerAddress});
+    await prepareData();
+    await stake(utils.ResultType.SUCCESS);
+
+    await mockToken.transfer(stakerAddress, stakeAmount, { from: accounts[0] });
+    await baseToken.transfer(stakerAddress, bountyAmount, { from: accounts[0] });
+    await mockToken.approve(gateway.address, stakeAmount, { from: stakerAddress });
+    await baseToken.approve(gateway.address, bountyAmount, { from: stakerAddress });
 
     nonce = new BN(2);
-    await _prepareData();
+    await prepareData();
     errorMessage = "Previous process is not completed";
-    await _stake(utils.ResultType.FAIL);
+    await stake(utils.ResultType.FAIL);
 
   });
 
   it('should fail when previous stake for same address is in revocation', async function () {
 
-    await _prepareData();
-    await _stake(utils.ResultType.SUCCESS);
+    await prepareData();
+    await stake(utils.ResultType.SUCCESS);
 
     let penalty = new BN(bountyAmount * PENALTY_PERCENT);
 
     // funding staker for penalty amount
-    await baseToken.transfer(stakerAddress, penalty, {from: accounts[0]});
+    await baseToken.transfer(stakerAddress, penalty, { from: accounts[0] });
     // approving gateway for penalty amount
-    await baseToken.approve(gateway.address, penalty, {from: stakerAddress});
+    await baseToken.approve(gateway.address, penalty, { from: stakerAddress });
 
     //revertStaking
-    await gateway.revertStake(messageHash, {from: stakerAddress});
-
-    await mockToken.transfer(stakerAddress, stakeAmount, {from: accounts[0]});
-    await baseToken.transfer(stakerAddress, bountyAmount, {from: accounts[0]});
-    await mockToken.approve(gateway.address, stakeAmount, {from: stakerAddress});
-    await baseToken.approve(gateway.address, bountyAmount, {from: stakerAddress});
+    await gateway.revertStake(messageHash, { from: stakerAddress });
+
+    await mockToken.transfer(stakerAddress, stakeAmount, { from: accounts[0] });
+    await baseToken.transfer(stakerAddress, bountyAmount, { from: accounts[0] });
+    await mockToken.approve(gateway.address, stakeAmount, { from: stakerAddress });
+    await baseToken.approve(gateway.address, bountyAmount, { from: stakerAddress });
 
     nonce = new BN(2);
-    await _prepareData();
+    await prepareData();
     errorMessage = "Previous process is not completed";
-    await _stake(utils.ResultType.FAIL);
+    await stake(utils.ResultType.FAIL);
   });
 
   it('should fail stake if gateway is not activated.', async function () {
-
-    let mockToken = await MockToken.new();
-    let baseToken = await MockToken.new();
-    let bountyAmount = new BN(100);
 
     gateway = await Gateway.new(
       mockToken.address,
       baseToken.address,
-      accounts[1], //dummy state root provider address
+      core,
       bountyAmount,
-      accounts[2], // organisation address
-      burner
+      mockOrganization.address,
+      burner,
     );
 
-    await _setup(accounts, gateway);
-    await _prepareData();
-    await _stake(utils.ResultType.FAIL);
-  });
->>>>>>> 9d336030
+    /*
+     * New utils, because the gateway is a new one and the old utils still
+     * have the old gateway registered.
+     */
+    gatewayUtils = new GatewayUtils(gateway, mockToken, baseToken);
+    await prepareData();
+
+    await stake(utils.ResultType.FAIL);
+  });
 
 });