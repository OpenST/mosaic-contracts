--- conflicted
+++ resolved
@@ -18,310 +18,6 @@
 //
 // ----------------------------------------------------------------------------
 
-<<<<<<< HEAD
-const Gateway = artifacts.require('EIP20Gateway');
-
-const MockToken = artifacts.require('MockToken');
-
-const MockOrganization = artifacts.require('MockOrganization');
-
-const BN = require('bn.js');
-const utils = require('../../test_lib/utils');
-
-const GatewayUtils = require('./helpers/gateway_utils');
-
-const messageBus = require('../../test_lib/message_bus.js');
-Utils = require('../../test_lib/utils.js');
-
-const PENALTY_PERCENT = 1.5;
-const NullAddress = Utils.NULL_ADDRESS;
-
-let stakeAmount;
-
-let beneficiary;
-
-let stakerAddress;
-
-let gasPrice;
-
-let gasLimit;
-
-let nonce;
-
-let hashLock;
-
-let messageHash;
-
-let bountyAmount;
-
-const burner = NullAddress;
-
-let mockToken;
-
-let baseToken;
-
-let organization;
-
-let gateway;
-
-let coGateway;
-
-let core;
-
-let hashLockObj;
-
-let gatewayUtils;
-
-let errorMessage;
-
-async function prepareData() {
-  const intentHash = gatewayUtils.hashStakeIntent(
-    stakeAmount,
-    beneficiary,
-    gateway.address,
-  );
-
-  messageHash = messageBus.messageDigest(
-    intentHash,
-    nonce,
-    gasPrice,
-    gasLimit,
-    stakerAddress,
-    hashLock,
-  );
-}
-
-async function stake(resultType) {
-  const params = {
-    amount: stakeAmount,
-    beneficiary,
-    staker: stakerAddress,
-    gasPrice,
-    gasLimit,
-    nonce,
-    hashLock,
-  };
-
-  const expectedResult = {
-    returns: { messageHash },
-    events: {
-      StakeIntentDeclared: {
-        _messageHash: messageHash,
-        _staker: stakerAddress,
-        _stakerNonce: nonce,
-        _beneficiary: beneficiary,
-        _amount: stakeAmount,
-      },
-    },
-    errorMessage,
-  };
-
-  const txOption = {
-    from: stakerAddress,
-  };
-
-  await gatewayUtils.stake(params, resultType, expectedResult, txOption);
-}
-
-contract('EIP20Gateway.stake() ', (accounts) => {
-  beforeEach(async () => {
-    coGateway = accounts[7];
-    core = accounts[1];
-    organization = accounts[8];
-
-    mockToken = await MockToken.new();
-    baseToken = await MockToken.new();
-    mockOrganization = await MockOrganization.new(organization, organization);
-
-    bountyAmount = new BN(100);
-    gateway = await Gateway.new(
-      mockToken.address,
-      baseToken.address,
-      core,
-      bountyAmount,
-      mockOrganization.address,
-      burner,
-    );
-    await gateway.activateGateway(coGateway, { from: organization });
-
-    gatewayUtils = new GatewayUtils(gateway, mockToken, baseToken);
-
-    hashLockObj = utils.generateHashLock();
-
-    stakerAddress = accounts[4];
-    nonce = await gatewayUtils.getNonce(accounts[1]);
-    stakeAmount = new BN(100000000000);
-    beneficiary = accounts[2];
-    stakerAddress = accounts[1];
-    gasPrice = new BN(200);
-    gasLimit = new BN(900000);
-    hashLock = hashLockObj.l;
-
-    await mockToken.transfer(stakerAddress, stakeAmount, {
-      from: accounts[0],
-    });
-    await mockToken.approve(gateway.address, stakeAmount, {
-      from: stakerAddress,
-    });
-
-    await baseToken.transfer(stakerAddress, bountyAmount, {
-      from: accounts[0],
-    });
-    await baseToken.approve(gateway.address, bountyAmount, {
-      from: stakerAddress,
-    });
-
-    errorMessage = '';
-  });
-
-  it('should fail to stake when stake amount is 0', async () => {
-    stakeAmount = new BN(0);
-    errorMessage = 'Stake amount must not be zero.';
-    await prepareData();
-    await stake(utils.ResultType.FAIL);
-  });
-
-  it('should fail to stake when beneficiary address is 0', async () => {
-    beneficiary = Utils.NULL_ADDRESS;
-    errorMessage = 'Beneficiary address must not be zero.';
-    await prepareData();
-    await stake(utils.ResultType.FAIL);
-  });
-
-  it('should fail when max reward amount is greater than the stake amount', async () => {
-    /*
-     * Max reward amount will be `gasPrice * gasLimit`.
-     * i.e. in this case its 180000000, which is higher than the stake amount.
-     */
-    stakeAmount = new BN(200);
-    await prepareData();
-    errorMessage =
-      'Maximum possible reward must be less than the stake amount.';
-    await stake(utils.ResultType.FAIL);
-  });
-
-  it('should fail to stake when staker has balance less than the stake amount', async () => {
-    stakeAmount = new BN(200000000000);
-    await mockToken.approve(gateway.address, stakeAmount, {
-      from: stakerAddress,
-    });
-    await prepareData();
-    errorMessage = 'revert';
-    await stake(utils.ResultType.FAIL);
-  });
-
-  it('should fail to stake when stakerAddress has balance less than the bounty amount', async () => {
-    await baseToken.transfer(accounts[0], new BN(50), {
-      from: stakerAddress,
-    });
-    await prepareData();
-    errorMessage = 'revert';
-    await stake(utils.ResultType.FAIL);
-  });
-
-  it('should fail to stake when gateway is not approved by the staker', async () => {
-    stakerAddress = accounts[5];
-    await mockToken.transfer(stakerAddress, stakeAmount, {
-      from: accounts[0],
-    });
-    await prepareData();
-    errorMessage = 'revert';
-    await stake(utils.ResultType.FAIL);
-  });
-
-  it('should successfully stake', async () => {
-    await prepareData();
-    await stake(utils.ResultType.SUCCESS);
-  });
-
-  it('should fail when its already staked with same data (replay attack)', async () => {
-    await prepareData();
-    await stake(utils.ResultType.SUCCESS);
-
-    await mockToken.transfer(stakerAddress, stakeAmount, {
-      from: accounts[0],
-    });
-    await baseToken.transfer(stakerAddress, bountyAmount, {
-      from: accounts[0],
-    });
-    await mockToken.approve(gateway.address, stakeAmount, {
-      from: stakerAddress,
-    });
-    await baseToken.approve(gateway.address, bountyAmount, {
-      from: stakerAddress,
-    });
-
-    errorMessage = 'Invalid nonce';
-    await stake(utils.ResultType.FAIL);
-  });
-
-  it('should fail to stake when previous stake for same address is not progressed', async () => {
-    await prepareData();
-    await stake(utils.ResultType.SUCCESS);
-
-    await mockToken.transfer(stakerAddress, stakeAmount, {
-      from: accounts[0],
-    });
-    await baseToken.transfer(stakerAddress, bountyAmount, {
-      from: accounts[0],
-    });
-    await mockToken.approve(gateway.address, stakeAmount, {
-      from: stakerAddress,
-    });
-    await baseToken.approve(gateway.address, bountyAmount, {
-      from: stakerAddress,
-    });
-
-    nonce = new BN(2);
-    await prepareData();
-    errorMessage = 'Previous process is not completed';
-    await stake(utils.ResultType.FAIL);
-  });
-
-  it('should fail when previous stake for same address is in revocation', async () => {
-    await prepareData();
-    await stake(utils.ResultType.SUCCESS);
-
-    const penalty = new BN(bountyAmount * PENALTY_PERCENT);
-
-    // funding staker for penalty amount
-    await baseToken.transfer(stakerAddress, penalty, { from: accounts[0] });
-    // approving gateway for penalty amount
-    await baseToken.approve(gateway.address, penalty, {
-      from: stakerAddress,
-    });
-
-    // revertStaking
-    await gateway.revertStake(messageHash, { from: stakerAddress });
-
-    await mockToken.transfer(stakerAddress, stakeAmount, {
-      from: accounts[0],
-    });
-    await baseToken.transfer(stakerAddress, bountyAmount, {
-      from: accounts[0],
-    });
-    await mockToken.approve(gateway.address, stakeAmount, {
-      from: stakerAddress,
-    });
-    await baseToken.approve(gateway.address, bountyAmount, {
-      from: stakerAddress,
-    });
-
-    nonce = new BN(2);
-    await prepareData();
-    errorMessage = 'Previous process is not completed';
-    await stake(utils.ResultType.FAIL);
-  });
-
-  it('should fail stake if gateway is not activated.', async () => {
-    gateway = await Gateway.new(
-      mockToken.address,
-      baseToken.address,
-      core,
-      bountyAmount,
-      mockOrganization.address,
-      burner,
-=======
 const BN = require('bn.js');
 const utils = require('../../test_lib/utils');
 const GatewayUtils = require('./helpers/gateway_utils');
@@ -357,248 +53,235 @@
 let mockOrganization;
 
 async function prepareData() {
-    const intentHash = gatewayUtils.hashStakeIntent(
-        stakeAmount,
-        beneficiary,
-        gateway.address,
+  const intentHash = gatewayUtils.hashStakeIntent(
+    stakeAmount,
+    beneficiary,
+    gateway.address,
+  );
+
+  messageHash = messageBus.messageDigest(
+    intentHash,
+    nonce,
+    gasPrice,
+    gasLimit,
+    stakerAddress,
+    hashLock,
+  );
+}
+
+async function stake(resultType) {
+  const params = {
+    amount: stakeAmount,
+    beneficiary,
+    staker: stakerAddress,
+    gasPrice,
+    gasLimit,
+    nonce,
+    hashLock,
+  };
+
+  const expectedResult = {
+    returns: { messageHash },
+    events: {
+      StakeIntentDeclared: {
+        _messageHash: messageHash,
+        _staker: stakerAddress,
+        _stakerNonce: nonce,
+        _beneficiary: beneficiary,
+        _amount: stakeAmount,
+      },
+    },
+    errorMessage,
+  };
+
+  const txOption = {
+    from: stakerAddress,
+  };
+
+  await gatewayUtils.stake(
+    params,
+    resultType,
+    expectedResult,
+    txOption,
+  );
+}
+
+contract('EIP20Gateway.stake() ', (accounts) => {
+  beforeEach(async () => {
+    [core, stakerAddress, beneficiary, coGateway, organization] = accounts;
+
+    mockToken = await MockToken.new();
+    baseToken = await MockToken.new();
+    mockOrganization = await MockOrganization.new(organization, organization);
+
+    bountyAmount = new BN(100);
+    gateway = await Gateway.new(
+      mockToken.address,
+      baseToken.address,
+      core,
+      bountyAmount,
+      mockOrganization.address,
+      burner,
     );
-
-    messageHash = messageBus.messageDigest(
-        intentHash,
-        nonce,
-        gasPrice,
-        gasLimit,
-        stakerAddress,
-        hashLock,
+    await gateway.activateGateway(coGateway, { from: organization });
+
+    gatewayUtils = new GatewayUtils(gateway, mockToken, baseToken);
+
+    hashLockObj = utils.generateHashLock();
+
+    nonce = await gatewayUtils.getNonce(accounts[1]);
+    stakeAmount = new BN(100000000000);
+    gasPrice = new BN(200);
+    gasLimit = new BN(900000);
+    hashLock = hashLockObj.l;
+
+
+    await mockToken.transfer(stakerAddress, stakeAmount, { from: accounts[0] });
+    await mockToken.approve(gateway.address, stakeAmount, { from: stakerAddress });
+
+    await baseToken.transfer(stakerAddress, bountyAmount, { from: accounts[0] });
+    await baseToken.approve(gateway.address, bountyAmount, { from: stakerAddress });
+
+    errorMessage = '';
+  });
+
+  it('should successfully stake', async () => {
+    await prepareData();
+    await stake(utils.ResultType.SUCCESS);
+  });
+
+  it('should increase the nonce by 1 when staking', async () => {
+    const nonceBefore = await gateway.getNonce.call(stakerAddress);
+    await prepareData();
+    await stake(utils.ResultType.SUCCESS);
+    const nonceAfter = await gateway.getNonce.call(stakerAddress);
+
+    assert.strictEqual(
+      nonceBefore.addn(1).eq(nonceAfter),
+      true,
+      'The nonce should increase by one when staking. '
+      + `Instead, it is ${nonceBefore.toString(10)} before and ${nonceAfter.toString(10)} after.`,
     );
-}
-
-async function stake(resultType) {
-    const params = {
-        amount: stakeAmount,
-        beneficiary,
-        staker: stakerAddress,
-        gasPrice,
-        gasLimit,
-        nonce,
-        hashLock,
-    };
-
-    const expectedResult = {
-        returns: { messageHash },
-        events: {
-            StakeIntentDeclared: {
-                _messageHash: messageHash,
-                _staker: stakerAddress,
-                _stakerNonce: nonce,
-                _beneficiary: beneficiary,
-                _amount: stakeAmount,
-            },
-        },
-        errorMessage,
-    };
-
-    const txOption = {
-        from: stakerAddress,
-    };
-
-    await gatewayUtils.stake(
-        params,
-        resultType,
-        expectedResult,
-        txOption,
->>>>>>> 47082b93
+  });
+
+  it('should fail to stake when stake amount is 0', async () => {
+    stakeAmount = new BN(0);
+    errorMessage = 'Stake amount must not be zero.';
+    await prepareData();
+    await stake(utils.ResultType.FAIL);
+  });
+
+  it('should fail to stake when beneficiary address is 0', async () => {
+    beneficiary = Utils.NULL_ADDRESS;
+    errorMessage = 'Beneficiary address must not be zero.';
+    await prepareData();
+    await stake(utils.ResultType.FAIL);
+  });
+
+  it('should fail when max reward amount is greater than the stake amount', async () => {
+    /*
+    * Max reward amount will be `gasPrice * gasLimit`.
+    * i.e. in this case its 180000000, which is higher than the stake amount.
+    */
+    stakeAmount = new BN(200);
+    await prepareData();
+    errorMessage = 'Maximum possible reward must be less than the stake amount.';
+    await stake(utils.ResultType.FAIL);
+  });
+
+  it('should fail to stake when staker has balance less than the stake amount', async () => {
+    stakeAmount = new BN(200000000000);
+    await mockToken.approve(gateway.address, stakeAmount, { from: stakerAddress });
+    await prepareData();
+    errorMessage = 'revert';
+    await stake(utils.ResultType.FAIL);
+  });
+
+  it('should fail to stake when stakerAddress has balance less than the bounty amount', async () => {
+    await baseToken.transfer(accounts[0], new BN(50), { from: stakerAddress });
+    await prepareData();
+    errorMessage = 'revert';
+    await stake(utils.ResultType.FAIL);
+  });
+
+  it('should fail to stake when gateway is not approved by the staker', async () => {
+    stakerAddress = accounts[5];
+    await mockToken.transfer(stakerAddress, stakeAmount, { from: accounts[0] });
+    await prepareData();
+    errorMessage = 'revert';
+    await stake(utils.ResultType.FAIL);
+  });
+
+  it('should fail when its already staked with same data (replay attack)', async () => {
+    await prepareData();
+    await stake(utils.ResultType.SUCCESS);
+
+    await mockToken.transfer(stakerAddress, stakeAmount, { from: accounts[0] });
+    await baseToken.transfer(stakerAddress, bountyAmount, { from: accounts[0] });
+    await mockToken.approve(gateway.address, stakeAmount, { from: stakerAddress });
+    await baseToken.approve(gateway.address, bountyAmount, { from: stakerAddress });
+
+    errorMessage = 'Invalid nonce';
+    await stake(utils.ResultType.FAIL);
+  });
+
+  it('should fail to stake when previous stake for same address is not progressed', async () => {
+    await prepareData();
+    await stake(utils.ResultType.SUCCESS);
+
+    await mockToken.transfer(stakerAddress, stakeAmount, { from: accounts[0] });
+    await baseToken.transfer(stakerAddress, bountyAmount, { from: accounts[0] });
+    await mockToken.approve(gateway.address, stakeAmount, { from: stakerAddress });
+    await baseToken.approve(gateway.address, bountyAmount, { from: stakerAddress });
+
+    nonce = new BN(2);
+    await prepareData();
+    errorMessage = 'Previous process is not completed';
+    await stake(utils.ResultType.FAIL);
+  });
+
+  it('should fail when previous stake for same address is in revocation', async () => {
+    await prepareData();
+    await stake(utils.ResultType.SUCCESS);
+
+    const penalty = new BN(bountyAmount * PENALTY_PERCENT);
+
+    // funding staker for penalty amount
+    await baseToken.transfer(stakerAddress, penalty, { from: accounts[0] });
+    // approving gateway for penalty amount
+    await baseToken.approve(gateway.address, penalty, { from: stakerAddress });
+
+    // revertStaking
+    await gateway.revertStake(messageHash, { from: stakerAddress });
+
+    await mockToken.transfer(stakerAddress, stakeAmount, { from: accounts[0] });
+    await baseToken.transfer(stakerAddress, bountyAmount, { from: accounts[0] });
+    await mockToken.approve(gateway.address, stakeAmount, { from: stakerAddress });
+    await baseToken.approve(gateway.address, bountyAmount, { from: stakerAddress });
+
+    nonce = new BN(2);
+    await prepareData();
+    errorMessage = 'Previous process is not completed';
+    await stake(utils.ResultType.FAIL);
+  });
+
+  it('should fail stake if gateway is not activated.', async () => {
+    gateway = await Gateway.new(
+      mockToken.address,
+      baseToken.address,
+      core,
+      bountyAmount,
+      mockOrganization.address,
+      burner,
     );
-}
-
-<<<<<<< HEAD
+
     /*
-     * New utils, because the gateway is a new one and the old utils still
-     * have the old gateway registered.
-     */
+    * New utils, because the gateway is a new one and the old utils still
+    * have the old gateway registered.
+    */
     gatewayUtils = new GatewayUtils(gateway, mockToken, baseToken);
     await prepareData();
 
     await stake(utils.ResultType.FAIL);
   });
-=======
-contract('EIP20Gateway.stake() ', (accounts) => {
-    beforeEach(async () => {
-        [core, stakerAddress, beneficiary, coGateway, organization] = accounts;
-
-        mockToken = await MockToken.new();
-        baseToken = await MockToken.new();
-        mockOrganization = await MockOrganization.new(organization, organization);
-
-        bountyAmount = new BN(100);
-        gateway = await Gateway.new(
-            mockToken.address,
-            baseToken.address,
-            core,
-            bountyAmount,
-            mockOrganization.address,
-            burner,
-        );
-        await gateway.activateGateway(coGateway, { from: organization });
-
-        gatewayUtils = new GatewayUtils(gateway, mockToken, baseToken);
-
-        hashLockObj = utils.generateHashLock();
-
-        nonce = await gatewayUtils.getNonce(accounts[1]);
-        stakeAmount = new BN(100000000000);
-        gasPrice = new BN(200);
-        gasLimit = new BN(900000);
-        hashLock = hashLockObj.l;
-
-
-        await mockToken.transfer(stakerAddress, stakeAmount, { from: accounts[0] });
-        await mockToken.approve(gateway.address, stakeAmount, { from: stakerAddress });
-
-        await baseToken.transfer(stakerAddress, bountyAmount, { from: accounts[0] });
-        await baseToken.approve(gateway.address, bountyAmount, { from: stakerAddress });
-
-        errorMessage = '';
-    });
-
-    it('should successfully stake', async () => {
-        await prepareData();
-        await stake(utils.ResultType.SUCCESS);
-    });
-
-    it('should increase the nonce by 1 when staking', async () => {
-        const nonceBefore = await gateway.getNonce.call(stakerAddress);
-        await prepareData();
-        await stake(utils.ResultType.SUCCESS);
-        const nonceAfter = await gateway.getNonce.call(stakerAddress);
-
-        assert.strictEqual(
-            nonceBefore.addn(1).eq(nonceAfter),
-            true,
-            'The nonce should increase by one when staking. '
-            + `Instead, it is ${nonceBefore.toString(10)} before and ${nonceAfter.toString(10)} after.`,
-        );
-    });
-
-    it('should fail to stake when stake amount is 0', async () => {
-        stakeAmount = new BN(0);
-        errorMessage = 'Stake amount must not be zero.';
-        await prepareData();
-        await stake(utils.ResultType.FAIL);
-    });
-
-    it('should fail to stake when beneficiary address is 0', async () => {
-        beneficiary = Utils.NULL_ADDRESS;
-        errorMessage = 'Beneficiary address must not be zero.';
-        await prepareData();
-        await stake(utils.ResultType.FAIL);
-    });
-
-    it('should fail when max reward amount is greater than the stake amount', async () => {
-        /*
-        * Max reward amount will be `gasPrice * gasLimit`.
-        * i.e. in this case its 180000000, which is higher than the stake amount.
-        */
-        stakeAmount = new BN(200);
-        await prepareData();
-        errorMessage = 'Maximum possible reward must be less than the stake amount.';
-        await stake(utils.ResultType.FAIL);
-    });
-
-    it('should fail to stake when staker has balance less than the stake amount', async () => {
-        stakeAmount = new BN(200000000000);
-        await mockToken.approve(gateway.address, stakeAmount, { from: stakerAddress });
-        await prepareData();
-        errorMessage = 'revert';
-        await stake(utils.ResultType.FAIL);
-    });
-
-    it('should fail to stake when stakerAddress has balance less than the bounty amount', async () => {
-        await baseToken.transfer(accounts[0], new BN(50), { from: stakerAddress });
-        await prepareData();
-        errorMessage = 'revert';
-        await stake(utils.ResultType.FAIL);
-    });
-
-    it('should fail to stake when gateway is not approved by the staker', async () => {
-        stakerAddress = accounts[5];
-        await mockToken.transfer(stakerAddress, stakeAmount, { from: accounts[0] });
-        await prepareData();
-        errorMessage = 'revert';
-        await stake(utils.ResultType.FAIL);
-    });
-
-    it('should fail when its already staked with same data (replay attack)', async () => {
-        await prepareData();
-        await stake(utils.ResultType.SUCCESS);
-
-        await mockToken.transfer(stakerAddress, stakeAmount, { from: accounts[0] });
-        await baseToken.transfer(stakerAddress, bountyAmount, { from: accounts[0] });
-        await mockToken.approve(gateway.address, stakeAmount, { from: stakerAddress });
-        await baseToken.approve(gateway.address, bountyAmount, { from: stakerAddress });
-
-        errorMessage = 'Invalid nonce';
-        await stake(utils.ResultType.FAIL);
-    });
-
-    it('should fail to stake when previous stake for same address is not progressed', async () => {
-        await prepareData();
-        await stake(utils.ResultType.SUCCESS);
-
-        await mockToken.transfer(stakerAddress, stakeAmount, { from: accounts[0] });
-        await baseToken.transfer(stakerAddress, bountyAmount, { from: accounts[0] });
-        await mockToken.approve(gateway.address, stakeAmount, { from: stakerAddress });
-        await baseToken.approve(gateway.address, bountyAmount, { from: stakerAddress });
-
-        nonce = new BN(2);
-        await prepareData();
-        errorMessage = 'Previous process is not completed';
-        await stake(utils.ResultType.FAIL);
-    });
-
-    it('should fail when previous stake for same address is in revocation', async () => {
-        await prepareData();
-        await stake(utils.ResultType.SUCCESS);
-
-        const penalty = new BN(bountyAmount * PENALTY_PERCENT);
-
-        // funding staker for penalty amount
-        await baseToken.transfer(stakerAddress, penalty, { from: accounts[0] });
-        // approving gateway for penalty amount
-        await baseToken.approve(gateway.address, penalty, { from: stakerAddress });
-
-        // revertStaking
-        await gateway.revertStake(messageHash, { from: stakerAddress });
-
-        await mockToken.transfer(stakerAddress, stakeAmount, { from: accounts[0] });
-        await baseToken.transfer(stakerAddress, bountyAmount, { from: accounts[0] });
-        await mockToken.approve(gateway.address, stakeAmount, { from: stakerAddress });
-        await baseToken.approve(gateway.address, bountyAmount, { from: stakerAddress });
-
-        nonce = new BN(2);
-        await prepareData();
-        errorMessage = 'Previous process is not completed';
-        await stake(utils.ResultType.FAIL);
-    });
-
-    it('should fail stake if gateway is not activated.', async () => {
-        gateway = await Gateway.new(
-            mockToken.address,
-            baseToken.address,
-            core,
-            bountyAmount,
-            mockOrganization.address,
-            burner,
-        );
-
-        /*
-        * New utils, because the gateway is a new one and the old utils still
-        * have the old gateway registered.
-        */
-        gatewayUtils = new GatewayUtils(gateway, mockToken, baseToken);
-        await prepareData();
-
-        await stake(utils.ResultType.FAIL);
-    });
->>>>>>> 47082b93
 });