--- conflicted
+++ resolved
@@ -27,28 +27,20 @@
 
 contract('SafeCore.constructor()', function (accounts) {
 
-<<<<<<< HEAD
-  let remoteChainId, blockHeight, stateRoot, organization, safeCore;
-=======
   let remoteChainId,
     blockHeight,
     stateRoot,
     maxNumberOfStateRoots,
-    membersManager,
+    organization,
     safeCore;
->>>>>>> 3e6c2d77
 
   beforeEach(async function () {
 
     remoteChainId = new BN(1410);
     blockHeight = new BN(5);
     stateRoot = web3.utils.sha3("dummy_state_root");
-<<<<<<< HEAD
+    maxNumberOfStateRoots = new BN(10);
     organization = accounts[1];
-=======
-    maxNumberOfStateRoots = new BN(10);
-    membersManager = accounts[1];
->>>>>>> 3e6c2d77
 
   });
 
@@ -61,12 +53,8 @@
         remoteChainId,
         blockHeight,
         stateRoot,
-<<<<<<< HEAD
+        maxNumberOfStateRoots,
         organization,
-=======
-        maxNumberOfStateRoots,
-        membersManager,
->>>>>>> 3e6c2d77
       ),
       'Remote chain Id must not be 0.',
     );
@@ -82,12 +70,8 @@
         remoteChainId,
         blockHeight,
         stateRoot,
-<<<<<<< HEAD
+        maxNumberOfStateRoots,
         organization,
-=======
-        maxNumberOfStateRoots,
-        membersManager,
->>>>>>> 3e6c2d77
       ),
       'Organization contract address must not be zero.',
     );
@@ -100,12 +84,8 @@
       remoteChainId,
       blockHeight,
       stateRoot,
-<<<<<<< HEAD
+      maxNumberOfStateRoots,
       organization,
-=======
-      maxNumberOfStateRoots,
-      membersManager,
->>>>>>> 3e6c2d77
     );
 
     let chainId = await safeCore.getRemoteChainId.call();
