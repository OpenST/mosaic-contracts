--- conflicted
+++ resolved
@@ -24,39 +24,27 @@
 
 contract('SafeCore.getRemoteChainId()', function (accounts) {
 
-<<<<<<< HEAD
-  let remoteChainId, blockHeight, stateRoot, organization, safeCore;
-=======
   let remoteChainId,
     blockHeight,
     stateRoot,
     maxNumberOfStateRoots,
-    membersManager,
+    organization,
     safeCore;
->>>>>>> 3e6c2d77
 
   beforeEach(async function () {
 
     remoteChainId = new BN(1410);
     blockHeight = new BN(5);
     stateRoot = web3.utils.sha3("dummy_state_root");
-<<<<<<< HEAD
+    maxNumberOfStateRoots = new BN(10);
     organization = accounts[1];
-=======
-    maxNumberOfStateRoots = new BN(10);
-    membersManager = accounts[1];
->>>>>>> 3e6c2d77
 
     safeCore = await SafeCore.new(
       remoteChainId,
       blockHeight,
       stateRoot,
-<<<<<<< HEAD
+      maxNumberOfStateRoots,
       organization,
-=======
-      maxNumberOfStateRoots,
-      membersManager,
->>>>>>> 3e6c2d77
     );
 
   });
