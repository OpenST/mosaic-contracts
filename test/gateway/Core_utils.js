// Copyright 2017 OpenST Ltd.
//
// Licensed under the Apache License, Version 2.0 (the "License");
// you may not use this file except in compliance with the License.
// You may obtain a copy of the License at
//
//    http://www.apache.org/licenses/LICENSE-2.0
//
// Unless required by applicable law or agreed to in writing, software
// distributed under the License is distributed on an "AS IS" BASIS,
// WITHOUT WARRANTIES OR CONDITIONS OF ANY KIND, either express or implied.
// See the License for the specific language governing permissions and
// limitations under the License.
//
// ----------------------------------------------------------------------------
// Test: Core_utils.js
//
// http://www.simpletoken.org/
//
// ----------------------------------------------------------------------------

const web3 = require('../lib/web3.js');

const Core = artifacts.require("./Core.sol")
    , MockToken = artifacts.require("./MockToken.sol")
    , Workers = artifacts.require("./Workers.sol")
    , proof = require('../data/proof');
;

const BN = require('bn.js')
;
const rootPrefix = "../.."
    , constants = require(rootPrefix + '/test/lib/constants')
;

/// @dev Deploy 
module.exports.deployCore = async (artifacts, accounts) => {
    const registrar = accounts[1]
        , admin = accounts[2]
        , ops = accounts[3]
        , chainIdOrigin = 3
        , chainIdRemote = 1410
<<<<<<< HEAD
        , deactivationHeight = new BigNumber(web3.utils.toWei(100000000, "ether"))
=======
        , deactivationHeight = web3.utils.toWei(new BN('100000000'), "ether")
>>>>>>> 43bf57ca
        , worker1 = accounts[7]
    ;


    // Deploy worker contract
    const workers = await Workers.new();
    await workers.setAdminAddress(admin);
    await workers.setOpsAddress(ops);
    await workers.setWorker(worker1, deactivationHeight, {from: ops});
    const core = await Core.new(chainIdOrigin, chainIdRemote, 0, proof.account.stateRoot, workers.address, {from: accounts[0]});
    return {
        core: core,
        workersContract: workers,
        worker: worker1,
        registrar: registrar,
        chainIdRemote: chainIdRemote,
        chainIdOrigin: chainIdOrigin
    };
};

module.exports.checkOpenSTProvenEvent = (event, _blockHeight, _storageRoot, wasAlreadyProved) => {
    assert.equal(event !== null, true);
    assert.equal(event["blockHeight"], _blockHeight);
    assert.equal(event["storageRoot"], _storageRoot);
    assert.equal(event["wasAlreadyProved"], wasAlreadyProved);
};

module.exports.checkStateRootCommittedEvent = (event, _blockHeight, _stateRoot) => {
    assert.equal(event !== null, true);
    assert.equal(event["blockHeight"], _blockHeight);
    assert.equal(event["stateRoot"], _stateRoot);
};<|MERGE_RESOLUTION|>--- conflicted
+++ resolved
@@ -40,11 +40,7 @@
         , ops = accounts[3]
         , chainIdOrigin = 3
         , chainIdRemote = 1410
-<<<<<<< HEAD
-        , deactivationHeight = new BigNumber(web3.utils.toWei(100000000, "ether"))
-=======
         , deactivationHeight = web3.utils.toWei(new BN('100000000'), "ether")
->>>>>>> 43bf57ca
         , worker1 = accounts[7]
     ;
 
