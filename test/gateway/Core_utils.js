// Copyright 2017 OpenST Ltd.
//
// Licensed under the Apache License, Version 2.0 (the "License");
// you may not use this file except in compliance with the License.
// You may obtain a copy of the License at
//
//    http://www.apache.org/licenses/LICENSE-2.0
//
// Unless required by applicable law or agreed to in writing, software
// distributed under the License is distributed on an "AS IS" BASIS,
// WITHOUT WARRANTIES OR CONDITIONS OF ANY KIND, either express or implied.
// See the License for the specific language governing permissions and
// limitations under the License.
//
// ----------------------------------------------------------------------------
// Test: Core_utils.js
//
// http://www.simpletoken.org/
//
// ----------------------------------------------------------------------------

const web3 = require('../lib/web3.js');

const Core = artifacts.require("./Core.sol")
    , MockToken = artifacts.require("./MockToken.sol")
    , Workers = artifacts.require("./Workers.sol")
    , proof = require('../data/proof');
;

const BN = require('bn.js')
;
const rootPrefix = "../.."
    , constants = require(rootPrefix + '/test/lib/constants')
;

/// @dev Deploy 
module.exports.deployCore = async (artifacts, accounts) => {
    const registrar = accounts[1]
        , admin = accounts[2]
        , ops = accounts[3]
        , chainIdOrigin = 3
        , chainIdRemote = 1410
<<<<<<< HEAD
        , deactivationHeight = new BigNumber(web3.toWei(100000000, "ether"))
=======
        , valueToken = await MockToken.new()
        , deactivationHeight = web3.utils.toWei(new BN('100000000'), "ether")
>>>>>>> 9dea1fef
        , worker1 = accounts[7]
    ;


    // Deploy worker contract
    const workers = await Workers.new();
    await workers.setAdminAddress(admin);
    await workers.setOpsAddress(ops);
    await workers.setWorker(worker1, deactivationHeight, {from: ops});
    const core = await Core.new(chainIdOrigin, chainIdRemote, 0, proof.account.stateRoot, workers.address, {from: accounts[0]});
    return {
        core: core,
        workersContract: workers,
        worker: worker1,
        registrar: registrar,
        chainIdRemote: chainIdRemote,
        chainIdOrigin: chainIdOrigin
    };
};

module.exports.checkOpenSTProvenEvent = (event, _blockHeight, _storageRoot, wasAlreadyProved) => {
    assert.equal(event !== null, true);
    assert.equal(event["blockHeight"], _blockHeight);
    assert.equal(event["storageRoot"], _storageRoot);
    assert.equal(event["wasAlreadyProved"], wasAlreadyProved);
};

module.exports.checkStateRootCommittedEvent = (event, _blockHeight, _stateRoot) => {
    assert.equal(event !== null, true);
    assert.equal(event["blockHeight"], _blockHeight);
    assert.equal(event["stateRoot"], _stateRoot);
};<|MERGE_RESOLUTION|>--- conflicted
+++ resolved
@@ -38,24 +38,21 @@
     const registrar = accounts[1]
         , admin = accounts[2]
         , ops = accounts[3]
+        , openSTRemote = proof.account.accountAddress
         , chainIdOrigin = 3
         , chainIdRemote = 1410
-<<<<<<< HEAD
-        , deactivationHeight = new BigNumber(web3.toWei(100000000, "ether"))
-=======
         , valueToken = await MockToken.new()
         , deactivationHeight = web3.utils.toWei(new BN('100000000'), "ether")
->>>>>>> 9dea1fef
         , worker1 = accounts[7]
     ;
 
 
     // Deploy worker contract
-    const workers = await Workers.new();
+    const workers = await Workers.new(valueToken.address);
     await workers.setAdminAddress(admin);
     await workers.setOpsAddress(ops);
     await workers.setWorker(worker1, deactivationHeight, {from: ops});
-    const core = await Core.new(chainIdOrigin, chainIdRemote, 0, proof.account.stateRoot, workers.address, {from: accounts[0]});
+    const core = await Core.new(registrar, chainIdOrigin, chainIdRemote, openSTRemote, constants.UTILITY_CHAIN_BLOCK_TIME, 0, proof.account.stateRoot, workers.address, {from: accounts[0]});
     return {
         core: core,
         workersContract: workers,
