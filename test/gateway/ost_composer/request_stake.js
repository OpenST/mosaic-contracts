// Copyright 2019 OpenST Ltd.
//
// Licensed under the Apache License, Version 2.0 (the "License");
// you may not use this file except in compliance with the License.
// You may obtain a copy of the License at
//
//    http://www.apache.org/licenses/LICENSE-2.0
//
// Unless required by applicable law or agreed to in writing, software
// distributed under the License is distributed on an "AS IS" BASIS,
// WITHOUT WARRANTIES OR CONDITIONS OF ANY KIND, either express or implied.
// See the License for the specific language governing permissions and
// limitations under the License.
//
// ----------------------------------------------------------------------------
//
// http://www.simpletoken.org/
//
// ----------------------------------------------------------------------------

const EthUtils = require('ethereumjs-util');
const OSTComposer = artifacts.require('OSTComposer');
const SpyToken = artifacts.require('SpyToken');
const Gateway = artifacts.require('SpyEIP20Gateway');
const BN = require('bn.js');
const Utils = require('../../test_lib/utils');
const ComposerUtils = require('./helpers/composer_utils');
const EventDecoder = require('../../test_lib/event_decoder.js');

<<<<<<< HEAD
=======
function getStakeRequestHash(stakeRequest, gateway, ostComposer) {
  const stakeRequestMethod = 'StakeRequest(uint256 amount,address beneficiary,uint256 gasPrice,uint256 gasLimit,uint256 nonce,address staker,address gateway)';
  const encodedTypeHash = web3.utils.sha3(web3.eth.abi.encodeParameter('string', stakeRequestMethod));

  const stakeIntentTypeHash = web3.utils.soliditySha3(
    { type: 'bytes32', value: encodedTypeHash },
    { type: 'uint256', value: stakeRequest.amount },
    { type: 'address', value: stakeRequest.beneficiary },
    { type: 'uint256', value: stakeRequest.gasPrice },
    { type: 'uint256', value: stakeRequest.gasLimit },
    { type: 'uint256', value: stakeRequest.nonce },
    { type: 'address', value: stakeRequest.staker },
    { type: 'address', value: gateway.address },
  );

  const EIP712_DOMAIN_TYPEHASH = web3.utils.soliditySha3(
    'EIP712Domain(address verifyingContract)',
  );
  const DOMAIN_SEPARATOR = web3.utils.soliditySha3(
    web3.eth.abi.encodeParameters(
      ['bytes32', 'address'],
      [EIP712_DOMAIN_TYPEHASH, ostComposer.address],
    ),
  );

  const eip712TypeData = EthUtils.keccak(
    Buffer.concat(
      [
        Buffer.from('19', 'hex'),
        Buffer.from('01', 'hex'),
        EthUtils.toBuffer(DOMAIN_SEPARATOR),
        EthUtils.toBuffer(stakeIntentTypeHash),
      ],
    ),
  );

  return EthUtils.bufferToHex(eip712TypeData);

}

>>>>>>> fe3c63e0
contract('OSTComposer.requestStake() ', (accounts) => {
  let organization;
  let ostComposer;
  let gateway;
  const stakeRequest = {};

  beforeEach(async () => {
    organization = accounts[1];
    stakeRequest.staker = accounts[2];
    ostComposer = await OSTComposer.new(organization);
    stakeRequest.amount = new BN(20);
    stakeRequest.beneficiary = accounts[4];
    stakeRequest.gasPrice = new BN(100);
    stakeRequest.gasLimit = new BN(100);
    stakeRequest.nonce = new BN(42);
    gateway = await Gateway.new();
  });

  it('should be able to successfully request stake', async () => {
    const response = await ostComposer.requestStake(
      stakeRequest.amount,
      stakeRequest.beneficiary,
      stakeRequest.gasPrice,
      stakeRequest.gasLimit,
      stakeRequest.nonce,
      gateway.address,
      { from: stakeRequest.staker },
    );
    assert.strictEqual(response.receipt.status, true, 'Receipt status is unsuccessful');

    // Verifying the storage `stakeRequestHash` and `stakeRequests`.
<<<<<<< HEAD
    const stakeIntentTypeHash = ComposerUtils.getStakeRequestHash(stakeRequest, gateway.address);
=======
    const stakeIntentTypeHash = getStakeRequestHash(stakeRequest, gateway, ostComposer);
>>>>>>> fe3c63e0

    const stakeRequestHashStorage = await ostComposer.stakeRequestHashes.call(
      stakeRequest.staker,
      gateway.address,
    );
    assert.strictEqual(
      stakeRequestHashStorage,
      stakeIntentTypeHash,
      `Stake requests of ${stakeRequest.staker} for ${gateway.address} is not cleared`,
    );

    const boolValue = await ostComposer.stakeRequests.call(stakeIntentTypeHash);

    assert.strictEqual(
      boolValue,
      true,
      'Invalid stake request.',
    );
  });

  it('should verify the returned stakeRequestHash', async () => {
    const response = await ostComposer.requestStake.call(
      stakeRequest.amount,
      stakeRequest.beneficiary,
      stakeRequest.gasPrice,
      stakeRequest.gasLimit,
      stakeRequest.nonce,
      gateway.address,
      { from: stakeRequest.staker },
    );

<<<<<<< HEAD
    const stakeIntentTypeHash = ComposerUtils.getStakeRequestHash(stakeRequest, gateway.address);
=======
    const stakeIntentTypeHash = getStakeRequestHash(stakeRequest, gateway, ostComposer);
>>>>>>> fe3c63e0
    assert.strictEqual(
      response,
      stakeIntentTypeHash,
      'Invalid stake intent type hash',
    );
  });

  it('should verify the transfer of staked value token', async () => {
    const valueToken = await SpyToken.at(await gateway.valueToken.call());
    await ostComposer.requestStake(
      stakeRequest.amount,
      stakeRequest.beneficiary,
      stakeRequest.gasPrice,
      stakeRequest.gasLimit,
      stakeRequest.nonce,
      gateway.address,
      { from: stakeRequest.staker },
    );

    assert.strictEqual(
      await valueToken.fromAddress.call(),
      stakeRequest.staker,
      'The spy did not record staker address correctly',
    );

    assert.strictEqual(
      await valueToken.toAddress.call(),
      ostComposer.address,
      'The spy did not record composer address correctly',
    );

    assert.strictEqual(
      stakeRequest.amount.eq(await valueToken.transferAmount.call()),
      true,
      `Expected amount to be returned to ${stakeRequest.staker} is ${stakeRequest.amount} `
      + `but got ${await valueToken.transferAmount.call()}`,
    );
  });

  it('should emit StakeRequested event', async () => {
    const tx = await ostComposer.requestStake(
      stakeRequest.amount,
      stakeRequest.beneficiary,
      stakeRequest.gasPrice,
      stakeRequest.gasLimit,
      stakeRequest.nonce,
      gateway.address,
      { from: stakeRequest.staker },
    );

    const events = EventDecoder.getEvents(tx, ostComposer);
    const eventData = events.StakeRequested;

    assert.strictEqual(
      eventData.staker,
      stakeRequest.staker,
      'Invalid staker address',
    );
    assert.strictEqual(
      eventData.amount.eq(stakeRequest.amount),
      true,
      `Expected staked amount is ${stakeRequest.amount} but got ${eventData.amount}`,
    );
    assert.strictEqual(
      eventData.gasLimit.eq(stakeRequest.gasLimit),
      true,
      `Expected gasLimit amount is ${stakeRequest.gasLimit} but got ${eventData.gasLimit}`,
    );
    assert.strictEqual(
      eventData.gasPrice.eq(stakeRequest.gasPrice),
      true,
      `Expected gasPrice amount is ${stakeRequest.gasPrice} but got ${eventData.gasPrice}`,
    );
    assert.strictEqual(
      eventData.gateway,
      gateway.address,
      'Invalid gateway address',
    );
    assert.strictEqual(
      eventData.beneficiary,
      stakeRequest.beneficiary,
      'Invalid beneficiary address',
    );
    assert.strictEqual(
      eventData.nonce.eq(stakeRequest.nonce),
      true,
      `Expected nonce amount is ${stakeRequest.nonce} but got ${eventData.nonce}`,
    );
  });

  it('should fail when staked amount is 0', async () => {
    const amount = 0;
    await Utils.expectRevert(
      ostComposer.requestStake(
        amount,
        stakeRequest.beneficiary,
        stakeRequest.gasPrice,
        stakeRequest.gasLimit,
        stakeRequest.nonce,
        gateway.address,
      ),
      { from: stakeRequest.staker },
      'Stake amount must not be zero.',
    );
  });

  it('should fail when beneficiary is null', async () => {
    await Utils.expectRevert(
      ostComposer.requestStake(
        stakeRequest.amount,
        Utils.NULL_ADDRESS,
        stakeRequest.gasPrice,
        stakeRequest.gasLimit,
        stakeRequest.nonce,
        gateway.address,
      ),
      { from: stakeRequest.staker },
      'Stake amount must not be zero.',
    );
  });

  it('should fail when staker nonce is incorrect', async () => {
    // Here, the correct nonce is 0.
    const nonce = stakeRequest.nonce.addn(1) ;
    await Utils.expectRevert(
      ostComposer.requestStake(
        stakeRequest.amount,
        stakeRequest.beneficiary,
        stakeRequest.gasPrice,
        stakeRequest.gasLimit,
        nonce,
        gateway.address,
      ),
      { from: stakeRequest.staker },
      'Incorrect staker nonce.',
    );
  });

  it('should fail when an request from staker is already pending at same gateway', async () => {
    await ostComposer.requestStake(
      stakeRequest.amount,
      stakeRequest.beneficiary,
      stakeRequest.gasPrice,
      stakeRequest.gasLimit,
      stakeRequest.nonce,
      gateway.address,
      { from: stakeRequest.staker },
    );

    await Utils.expectRevert(
      ostComposer.requestStake(
        stakeRequest.amount,
        stakeRequest.beneficiary,
        stakeRequest.gasPrice,
        stakeRequest.gasLimit,
        stakeRequest.nonce,
        gateway.address,
        { from: stakeRequest.staker },
      ),
      'Request for this staker at this gateway is already in process.',
    );
  });


  it('should fail when transferFrom of value token fails ', async () => {
    const valueToken = await SpyToken.at(await gateway.valueToken.call());
    await valueToken.setTransferFromFakeResponse(false);

    await Utils.expectRevert(
      ostComposer.requestStake(
        stakeRequest.amount,
        stakeRequest.beneficiary,
        stakeRequest.gasPrice,
        stakeRequest.gasLimit,
        stakeRequest.nonce,
        gateway.address,
        { from: stakeRequest.staker },
      ),
      'Value token transfer returned false.',
    );
  });
});<|MERGE_RESOLUTION|>--- conflicted
+++ resolved
@@ -27,49 +27,6 @@
 const ComposerUtils = require('./helpers/composer_utils');
 const EventDecoder = require('../../test_lib/event_decoder.js');
 
-<<<<<<< HEAD
-=======
-function getStakeRequestHash(stakeRequest, gateway, ostComposer) {
-  const stakeRequestMethod = 'StakeRequest(uint256 amount,address beneficiary,uint256 gasPrice,uint256 gasLimit,uint256 nonce,address staker,address gateway)';
-  const encodedTypeHash = web3.utils.sha3(web3.eth.abi.encodeParameter('string', stakeRequestMethod));
-
-  const stakeIntentTypeHash = web3.utils.soliditySha3(
-    { type: 'bytes32', value: encodedTypeHash },
-    { type: 'uint256', value: stakeRequest.amount },
-    { type: 'address', value: stakeRequest.beneficiary },
-    { type: 'uint256', value: stakeRequest.gasPrice },
-    { type: 'uint256', value: stakeRequest.gasLimit },
-    { type: 'uint256', value: stakeRequest.nonce },
-    { type: 'address', value: stakeRequest.staker },
-    { type: 'address', value: gateway.address },
-  );
-
-  const EIP712_DOMAIN_TYPEHASH = web3.utils.soliditySha3(
-    'EIP712Domain(address verifyingContract)',
-  );
-  const DOMAIN_SEPARATOR = web3.utils.soliditySha3(
-    web3.eth.abi.encodeParameters(
-      ['bytes32', 'address'],
-      [EIP712_DOMAIN_TYPEHASH, ostComposer.address],
-    ),
-  );
-
-  const eip712TypeData = EthUtils.keccak(
-    Buffer.concat(
-      [
-        Buffer.from('19', 'hex'),
-        Buffer.from('01', 'hex'),
-        EthUtils.toBuffer(DOMAIN_SEPARATOR),
-        EthUtils.toBuffer(stakeIntentTypeHash),
-      ],
-    ),
-  );
-
-  return EthUtils.bufferToHex(eip712TypeData);
-
-}
-
->>>>>>> fe3c63e0
 contract('OSTComposer.requestStake() ', (accounts) => {
   let organization;
   let ostComposer;
@@ -98,14 +55,11 @@
       gateway.address,
       { from: stakeRequest.staker },
     );
+
     assert.strictEqual(response.receipt.status, true, 'Receipt status is unsuccessful');
 
     // Verifying the storage `stakeRequestHash` and `stakeRequests`.
-<<<<<<< HEAD
-    const stakeIntentTypeHash = ComposerUtils.getStakeRequestHash(stakeRequest, gateway.address);
-=======
-    const stakeIntentTypeHash = getStakeRequestHash(stakeRequest, gateway, ostComposer);
->>>>>>> fe3c63e0
+    const stakeIntentTypeHash = ComposerUtils.getStakeRequestHash(stakeRequest, gateway.address, ostComposer.address);
 
     const stakeRequestHashStorage = await ostComposer.stakeRequestHashes.call(
       stakeRequest.staker,
@@ -137,11 +91,7 @@
       { from: stakeRequest.staker },
     );
 
-<<<<<<< HEAD
-    const stakeIntentTypeHash = ComposerUtils.getStakeRequestHash(stakeRequest, gateway.address);
-=======
-    const stakeIntentTypeHash = getStakeRequestHash(stakeRequest, gateway, ostComposer);
->>>>>>> fe3c63e0
+    const stakeIntentTypeHash = ComposerUtils.getStakeRequestHash(stakeRequest, gateway.address, ostComposer.address);
     assert.strictEqual(
       response,
       stakeIntentTypeHash,
