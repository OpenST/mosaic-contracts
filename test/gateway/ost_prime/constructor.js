--- conflicted
+++ resolved
@@ -20,11 +20,7 @@
 
 const OSTPrime = artifacts.require("OSTPrime")
   , BN = require('bn.js');
-<<<<<<< HEAD
-
 const MockMembersManager = artifacts.require('MockMembersManager');
-=======
->>>>>>> e4275d2b
 
 const Utils = require('../../../test/test_lib/utils');
 
