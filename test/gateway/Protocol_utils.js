// Copyright 2017 OpenST Ltd.
//
// Licensed under the Apache License, Version 2.0 (the "License");
// you may not use this file except in compliance with the License.
// You may obtain a copy of the License at
//
//    http://www.apache.org/licenses/LICENSE-2.0
//
// Unless required by applicable law or agreed to in writing, software
// distributed under the License is distributed on an "AS IS" BASIS,
// WITHOUT WARRANTIES OR CONDITIONS OF ANY KIND, either express or implied.
// See the License for the specific language governing permissions and
// limitations under the License.
//
// ----------------------------------------------------------------------------
// Test: Protocol_utils.js
//
// http://www.simpletoken.org/
//
// ----------------------------------------------------------------------------

const web3 = require('../lib/web3.js');

const BN = require('bn.js');
const Assert = require('assert');

const rootPrefix = "../.."
  , constants = require(rootPrefix + '/test/test_lib/constants')
;

<<<<<<< HEAD
const utils = require(rootPrefix + "/test/test_lib/utils.js");
const openSTValueUtils = require("./OpenSTValue_utils.js");
=======
const utils = require(rootPrefix + "/test/lib/utils.js");
>>>>>>> da2758ca

var MockToken   = artifacts.require("./MockToken.sol");
var Registrar     = artifacts.require("./Registrar.sol");
var CoreMock          = artifacts.require("./CoreMock.sol");
var OpenSTValue   = artifacts.require("./OpenSTValueMock.sol");
var OpenSTUtility = artifacts.require("./OpenSTUtilityMock.sol");
var STPrime       = artifacts.require("./STPrime.sol");
var Workers = artifacts.require("./Workers.sol");
var proof = require(rootPrefix + '/test/data/proof');

const CHAINID_VALUE   = 2001;
const CHAINID_UTILITY = 2002;

module.exports.deployOpenSTProtocol = async (artifacts, accounts) => {

	const deployMachine = accounts[0];
	const owner         = accounts[1];
	const admin         = accounts[2];
	const ops           = accounts[3];
	const intercommVC   = accounts[4];
	const intercommUC   = accounts[5];
	const workerDeactivationHeight = web3.utils.toWei(new BN('100000000'), "ether");

	var res = null;

	const simpleToken = await MockToken.new({ from: deployMachine });
	await utils.logTransaction(simpleToken.transactionHash, "SimpleToken.new");
	// finalize the tokens
	utils.logResponse(await simpleToken.initiateOwnershipTransfer(owner, { from: deployMachine }),
		"SimpleToken.initiateOwnershipTransfer");
	utils.logResponse(await simpleToken.completeOwnershipTransfer({ from: owner }),
		"SimpleToken.completeOwnershipTransfer");

	const registrarVC = await Registrar.new({ from: deployMachine });
	await utils.logTransaction(registrarVC.transactionHash, "RegistrarVC.new");
	// set Ops of registrar to Intercom account on value chain
	utils.logResponse(await registrarVC.setOpsAddress(intercommVC, { from: deployMachine }),
		"Registrar.setOpsAddress");
	utils.logResponse(await registrarVC.initiateOwnershipTransfer(owner, { from: deployMachine }),
		"Registrar.initiateOwnershipTransfer");
	utils.logResponse(await registrarVC.completeOwnershipTransfer({ from: owner }),
		"Registrar.completeOwnershipTransfer");

	const registrarUC = await Registrar.new({ from: deployMachine });
	await utils.logTransaction(registrarUC.transactionHash, "RegistrarUC.new");
	// set Ops of registrar to Intercom account on utility chain
	utils.logResponse(await registrarUC.setOpsAddress(intercommUC, { from: deployMachine }),
		"Registrar.setOpsAddress");
	utils.logResponse(await registrarUC.initiateOwnershipTransfer(owner, { from: deployMachine }),	
		"Registrar.initiateOwnershipTransfer");
	utils.logResponse(await registrarUC.completeOwnershipTransfer({ from: owner }),
		"Registrar.completeOwnershipTransfer");

	const openSTValue = await OpenSTValue.new(CHAINID_VALUE, simpleToken.address,
		registrarVC.address, constants.VALUE_CHAIN_BLOCK_TIME);
	await utils.logTransaction(openSTValue.transactionHash, "OpenSTValue.new");
	utils.logResponse(await openSTValue.initiateOwnershipTransfer(owner, { from: deployMachine }),
		"OpenSTValue.initiateOwnershipTransfer");
	utils.logResponse(await openSTValue.completeOwnershipTransfer({ from: owner }),
		"OpenSTValue.completeOwnershipTransfer");

    // Deploy worker contract
    const workers = await Workers.new(simpleToken.address)
        , worker1 = accounts[7];
    await workers.setAdminAddress(admin);
    await workers.setOpsAddress(ops);
    await workers.setWorker(worker1, workerDeactivationHeight, {from:ops});


    const coreUC = await CoreMock.new(registrarVC.address, CHAINID_UTILITY, CHAINID_VALUE,
        openSTValue.address, constants.VALUE_CHAIN_BLOCK_TIME, 0, proof.account.stateRoot, workers.address);
    await utils.logTransaction(coreUC.transactionHash, "CoreVC.new");

	const openSTUtility = await OpenSTUtility.new(CHAINID_VALUE, CHAINID_UTILITY,
		registrarUC.address, coreUC.address, constants.UTILITY_CHAIN_BLOCK_TIME, { from: deployMachine});

	await utils.logTransaction(openSTUtility.transactionHash, "OpenSTUtility.new");
	utils.logResponse(await openSTUtility.initiateOwnershipTransfer(owner, { from: deployMachine }),
		"OpenSTUtility.initiateOwnershipTransfer");
	utils.logResponse(await openSTUtility.completeOwnershipTransfer({ from: owner }),
		"OpenSTUtility.completeOwnershipTransfer");

	// only setup a core for the Value Chain to track the Utility Chain for v0.9.1

	const coreVC = await CoreMock.new(registrarVC.address, CHAINID_VALUE, CHAINID_UTILITY,
		openSTUtility.address, constants.UTILITY_CHAIN_BLOCK_TIME, 0, proof.account.stateRoot, workers.address);

	await utils.logTransaction(coreVC.transactionHash, "CoreVC.new");

	const stpContractAddress = await openSTUtility.simpleTokenPrime.call();
	Assert.notEqual(stpContractAddress, utils.NullAddress);
	const stPrime = await STPrime.at(stpContractAddress);

	// console.log("Simple Token:", simpleToken.address);
	// console.log("Registrar VC:", registrarVC.address);
	// console.log("Registrar UC:", registrarUC.address);
	// console.log("OpenSTValue:", openSTValue.address);
	// console.log("OpenSTUtility:", openSTUtility.address);
	// console.log("CoreVC:", coreVC.address);

	return {
		token         : simpleToken,
		registrarVC   : registrarVC,
		registrarUC   : registrarUC,
		openSTValue   : openSTValue,
		openSTUtility : openSTUtility,
		coreVC        : coreVC,
		stPrime       : stPrime
	};
}<|MERGE_RESOLUTION|>--- conflicted
+++ resolved
@@ -19,7 +19,7 @@
 //
 // ----------------------------------------------------------------------------
 
-const web3 = require('../lib/web3.js');
+const web3 = require('../test_lib/web3.js');
 
 const BN = require('bn.js');
 const Assert = require('assert');
@@ -28,12 +28,7 @@
   , constants = require(rootPrefix + '/test/test_lib/constants')
 ;
 
-<<<<<<< HEAD
 const utils = require(rootPrefix + "/test/test_lib/utils.js");
-const openSTValueUtils = require("./OpenSTValue_utils.js");
-=======
-const utils = require(rootPrefix + "/test/lib/utils.js");
->>>>>>> da2758ca
 
 var MockToken   = artifacts.require("./MockToken.sol");
 var Registrar     = artifacts.require("./Registrar.sol");
