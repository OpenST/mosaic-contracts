--- conflicted
+++ resolved
@@ -23,11 +23,28 @@
 const BN = require('bn.js');
 const web3 = require('../test_lib/web3.js');
 
-<<<<<<< HEAD
-const EIP20Token = artifacts.require('./EIP20TokenMock.sol');
-=======
-var EIP20Token = artifacts.require("./MockEIP20Token.sol");
->>>>>>> 47082b93
+const EIP20Token = artifacts.require('MockEIP20Token');
+
+const assertTransferEvent = (
+  eventType,
+  actualFrom,
+  actualTo,
+  actualValue,
+  expectedFrom,
+  expectedTo,
+  expectedValue,
+) => {
+  const actualValue_ = new BN(actualValue);
+  const expectedValue_ = new BN(expectedValue);
+
+  Assert.equal(eventType, 'Transfer');
+  Assert.equal(actualFrom, expectedFrom);
+  Assert.equal(
+    web3.utils.toChecksumAddress(actualTo),
+    web3.utils.toChecksumAddress(expectedTo),
+  );
+  Assert(expectedValue_.eq(actualValue_));
+};
 
 // / @dev Deploy
 module.exports.deployEIP20Token = async (artifacts, accounts) => {
@@ -76,26 +93,6 @@
   );
 };
 
-assertTransferEvent = (
-  eventType,
-  actualFrom,
-  actualTo,
-  actualValue,
-  expectedFrom,
-  expectedTo,
-  expectedValue,
-) => {
-  actualValue = new BN(actualValue);
-  expectedValue = new BN(expectedValue);
-
-  Assert.equal(eventType, 'Transfer');
-  Assert.equal(actualFrom, expectedFrom);
-  Assert.equal(
-    web3.utils.toChecksumAddress(actualTo),
-    web3.utils.toChecksumAddress(expectedTo),
-  );
-  Assert(expectedValue.eq(actualValue));
-};
 
 module.exports.checkApprovalEventGroup = (
   result,
@@ -107,12 +104,15 @@
 
   const event = result.logs[0];
 
+  let value;
   if (Number.isInteger(_value)) {
-    _value = new BN(_value);
+    value = new BN(_value);
+  } else {
+    value = _value;
   }
 
   assert.equal(event.event, 'Approval');
   assert.equal(event.args._owner, _owner);
   assert.equal(event.args._spender, _spender);
-  assert(event.args._value.eq(_value));
+  assert(event.args._value.eq(value));
 };