// Copyright 2017 OpenST Ltd.
//
// Licensed under the Apache License, Version 2.0 (the "License");
// you may not use this file except in compliance with the License.
// You may obtain a copy of the License at
//
//    http://www.apache.org/licenses/LICENSE-2.0
//
// Unless required by applicable law or agreed to in writing, software
// distributed under the License is distributed on an "AS IS" BASIS,
// WITHOUT WARRANTIES OR CONDITIONS OF ANY KIND, either express or implied.
// See the License for the specific language governing permissions and
// limitations under the License.
//
// ----------------------------------------------------------------------------
// Test: Registrar.js
//
// http://www.simpletoken.org/
//
// ----------------------------------------------------------------------------

<<<<<<< HEAD
const BigNumber       = require('bignumber.js');
const Utils           = require('../test_lib/utils.js');
const HashLock        = require('../test_lib/hash_lock.js');
=======
const web3 = require('../lib/web3.js');

const BN       = require('bn.js');
const Utils           = require('../lib/utils.js');
const HashLock        = require('../lib/hash_lock.js');
>>>>>>> da2758ca
const Registrar_utils = require('./Registrar_utils.js');

///
/// Test stories
///
/// RegisterBrandedToken
/// 	fails to register by non-adminOrOps
/// 	successfully registers core
///
/// AddCore
/// 	fails to add by non-adminOrOps
/// 	successfully adds core
///
/// RegisterUtilityToken
/// 	fails to register if non-adminOrOps
/// 	successfully registers
///
/// ConfirmStakingIntent
/// 	fails to confirm by non-ops
/// 	successfully confirms
///
/// ConfirmRedemptionIntent
/// 	fails to confirm by non-ops
/// 	successfully confirms
///

contract('Registrar', function(accounts) {
	const chainIdValue  	= 3;
	const chainIdUtility 	= 1410;
	const ops 		   		= accounts[1];
	const admin 	   		= accounts[3];
	const staker	  		= accounts[2];
  const redeemBeneficiary = accounts[4];
	const symbol 			= "MCC";
	const name 				= "Member Company Coin";
	const conversionRateDecimals = 5;
	const conversionRate	= new BN(10 * (10**conversionRateDecimals)); // Conversion rate => 10
	const amountST 			= web3.utils.toWei(new BN('2'), "ether");;

	describe('RegisterBrandedToken for utility chain', async() => {
		var contracts 		= null;
		var registrar 		= null;
		var openSTUtility	= null;
		var uuid 			= null;
		var brandedToken 	= null;

		before(async() => {
	        contracts   	= await Registrar_utils.deployRegistrar(artifacts, accounts);
			registrar 		= contracts.registrar;
	        openSTUtility 	= contracts.openSTUtility;
	        uuid 			= await openSTUtility.proposeBrandedToken.call(symbol, name, conversionRate, conversionRateDecimals, { from: staker });
	        result 			= await openSTUtility.proposeBrandedToken(symbol, name, conversionRate, conversionRateDecimals, { from: staker });
	        brandedToken 	= result.logs[0].args._token;
		})

		it('fails to register by non-adminOrOps', async () => {
            await Utils.expectThrow(registrar.registerBrandedToken(openSTUtility.address, symbol, name, conversionRate, conversionRateDecimals, staker, brandedToken, uuid));
		})

		it('successfully resgisters', async () => {
            assert.equal(await registrar.registerBrandedToken.call(openSTUtility.address, symbol, name, conversionRate, conversionRateDecimals, staker, brandedToken, uuid, { from: ops }), uuid);
		})
	})

	describe('AddCore for value chain', async() => {
		var contracts 	= null;
		var registrar 	= null;
		var openSTValue	= null;
		var core 		= null;

		before(async() => {
	        contracts   = await Registrar_utils.deployRegistrar(artifacts, accounts);
			registrar 	= contracts.registrar;
	        openSTValue = contracts.openSTValue;
	        core 		= contracts.core;
		})

		it('fails to add by non-adminOrOps', async () => {
            await Utils.expectThrow(registrar.addCore(openSTValue.address, core.address));
		})

		it('successfully adds core', async () => {
            assert.equal(await registrar.addCore.call(openSTValue.address, core.address, { from: ops }), true);
		})
	})

	describe('RegisterUtilityToken for value chain', async() => {
		var contracts 	= null;
		var registrar 	= null;
		var openSTValue	= null;
		var core 		= null;
		var uuid 		= null;

		before(async() => {
	        contracts   	= await Registrar_utils.deployRegistrar(artifacts, accounts);
			registrar 		= contracts.registrar;
	        openSTUtility 	= contracts.openSTUtility;
	        openSTValue 	= contracts.openSTValue;
	        core 			= contracts.core;
	        uuid 			= await openSTValue.hashUuid.call(symbol, name, chainIdValue, chainIdUtility, openSTUtility.address, conversionRate, conversionRateDecimals);

	        await registrar.addCore(openSTValue.address, core.address, { from: ops });
		})

		it('fails to register if non-adminOrOps', async () => {
            await Utils.expectThrow(registrar.registerUtilityToken(openSTValue.address, symbol, name, conversionRate, conversionRateDecimals, chainIdUtility, staker, uuid));
		})

		it('successfully registers', async () => {
            assert.equal(await registrar.registerUtilityToken.call(openSTValue.address, symbol, name, conversionRate, conversionRateDecimals, chainIdUtility, staker, uuid, { from: ops }), uuid);
		})
	})

	describe('ConfirmStakingIntent for utility chain', async() => {
		var contracts 			= null;
		var valueToken			= null;
		var registrar 			= null;
		var openSTUtility 		= null;
		var openSTValue			= null;
		var core 				= null;
		var uuid 				= null;
		var brandedToken 		= null;
		var nonce 				= null;
		var amountUT 	 		= null;
		var unlockHeight 		= null;
		var stakingIntentHash 	= null;

		const lock = HashLock.getHashLock();
        var validRLPParentNodes = null;
		before(async() => {
	        contracts   	= await Registrar_utils.deployRegistrar(artifacts, accounts);
	        valueToken  	= contracts.valueToken;
			registrar 		= contracts.registrar;
	        openSTUtility 	= contracts.openSTUtility;
	        openSTValue 	= contracts.openSTValue;
      		core 			= contracts.core;
	        uuid 			= await openSTUtility.proposeBrandedToken.call(symbol, name, conversionRate, conversionRateDecimals, { from: staker });
	        var result 		= await openSTUtility.proposeBrandedToken(symbol, name, conversionRate, conversionRateDecimals, { from: staker });
	        brandedToken 	= result.logs[0].args._token;

			await registrar.registerBrandedToken(openSTUtility.address, symbol, name, conversionRate, conversionRateDecimals, staker, brandedToken, uuid, { from: ops })
	        await registrar.addCore(openSTValue.address, core.address, { from: ops });
	        await registrar.registerUtilityToken(openSTValue.address, symbol, name, conversionRate, conversionRateDecimals, chainIdUtility, staker, uuid, { from: ops });
	        await valueToken.approve(openSTValue.address, amountST, { from: staker });
	        result = await openSTValue.stake(uuid, amountST, staker, lock.l, staker, { from: staker });
	        nonce = result.logs[0].args._stakerNonce;
	        amountUT = result.logs[0].args._amountUT;
	        unlockHeight = result.logs[0].args._unlockHeight;
	        stakingIntentHash = result.logs[0].args._stakingIntentHash;
            validRLPParentNodes =  await  openSTUtility.getMockRLPParentNodes.call(true);
		})

		it('fails to confirm by non-ops', async () => {
            await Utils.expectThrow(registrar.confirmStakingIntent(openSTUtility.address, uuid, staker, nonce, staker, amountST, amountUT, unlockHeight, lock.l, 0, validRLPParentNodes));
            await Utils.expectThrow(registrar.confirmStakingIntent(openSTUtility.address, uuid, staker, nonce, staker, amountST, amountUT, unlockHeight, lock.l, 0, validRLPParentNodes,{ from: admin }));
		})

		it('successfully confirms', async () => {
			var BLOCKS_TO_WAIT_SHORT = 10;
            var expirationHeight = await registrar.confirmStakingIntent.call(openSTUtility.address, uuid, staker, nonce, staker, amountST, amountUT, unlockHeight, lock.l, 0, validRLPParentNodes, { from: ops });

            assert.ok(expirationHeight > BLOCKS_TO_WAIT_SHORT);
		})
	})

	describe('ConfirmRedemptionIntent for value chain', async() => {
		var contracts 			 	= null;
		var valueToken			 	= null;
		var registrar 			 	= null;
		var openSTUtility			= null;
		var openSTValue			 	= null;
		var core 				 	= null;
		var uuid 				 	= null;
		var nonce 				 	= null;
		var redemptionIntentHash 	= null;
        var validRLPParentNodes     = null;
        var unlockHeight 			= null;

		const BLOCKS_TO_WAIT_LONG	= 110;
		const amountUTRedeemed 	 	= (conversionRate / (10**conversionRateDecimals));
		const lock = HashLock.getHashLock();
		const lockR = HashLock.getHashLock();

		before(async() => {
	        contracts   	= await Registrar_utils.deployRegistrar(artifacts, accounts);
	        valueToken  	= contracts.valueToken;
			registrar 		= contracts.registrar;
	        openSTUtility 	= contracts.openSTUtility;
	        openSTValue 	= contracts.openSTValue;
	        validRLPParentNodes = await openSTValue.getMockRLPParentNodes(true);
            core 			= contracts.core;
	        uuid 			= await openSTValue.hashUuid.call(symbol, name, chainIdValue, chainIdUtility, openSTUtility.address, conversionRate, conversionRateDecimals);

	        await registrar.addCore(openSTValue.address, core.address, { from: ops });
	        await registrar.registerUtilityToken(openSTValue.address, symbol, name, conversionRate, conversionRateDecimals, chainIdUtility, staker, uuid, { from: ops });
	        await valueToken.approve(openSTValue.address, amountST, { from: staker });
	        var result = await openSTValue.stake(uuid, amountST, staker, lock.l, staker, { from: staker });
	        var stakingIntentHash = result.logs[0].args._stakingIntentHash;
			await openSTValue.processStaking(stakingIntentHash, lock.s, { from: staker });
			nonce = await openSTValue.getNextNonce.call(staker);
            unlockHeight = BLOCKS_TO_WAIT_LONG + (await web3.eth.getBlockNumber());
			redemptionIntentHash = await openSTValue.hashRedemptionIntent.call(uuid, staker, nonce, redeemBeneficiary, amountUTRedeemed, unlockHeight, lockR.l);
		})

		it('fails to confirm by non-ops', async () => {
            await Utils.expectThrow(registrar.confirmRedemptionIntent(openSTValue.address, uuid, staker, nonce, redeemBeneficiary, amountUTRedeemed, unlockHeight, lockR.l, 0, validRLPParentNodes));
            await Utils.expectThrow(registrar.confirmRedemptionIntent(openSTValue.address, uuid, staker, nonce, redeemBeneficiary, amountUTRedeemed, unlockHeight, lockR.l, 0, validRLPParentNodes, { from: admin }));
		})

		it('successfully confirms', async () => {
			var BLOCKS_TO_WAIT_SHORT = 10;

      var confirmReturns = await registrar.confirmRedemptionIntent.call(openSTValue.address, uuid, staker, nonce, redeemBeneficiary, amountUTRedeemed, unlockHeight, lockR.l, 0, validRLPParentNodes, { from: ops });
      assert.equal(confirmReturns[0], (amountUTRedeemed * (10**conversionRateDecimals))/conversionRate);
      assert.ok(confirmReturns[1] > BLOCKS_TO_WAIT_SHORT);
		})
	})
})<|MERGE_RESOLUTION|>--- conflicted
+++ resolved
@@ -19,17 +19,11 @@
 //
 // ----------------------------------------------------------------------------
 
-<<<<<<< HEAD
-const BigNumber       = require('bignumber.js');
+const web3 = require('../test_lib/web3.js');
+
+const BN       = require('bn.js');
 const Utils           = require('../test_lib/utils.js');
 const HashLock        = require('../test_lib/hash_lock.js');
-=======
-const web3 = require('../lib/web3.js');
-
-const BN       = require('bn.js');
-const Utils           = require('../lib/utils.js');
-const HashLock        = require('../lib/hash_lock.js');
->>>>>>> da2758ca
 const Registrar_utils = require('./Registrar_utils.js');
 
 ///
