--- conflicted
+++ resolved
@@ -71,15 +71,6 @@
   const SYMBOL = "MOCK"
   const NAME = "Mock Token"
   const DECIMALS = 18
-<<<<<<< HEAD
-  const TOTAL_SUPPLY = new BigNumber(web3.utils.toWei(800000000, "ether"));
-
-  const ST10000 = new BigNumber(web3.utils.toWei(10000, "ether"));
-  const ST9000 = new BigNumber(web3.utils.toWei(9000, "ether"));
-  const ST1000 = new BigNumber(web3.utils.toWei(1000, "ether"));
-  const ST10 = new BigNumber(web3.utils.toWei(10, "ether"));
-  const ST1 = new BigNumber(web3.utils.toWei(1, "ether"));
-=======
   const TOTAL_SUPPLY = web3.utils.toWei(new BN('800000000'), "ether");
 
   const ST10000 = web3.utils.toWei(new BN('10000'), "ether");
@@ -87,7 +78,6 @@
   const ST1000 = web3.utils.toWei(new BN('1000'), "ether");
   const ST10 = web3.utils.toWei(new BN('10'), "ether");
   const ST1 = web3.utils.toWei(new BN('1'), "ether");
->>>>>>> 43bf57ca
 
   const owner = accounts[0]
   const admin = accounts[1]
@@ -127,12 +117,12 @@
       assert.isTrue(typeof(token.balances) == 'undefined')
     })
 
-    // it('Constructor raised transfer event', async () => {
-    //   const receipt = await web3.eth.getTransactionReceipt(token.transactionHash)
-    //   assert.equal(receipt.logs.length, 1)
-    //   const logs = web3EventsDecoder.perform(receipt, token.address, token.abi);
-    //   EIP20Token_utils.checkTransferEventAbiDecoder(logs, 0, accounts[0], TOTAL_SUPPLY)
-    // })
+    it('Constructor raised transfer event', async () => {
+      const receipt = await web3.eth.getTransactionReceipt(token.transactionHash)
+      assert.equal(receipt.logs.length, 1)
+      const logs = web3EventsDecoder.perform(receipt, token.address, token.abi);
+      EIP20Token_utils.checkTransferEventAbiDecoder(logs, 0, accounts[0], TOTAL_SUPPLY)
+    })
     // it('Constructor raised transfer event', async () => {
     //     const receipt = await web3.eth.getTransactionReceipt(token.transactionHash)
     //     assert.equal(receipt.logs.length, 1)
