--- conflicted
+++ resolved
@@ -1,7 +1,7 @@
 const GatewayBase = artifacts.require("./GatewayBase.sol")
   , BN = require('bn.js');
 
-const MockWorkerManager = artifacts.require('MockWorkerManager.sol');
+const MockMembersManager = artifacts.require('MockMembersManager.sol');
 const Utils = require('../../../test/test_lib/utils');
 
 const NullAddress = "0x0000000000000000000000000000000000000000";
@@ -9,44 +9,30 @@
 
   describe('Construction', async () => {
 
-<<<<<<< HEAD
-    let core, messageBus, bounty, worker;
-=======
-    let core, bounty, organisation;
->>>>>>> 83c31ffe
+    let core, bounty, worker, membersManager;
 
-    beforeEach(function () {
+    beforeEach(async function () {
 
-      worker = accounts[2]
+      owner = accounts[2]
+        , worker = accounts[3]
         , core = accounts[0]
         , bounty = new BN(100);
+
+      membersManager = await MockMembersManager.new(owner, worker);
     });
 
     it('should pass with right set of parameters', async function () {
-
-      let workerManager = await MockWorkerManager.new(worker);
-
       gatewayBaseInstance = await GatewayBase.new(
         core,
         bounty,
-        workerManager.address
+        membersManager.address
       );
 
-<<<<<<< HEAD
-      assert.equal(core, await gatewayBaseInstance.core.call());
-      assert.equal(messageBus, await gatewayBaseInstance.messageBus.call());
-=======
       assert.strictEqual(
-          core,
-          await gatewayBaseInstance.core.call(),
-          "Core contract address doesn't match."
+        core,
+        await gatewayBaseInstance.core.call(),
+        "Core contract address doesn't match."
       );
-      assert.strictEqual(
-          organisation,
-          await gatewayBaseInstance.organisation.call(),
-          "Organization address doesn't match."
-      );
->>>>>>> 83c31ffe
       assert((await gatewayBaseInstance.bounty.call()).eq(bounty));
     });
 
@@ -54,57 +40,32 @@
 
       bounty = new BN(0);
 
-      let workerManager = await MockWorkerManager.new(worker);
-
       gatewayBaseInstance = await GatewayBase.new(
         core,
         bounty,
-        workerManager.address
+        membersManager.address
       );
 
       assert.equal(core, await gatewayBaseInstance.core.call());
-<<<<<<< HEAD
-      assert.equal(messageBus, await gatewayBaseInstance.messageBus.call());
-=======
-      assert.equal(organisation, await gatewayBaseInstance.organisation.call());
->>>>>>> 83c31ffe
       assert((await gatewayBaseInstance.bounty.call()).eq(bounty));
     });
 
     it('should fail if core address is not passed', async function () {
 
-<<<<<<< HEAD
-      core = '0x0000000000000000000000000000000000000000';
-      await Utils.expectThrow(GatewayBase.new(core, messageBus, bounty, worker));
-
-    });
-
-    it('should fail if message address is not passed', async function () {
-
-      messageBus = '0x0000000000000000000000000000000000000000';
-      await Utils.expectThrow(GatewayBase.new(core, messageBus, bounty, worker));
-=======
       core = NullAddress;
-     await Utils.expectRevert(
-         GatewayBase.new(core, bounty, organisation),
-         "Core contract address must not be zero."
-     );
->>>>>>> 83c31ffe
+      await Utils.expectRevert(
+        GatewayBase.new(core, bounty, membersManager.address),
+        "Core contract address must not be zero."
+      );
 
     });
 
     it('should fail if worker manager address is not passed', async function () {
 
-<<<<<<< HEAD
-      worker = '0x0000000000000000000000000000000000000000';
-      await Utils.expectThrow(GatewayBase.new(core, messageBus, bounty, worker));
-=======
-      organisation = NullAddress;
       await Utils.expectRevert(
-          GatewayBase.new(core,  bounty, organisation),
-          "Organisation address must not be zero."
+        GatewayBase.new(core, bounty, NullAddress),
+        "MembersManager contract address must not be address\\(0\\)."
       );
->>>>>>> 83c31ffe
 
     });
   });
