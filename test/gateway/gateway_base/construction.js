--- conflicted
+++ resolved
@@ -25,10 +25,6 @@
         organisation
       );
 
-<<<<<<< HEAD
-      assert.equal(core,await gatewayBaseInstance.core.call());
-      assert.equal(organisation, await gatewayBaseInstance.organisation.call());
-=======
       assert.strictEqual(
           core,
           await gatewayBaseInstance.core.call(),
@@ -39,7 +35,6 @@
           await gatewayBaseInstance.organisation.call(),
           "Organization address doesn't match."
       );
->>>>>>> 4a21b51c
       assert((await gatewayBaseInstance.bounty.call()).eq(bounty));
     });
 
