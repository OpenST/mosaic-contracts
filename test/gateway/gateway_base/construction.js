--- conflicted
+++ resolved
@@ -29,11 +29,7 @@
 
   describe('Construction', async () => {
 
-<<<<<<< HEAD
-    let core, bounty, worker, organization;
-=======
-    let dummyStateRootProvider, bounty, worker, membersManager;
->>>>>>> 37870e6c
+    let dummyStateRootProvider, bounty, worker, organization;
 
     beforeEach(async function () {
 
@@ -53,15 +49,9 @@
       );
 
       assert.strictEqual(
-<<<<<<< HEAD
-        core,
-        await gatewayBaseInstance.core.call(),
-        'Core contract address doesn\'t match.'
-=======
         dummyStateRootProvider,
         await gatewayBaseInstance.stateRootProvider.call(),
         "State root provider contract address doesn't match."
->>>>>>> 37870e6c
       );
       assert((await gatewayBaseInstance.bounty.call()).eq(bounty));
     });
@@ -84,13 +74,8 @@
 
       let stateRootProvider = NullAddress;
       await Utils.expectRevert(
-<<<<<<< HEAD
-        GatewayBase.new(core, bounty, organization.address),
-        'Core contract address must not be zero.',
-=======
-        GatewayBase.new(stateRootProvider, bounty, membersManager.address),
+        GatewayBase.new(stateRootProvider, bounty, organization.address),
         "State root provider contract address must not be zero."
->>>>>>> 37870e6c
       );
 
     });
@@ -98,13 +83,8 @@
     it('should fail if worker manager address is not passed', async function () {
 
       await Utils.expectRevert(
-<<<<<<< HEAD
-        GatewayBase.new(core, bounty, NullAddress),
-        'Organization contract address must not be zero.',
-=======
         GatewayBase.new(dummyStateRootProvider, bounty, NullAddress),
-        "MembersManager contract address must not be zero."
->>>>>>> 37870e6c
+        "Organization contract address must not be zero."
       );
 
     });
