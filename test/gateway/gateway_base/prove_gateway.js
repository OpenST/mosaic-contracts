--- conflicted
+++ resolved
@@ -44,17 +44,13 @@
       let maxStateRoots = new BN(1000);
 
       let membersManager = await MockMembersManager.new(owner, worker);
-<<<<<<< HEAD
-      let anchor = await MockAnchor.new(1, 0, stateRoot, membersManager.address);
-=======
-      let core = await Core.new(
+      let anchor = await MockAnchor.new(
         1,
         0,
         stateRoot,
         maxStateRoots,
         membersManager.address,
       );
->>>>>>> c6b7d091
 
       gatewayBaseInstance = await GatewayBase.new(
         anchor.address,
