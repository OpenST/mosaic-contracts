--- conflicted
+++ resolved
@@ -2,11 +2,7 @@
   , Core = artifacts.require("./MockCore.sol")
   , BN = require('bn.js');
 
-<<<<<<< HEAD
-const MockOrganization = artifacts.require('MockOrganization.sol');
-=======
 const MockMembersManager = artifacts.require('MockMembersManager.sol');
->>>>>>> 1c5d25bb
 const Utils = require('../../../test/test_lib/utils');
 
 
@@ -21,31 +17,17 @@
 
     beforeEach(async function () {
 
-<<<<<<< HEAD
-      let core = await Core.new(2, 0, stateRoot, accounts[1])
-        , organizationOwner = accounts[2]
-        , worker = accounts[3]
-        , messageBus = accounts[1]
-        , bounty = new BN(100);
-
-      let organization = await MockOrganization.new(organizationOwner, worker);
-=======
-      let core = await Core.new(1, 2, 0, stateRoot, accounts[1])
-        , owner = accounts[2]
+      let owner = accounts[2]
         , worker = accounts[3]
         , bounty = new BN(100);
 
       let membersManager = await MockMembersManager.new(owner, worker);
->>>>>>> 1c5d25bb
+      let core = await Core.new(1, 0, stateRoot, membersManager.address);
 
       gatewayBaseInstance = await GatewayBase.new(
         core.address,
         bounty,
-<<<<<<< HEAD
-        organization.address
-=======
         membersManager.address
->>>>>>> 1c5d25bb
       );
 
     });
