const GatewayBase = artifacts.require("./GatewayBase.sol")
  , BN = require('bn.js');

<<<<<<< HEAD
const MockOrganization = artifacts.require('MockOrganization.sol');
=======
const MockMembersManager = artifacts.require('MockMembersManager.sol');
>>>>>>> 1c5d25bb

contract('GatewayBase.sol', function (accounts) {

  describe('get nonce', async () => {
    let gatewayBaseInstance;


    beforeEach(async function () {

<<<<<<< HEAD
      let organizationOwner = accounts[2]
=======
      let owner = accounts[2]
>>>>>>> 1c5d25bb
        , worker = accounts[3]
        , core = accounts[0]
        , bounty = new BN(100);

<<<<<<< HEAD
      let organization = await MockOrganization.new(organizationOwner, worker);
=======
      let membersManager = await MockMembersManager.new(owner, worker);
>>>>>>> 1c5d25bb

      gatewayBaseInstance = await GatewayBase.new(
        core,
        bounty,
<<<<<<< HEAD
        organization.address
=======
        membersManager.address
>>>>>>> 1c5d25bb
      );

    });

    it('should return 1 nonce if there is no active process', async function () {

      let expectedNonce = new BN(1);
      let nonce = await gatewayBaseInstance.getNonce.call(accounts[0]);
      assert(nonce.eq(expectedNonce));

    });

    it('should return nonce incremented by 1 if stake process is initiated', async function () {

      //todo implement this when stake unit tests are done
    });

    it('should return nonce incremented by 1 if linking process is initiated', async function () {

      //todo implement this when linking unit tests are done
    });


  });
});<|MERGE_RESOLUTION|>--- conflicted
+++ resolved
@@ -1,11 +1,7 @@
 const GatewayBase = artifacts.require("./GatewayBase.sol")
   , BN = require('bn.js');
 
-<<<<<<< HEAD
-const MockOrganization = artifacts.require('MockOrganization.sol');
-=======
 const MockMembersManager = artifacts.require('MockMembersManager.sol');
->>>>>>> 1c5d25bb
 
 contract('GatewayBase.sol', function (accounts) {
 
@@ -15,29 +11,17 @@
 
     beforeEach(async function () {
 
-<<<<<<< HEAD
-      let organizationOwner = accounts[2]
-=======
       let owner = accounts[2]
->>>>>>> 1c5d25bb
         , worker = accounts[3]
         , core = accounts[0]
         , bounty = new BN(100);
 
-<<<<<<< HEAD
-      let organization = await MockOrganization.new(organizationOwner, worker);
-=======
       let membersManager = await MockMembersManager.new(owner, worker);
->>>>>>> 1c5d25bb
 
       gatewayBaseInstance = await GatewayBase.new(
         core,
         bounty,
-<<<<<<< HEAD
-        organization.address
-=======
         membersManager.address
->>>>>>> 1c5d25bb
       );
 
     });
