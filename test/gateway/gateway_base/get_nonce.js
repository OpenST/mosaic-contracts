--- conflicted
+++ resolved
@@ -18,12 +18,15 @@
 //
 // ----------------------------------------------------------------------------
 
-<<<<<<< HEAD
-const GatewayBase = artifacts.require('./GatewayBase.sol');
-
 const BN = require('bn.js');
 
+const GatewayBase = artifacts.require('./GatewayBase.sol');
 const MockOrganization = artifacts.require('MockOrganization.sol');
+
+/*
+ * The tests that assert that the nonce increases when staking or redeeming are
+ * in the respective test files for stake and redeem.
+ */
 
 contract('GatewayBase.sol', (accounts) => {
   describe('get nonce', async () => {
@@ -31,11 +34,8 @@
 
     beforeEach(async () => {
       const owner = accounts[2];
-
       const worker = accounts[3];
-
       const dummyStateRootProviderAddress = accounts[0];
-
       const bounty = new BN(100);
 
       const organization = await MockOrganization.new(owner, worker);
@@ -47,55 +47,10 @@
       );
     });
 
-    it('should return 1 nonce if there is no active process', async () => {
+    it('should return nonce `1` if there is no active process', async () => {
       const expectedNonce = new BN(1);
       const nonce = await gatewayBaseInstance.getNonce.call(accounts[0]);
       assert(nonce.eq(expectedNonce));
     });
-
-    it('should return nonce incremented by 1 if stake process is initiated', async () => {
-      // todo implement this when stake unit tests are done
-    });
-
-    it('should return nonce incremented by 1 if linking process is initiated', async () => {
-      // todo implement this when linking unit tests are done
-    });
   });
-=======
-const BN = require('bn.js');
-
-const GatewayBase = artifacts.require('./GatewayBase.sol');
-const MockOrganization = artifacts.require('MockOrganization.sol');
-
-/*
- * The tests that assert that the nonce increases when staking or redeeming are
- * in the respective test files for stake and redeem.
- */
-
-contract('GatewayBase.sol', (accounts) => {
-    describe('get nonce', async () => {
-        let gatewayBaseInstance;
-
-        beforeEach(async () => {
-            const owner = accounts[2];
-            const worker = accounts[3];
-            const dummyStateRootProviderAddress = accounts[0];
-            const bounty = new BN(100);
-
-            const organization = await MockOrganization.new(owner, worker);
-
-            gatewayBaseInstance = await GatewayBase.new(
-                dummyStateRootProviderAddress,
-                bounty,
-                organization.address,
-            );
-        });
-
-        it('should return nonce `1` if there is no active process', async () => {
-            const expectedNonce = new BN(1);
-            const nonce = await gatewayBaseInstance.getNonce.call(accounts[0]);
-            assert(nonce.eq(expectedNonce));
-        });
-    });
->>>>>>> 47082b93
 });