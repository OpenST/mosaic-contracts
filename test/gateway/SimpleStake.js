--- conflicted
+++ resolved
@@ -41,13 +41,8 @@
 contract('SimpleStake', function(accounts) {
 	const gateway = accounts[4];
 	const to = '0xaaaaaaaaaaaaaaaaaaaaaaaaaaaaaaaaaaaaaaaa';
-<<<<<<< HEAD
-	const ST1 = new BigNumber(web3.utils.toWei(1, "ether"));
-	const ST2 = new BigNumber(web3.utils.toWei(2, "ether"));
-=======
 	const ST1 = web3.utils.toWei(new BN('1'), "ether");
 	const ST2 = web3.utils.toWei(new BN('2'), "ether");
->>>>>>> 43bf57ca
 
 	describe ('Properties', async () => {
 		before(async () => {
