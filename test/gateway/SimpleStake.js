--- conflicted
+++ resolved
@@ -39,7 +39,8 @@
 ///
 
 contract('SimpleStake', function(accounts) {
-	const gateway = accounts[4];
+	const UUID = "0xbce8a3809c9356cf0e5178a2aef207f50df7d32b388c8fceb8e363df00efce31";
+	const openSTProtocol = accounts[4];
 	const to = '0xaaaaaaaaaaaaaaaaaaaaaaaaaaaaaaaaaaaaaaaa';
 	const ST1 = web3.utils.toWei(new BN('1'), "ether");
 	const ST2 = web3.utils.toWei(new BN('2'), "ether");
@@ -54,6 +55,10 @@
 		it('has eip20Token', async () => {
 			assert.equal(await simpleStake.eip20Token.call(), token.address);
 		})
+		
+		it('has uuid', async () => {
+			assert.equal(await simpleStake.uuid.call(), UUID);
+		})
 	})
 	
 	describe('ReleaseTo', async () => {
@@ -64,25 +69,16 @@
 	        await token.transfer(simpleStake.address, ST2, { from: accounts[0] });
 		})
 
-		it('fails to release by non-gateway', async () => {
+		it('fails to release by non-openSTProtocol', async () => {
             await Utils.expectThrow(simpleStake.releaseTo(to, ST1, { from: accounts[0] }));
 		});
 
-		it('fails to release by gateway with null to', async () => {
-            await Utils.expectThrow(simpleStake.releaseTo(0, ST1, { from: gateway }));
+		it('fails to release by openSTProtocol with null to', async () => {
+            await Utils.expectThrow(simpleStake.releaseTo(0, ST1, { from: openSTProtocol }));
 		});
 
 		it('successfully releases to', async () => {
 			var stake = await simpleStake.getTotalStake.call();
-<<<<<<< HEAD
-			assert.equal(stake.toNumber(), ST2.toNumber());
-			assert.equal(await simpleStake.releaseTo.call(to, ST1, { from: gateway }), true);
-			result = await simpleStake.releaseTo(to, ST1, { from: gateway });
-
-			var updatedStake = await simpleStake.getTotalStake.call();
-			assert.equal(updatedStake.toNumber(), stake.minus(ST1).toNumber());
-			SimpleStake_utils.checkReleasedEventGroup(result, gateway, to, ST1);
-=======
 			assert(stake.eq(ST2));
 			assert.equal(await simpleStake.releaseTo.call(to, ST1, { from: openSTProtocol }), true);
 			result = await simpleStake.releaseTo(to, ST1, { from: openSTProtocol });
@@ -90,7 +86,6 @@
 			var updatedStake = await simpleStake.getTotalStake.call();
 			assert(updatedStake.eq(stake.sub(ST1)));
 			SimpleStake_utils.checkReleasedEventGroup(result, openSTProtocol, to, ST1);
->>>>>>> 9dea1fef
 		});
 	})
 })
