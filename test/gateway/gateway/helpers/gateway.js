'use strict';

const Gateway = artifacts.require("Gateway");
<<<<<<< HEAD
const web3 = require('../../../lib/web3.js');
const utils = require("../../../lib/utils");
=======
const web3 = require('../../../test_lib/web3.js');
const utils = require("./utils");
>>>>>>> 0b9ebd58

const GatewayUtils = function(gateway) {
    const oThis = this;
    oThis.gateway = gateway;
};
GatewayUtils.prototype = {

    gateway: null,
    // Utils
    isAddress: async function(address) {
        return await web3.utils.isAddress(address);
    },

    //Deployment functions
    deployGateway: async function(params, resultType) {
        const oThis = this;

        let valueTokenAddress = params.token,
            bountyToken = params.bountyToken,
            coreAddress = params.core,
            bountyAmount = params.bounty,
            organisationAddress = params.organisation,
            messageBusAddress = params.messageBusAddress;

        if (resultType == utils.ResultType.FAIL) {
            await utils.expectThrow(Gateway.new(
                valueTokenAddress,
                bountyToken,
                coreAddress,
                bountyAmount,
                organisationAddress,
                messageBusAddress
            ));
        } else {
            oThis.gateway = await Gateway.new(
                valueTokenAddress,
                bountyToken,
                coreAddress,
                bountyAmount,
                organisationAddress,
                messageBusAddress
            );

            let addressValidationResult = await oThis.isAddress(
                oThis.gateway.address
            );

            assert.equal(
                addressValidationResult,
                true,
                "Invalid gateway address"
            );

            let tokenAdd = await oThis.gateway.token.call();
            assert.equal(
                tokenAdd,
                valueTokenAddress,
                "Invalid valueTokenAddress address from contract"
            );

            let bountyTokenAdd = await oThis.gateway.baseToken.call();
            assert.equal(
                bountyTokenAdd,
                bountyToken,
                "Invalid bounty token address from contract"
            );

            let coreAdd = await oThis.gateway.core.call();
            assert.equal(
                coreAdd,
                coreAddress,
                "Invalid core address from contract"
            );

            let bounty = await oThis.gateway.bounty.call();
            assert.equal(
                bounty.toString(10),
                bountyAmount.toString(10),
                "Invalid bounty amount from contract"
            );

            let orgAdd = await oThis.gateway.organisation.call();
            assert.equal(
                orgAdd,
                organisationAddress,
                "Invalid organisationAddress address from contract"
            );
        }

        return oThis.gateway;
    },

    initiateGatewayLink: async function(
        params,
        resultType,
        expectedResults,
        txOptions ) {

        const oThis = this;

        let coGateway = params.coGateway,
            intentHash = params.intentHash,
            nonce = params.nonce,
            sender = params.sender,
            hashLock = params.hashLock,
            signature = params.signature;

        if (resultType == utils.ResultType.FAIL) {

            await utils.expectThrow(oThis.gateway.initiateGatewayLink.call(
                coGateway,
                intentHash,
                nonce,
                sender,
                hashLock,
                signature,
                txOptions
            ));
        } else {

            let result = await oThis.gateway.initiateGatewayLink.call(
                coGateway,
                intentHash,
                nonce,
                sender,
                hashLock,
                signature,
                txOptions
            );

           assert.equal(
               result,
               expectedResults.returns.messageHash,
               "messageHash must match"
           );

            let response = await oThis.gateway.initiateGatewayLink(
                coGateway,
                intentHash,
                nonce,
                sender,
                hashLock,
                signature,
                txOptions
            );

            assert.equal(
                response.receipt.status,
                1,
                "Receipt status is unsuccessful"
            );
            let eventData = response.logs;

            utils.validateEvents(eventData, expectedResults.events);
        }
    }
};
module.exports = GatewayUtils;<|MERGE_RESOLUTION|>--- conflicted
+++ resolved
@@ -1,13 +1,8 @@
 'use strict';
 
 const Gateway = artifacts.require("Gateway");
-<<<<<<< HEAD
-const web3 = require('../../../lib/web3.js');
-const utils = require("../../../lib/utils");
-=======
 const web3 = require('../../../test_lib/web3.js');
-const utils = require("./utils");
->>>>>>> 0b9ebd58
+const utils = require("../../../test_lib/utils");
 
 const GatewayUtils = function(gateway) {
     const oThis = this;
