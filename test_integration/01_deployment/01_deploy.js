--- conflicted
+++ resolved
@@ -60,25 +60,18 @@
         shared.auxiliary.web3 = web3Auxiliary;
         shared.origin.deployerAddress = deployerAddressOrigin;
         shared.auxiliary.deployerAddress = deployerAddressAuxiliary;
-<<<<<<< HEAD
         shared.origin.accounts = accountsOrigin;
         shared.auxiliary.accounts = accountsAuxiliary;
-=======
 
         // FIXME: #623
         shared.origin.organizationAddress = deployerAddressOrigin;
         shared.auxiliary.organizationAddress = deployerAddressAuxiliary;
->>>>>>> f463832a
     });
 
     after(async () => {
         await shared.origin.addContract('EIP20Gateway');
         await shared.origin.addContract('Anchor');
-<<<<<<< HEAD
-        await shared.origin.addContract('EIP20StandardToken', 'BrandedToken');
-=======
         await shared.origin.addContract('EIP20StandardToken', 'Token');
->>>>>>> f463832a
         await shared.origin.addContract('EIP20StandardToken', 'BaseToken');
 
         await shared.auxiliary.addContract('EIP20CoGateway');
